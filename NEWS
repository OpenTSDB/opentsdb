OpenTSDB - Changelog

<<<<<<< HEAD
* Version 2.3.2 (2018-12-16)

Noteworthy Changes:
  - A new Python wrapper script to make FSCK repair runs easier.
  - Track performance in the Nagios/Icinga script
  - Add a Contributions file.
  - Add a config, 'tsd.core.bulk.allow_out_of_order_timestamps' to allow out of
    order timestamps for bulk ingest.
  - NOTE: This version also includes a JDK 8 compiled version of Jackson due to 
    security patches. If you need to run with an older JDK please replace the 
	Jackson JARs with older versions.

Bug Fixes:
  - Unwrap NoSuchUniqueIds when writing data points to make it easier to understand
    exceptions.
  - Fix an NPE in the PutDataPointRpc class if a data point in the list is null. 
  - Fix a Makefile error in the clean portion.
  - Fix an NPOE in the UIDManager print result.
  - Fix a bug in the UI where Y formats may contain a percent sign.
  - Allow specifying the data block encoding and TTL in the HBase table creation
    script.
  - Change the make and TSDB scripts to use relative paths.
  - Fix parsing of `use_meta` from the URI for the search endpoint.
  - Fix the clean cache script to be a bit more OS agnostic.

* Version 2.3.1 (2018-04-21)

Noteworthy Changes:
  - When setting up aggregators, advance to the first data point equal to or greater
    than the query start timestamp. This helps with calendar downsampling intervals.
  - Add support to the Nagios check script for downsampling fill policies.

Bug Fixes:
  - Fix expression calculation by avoiding double execution and checking both
    output types for boolean values.
  - Fixing missing tools scripts in builds.
  - Default HBase 1.2.5 in the OSX install script
  - Upgrade AsyncBigtable to 0.3.1
  - Log query stats when a channel is closed unexpectedly.
  - Add the Java 8 path in the debian init script and remove Java 6.
  - Pass the column family name to the get requests in the compaction scheduler.
  - Fix a comparison issue in the UI on group by tags.
  - Filter annotation queries by the starting timestamp, excluding those in a row that
    began before the query start time.
  - Tiny stap at purging backticks from Gnuplot scripts.
  - Remove the `final` annotation from the meta classes so they can be extended.
  - Fix the javacc maven plugin version.
  - Fix the literal or filter to allow single character filters.
  - Fix query start stats logging to use the ms instead of nano time.
  - Move Jackson and Netty to newer versions for security reasons.
  - Upgrade to AsyncHBase 1.8.2 for compatibility with HBase 1.3 and 2.0
  - Fix the Highest Current calculation to handle empty time series.
  - Change the cache hits counters to longs.
=======
* Version 2.4.0 RC2 (2017-10-08)

Noteworthy Changes:
  - Modify the RPC handler plugin system so that it parses only the first part of 
    the URI instead of the entire path. Now plugins can implement sub-paths.
  - Return the HTML 5 doctype for built-in UI pages
  - Add an optional byte and/or data point limit to the amount of data fetched
    from storage. This allows admins to prevent OOMing TSDs due to massive queries.
  - Allow a start time via config when enabling the date tiered compaction in HBase
  - Provide the option of using an LRU for caching UIDs to avoid OOMing writers and
    readers with too many strings
  - Optionally avoid writing to the forward or reverse UID maps when a specific TSD
    operational mode is enabled to avoid wasting memory on maps that will never be
    used.

Bug Fixes:
  - Roll back UTF8 issue with UIDs in RC1 wherein the stored bytes weren't converting
    properly and vice-versa. We'll have to work on full UTF8 support in 3.x
  - Fix a build issue for Javacc
  - Add Kryo as a dependency to the fat jar
  - Javadoc fixes
  - Fix an issue with calendar aligned downsampling by seeking to the start time of
    the query when the zone-aligned timestamp may be earlier than the query start time
  - Add the missing QueryLimitOverride to the makefile
  - Fix compatibility with Bigtable for 2.4
  - Enable standard read-only APIs when the TSD is in write only mode

* Version 2.4.0 RC1 (2017-06-11)

Noteworthy Changes:
  - Rollup and pre-aggregated data storage for writing and querying lower resolution
    data for queries with extremely high cardinality or low cardinality but wide time
    ranges that would overwhelm the JVM normally.
  - Support for storing and querying histograms, digest and sketches. These provide 
    distributed percentile calculations that are much more accurate than trying to
    average percentiles from multiple sources.
  - A new authentication plugin for determining whether or not users should have access
    to various queries.
  - Support HBase's Date Tiered Compaction as an option by writing the cell timestamp
    as the data point's timestamp. This can also help with TTL'd tables where really old
    data written to the table will be dropped immediately.
  - Allow HBase/Bigtable batched get requests for queries with the option of using the
    search plugin to pre-resolve all of the time series. This can greatly improve
    performance for queries when selecting a small subset of data from high cardinality
    metrics.
>>>>>>> 93aaac45

* Version 2.3.0 (2016-12-31)

Noteworthy Changes:
  - Release of 2.3.0.
  - Add example classes for using the Java API.

Bug Fixes:
  - Same fixes as in 2.2.2
  - Fix a null UID check on decoding metric names from row keys.
  - Fix unit tests for JDK 8 and later.

* Version 2.2.2 (2016-12-29)

Bug Fixes:
  - Fix an issue with writing metadata where using custom tags could cause the compare-
    and-set to fail due to variable ordering in Java's heap. Now tags are sorted so the
    custom tag ordering will be consistent.
  - Fix millisecond queries that would miss data the top of the final hour if the end
    time was set to 1 second or less than the top of that final hour.
  - Fix a concurrent modification issue where salt scanners were not synchronized on the
    annotation map and could cause spinning threads.

* Version 2.3.0 RC2 (2016-10-08)

Noteworthy Changes:
  - Added a docker file and tool to build TSD docker containers (#871).
  - Log X-Forwarded-For addresses when handling HTTP requests.
  - Expand aggregator options in the Nagios check script.
  - Allow enabling or disabling the HTTP API or UI.
  - TSD will now exit when an unrecognized CLI param is passed.
  
Bug Fixes:
  - Improved ALPN version detection when using Google Bigtable.
  - Fix the DumpSeries class to support appended data point types.
  - Fix queries where groupby is set to false on all filters.
  - Fix a missing attribute in the Nagios check script (#728).
  - Fix a major security bug where requesting a PNG with certain URI params could execute code
    on the host (#793, #781).
  - Return a proper error code when dropping caches with the DELETE HTTP verb (#830).
  - Fix backwards compatibility with HBase 0.94 when using explicit tags by removing the
    fuzzy filter (#837).
  - Fix an RPM build issue when creating the GWT directory.s

* Version 2.2.1 (2016-10-08)

Noteworthy Changes
  - Generate an incrementing TSMeta request only if both enable_tsuid_incrementing and
    tsd.core.meta.enable_realtime_ts are enabled. Previously, increments would run
    regardless of whether or not the real time ts setting was enabled. If tsuid 
    incrementing is disabled then a get and optional put is executed each time without 
    modifying the meta counter field.
  - Improve metadata storage performance by removing an extra getFromStorage() call.
  - Add global Annotations to the gnuplot graphs (#773)
  - Allow creation of a TSMeta object without a TSUID (#778)
  - Move to AsyncHBase 1.7.2

Bug Fixes:
  - Fix Python scripts to use the environment directory.
  - Fix config name for "tsd.network.keep_alive" in included config files.
  - Fix an issue with the filter metric and tag resolution chain during queries.
  - Fix an issue with malformed, double dotted timestamps (#724).
  - Fix an issue with tag filters where we need a copy before modifying the list.
  - Fix comments in the config file around TCP no delay settings.
  - Fix some query stats calculations around averaging and estimating the number
    of data points (#784).
  - Clean out old .SWO files (#821)
  - Fix a live-lock situation when performing regular expression or wildcard queries (#823).
  - Change the static file path for the HTTP API to be relative (#857).
  - Fix an issue where the GUI could flicker when two or more tag filters were set (#708).

* Version 2.3.0 RC1 (2016-05-02)

Noteworthy Changes:
  - Introduced option --max-connection/tsd.core.connections.limit to set the maximum number
    of connection a TSD will accept (#638)
  - 'tsdb import' can now read from stdin (#580)
  - Added datapoints counter (#369)
  - Improved metadata storage performance (#699)
  - added checkbox for showing global annotations in UI (#736)
  - Added startup plugins, can be used for Service Discovery or other integration (#719)
  - Added MetaDataCache plugin api
  - Added timeshift() function (#175)
  - Now align downsampling to Gregorian Calendar (#548, #657)
  - Added None aggregator to fetch raw data along with first and last aggregators to 
    fetch only the first or last data points when downsampling.
  - Added script to build OpenTSDB/HBase on OSX (#674)
  - Add cross-series expressions with mathematical operators using Jexl
  - Added query epxressions (alias(), scale(), absolute(), movingAverage(), highestCurrent(),
    highestMax(), timeShift(), divide(), sum(), difference(), multiply()) (#625)
  - Add a Unique ID assignment filter API for enforcing UID assignment naming conventions.
  - Add a whitelist regular expression based UID assignment filter
  - Add a time series storage filter plugin API that allows processing time series data
    and determining if it should be stored or not.
  - Allow using OpenTSDB with Google's Bigtable cloud platform or with Apache Cassandra
    
Bug Fixes:
  - Some improperly formatted timestamps were allowed (#724)
  - Removed stdout logging from packaged logback.xml files (#715)
  - Restore the ability to create TSMeta objects via URI
  - Restore raw data points (along with post-filtered data points) in query stats
  - Built in UI will now properly display global annotations when the query string is passed

* Version 2.2.0 (2016-02-14)

Noteworthy Changes
  - Rework the QueryStats output to be a bit more useful and add timings from the
    various scanners and query components.
  - Modify the UI to allow for group by or aggregate per tag (use the new query feature)
  - Rework the UI skin with the new TSDB logo and color scheme.
  - Add the QueryLog config to logback.xml so users can optionally enable logging of
    all queries along with their stats.

Buf Fixes:
  - Properly handle append data points in the FSCK utility.
  - Fix FSCK to handle salting properly.
  - Fix the IncomingDataPoints class for the CLI import tool to properly account for
    salting.
  - Fix the QueryStats maps by making sure the hash accounts for an unmodified list of
    filters (return copies to callers so sorting won't break the hash code).
  - Fix the case-insensitive wildcard filter to properly ignore the case.
  - Fix the CLI dumper/scan utility to properly handle salted data.
  - Fix a case where the compaction queue could grow unbounded when salting was enabled.
  - Allow duplicate queries by default (as we did in the past) and users must now block
    them explicitly.
  - Fix the /api/stats endpoint to allow for returning a value if the max UID width is
    set to 8 for any type. Previously it would throw an exception.
  - Add a try catch to FSCK to debug issues where printing a problematic row would cause
    a hangup or no output.

* Version 2.2.0 RC3 (2015-11-11)

Bug Fixes:
  - Fix build issues where the static files were not copied into the proper location.

* Version 2.2.0 RC2 (2015-11-09)

Noteworthy Changes:
  - Allow overriding the metric and tag UID widths via config file instead of
    having to modify the source code.

Bug Fixes:
  - OOM handling script now handles multiple TSDs installed on the same host.
  - Fix a bug where queries never return if an exception is thrown from the
    storage layer.
  - Fix random metric UID assignment in the CLI tool.
  - Fix for meta data sync when salting is enabled.
  - 

* Version 2.2.0 RC1 (2015-09-12)

Noteworthy Changes:
  - Add the option to randomly assign UIDs to metrics to improve distribution across
    HBase region servers.
  - Introduce salting of data to improve distribution of high cardinality regions
    across region servers.
  - Introduce query stats for tracking various timings related to TSD queries.
  - Add more stats endpoints including /threads, /jvm and /region_clients
  - Allow for deleting UID mappings via CLI or the API
  - Name the various threads for easier debugging, particularly for distinguishing
    between TSD and AsyncHBase threads.
  - Allow for pre-fetching all of the meta information for the tables to improve
    performance.
  - Update to the latest AsyncHBase with support for secure HBase clusters and RPC
    timeouts.
  - Allow for overriding metric and tag widths via the config file. (Be careful!)
  - URLs from the API are now relative instead of absolute, allowing for easier reverse
    proxy use.
  - Allow for percent deviation in the Nagios check
  - Let queries skip over unknown tag values that may not exist yet (via config)
  - Add various query filters such as case (in)sensitive pipes, wildcards and pipes
    over tag values. Filters do not work over metrics at this time.
  - Add support for writing data points using Appends in HBase as a way of writing
    compacted data without having to read and re-write at the top of each hour.
  - Introduce an option to emit NaNs or Nulls in the JSON output when downsampling and
    a bucket is missing values.
  - Introduce query time flags to show the original query along with some timing stats
    in the response.
  - Introduce a storage exception handler plugin that will allow users to spool or
    requeue data points that fail writes to HBase due to various issues.
  - Rework the HTTP pipeline to support plugins with RPC implementations.
  - Allow for some style options in the Gnuplot graphs.
  - Allow for timing out long running HTTP queries.
  - Text importer will now log and continue bad rows instead of failing.
  - New percentile and count aggregators.
  - Add the /api/annotations endpoint to fetch multiple annotations in one call.
  - Add a class to support improved bulk imports by batching requests in memory for a 
    full hour before writing.
  
Bug Fixes:
  - Modify the .rpm build to allow dashes in the name.
  - Allow the Nagios check script to handle 0 values properly in checks.
  - Fix FSCK where floating point values were not processed correctly (#430)
  - Fix missing information from the /appi/uid/tsmeta calls (#498)
  - Fix more issues with the FSCK around deleting columns that were in the list (#436)
  - Avoid OOM issues over Telnet when the sending client isn't reading errors off it's
    socket fast enough by blocking writes.

* Version 2.1.4 (2016-02-14)

Bug Fixes:
  - Fix the meta table where the UID/TSMeta APIs were not sorting tags properly 
    prior to creating the row key, thus allowing for duplicates if the caller changed
    the order of tags.
  - Fix a situation where meta sync could hang forever if a routine threw an exception.
  - Fix an NPE thrown when accessing the /logs endpoint if the Cyclic appender is not
    enabled in the logback config.
  - Remove an overly chatty log line in TSMeta on new time series creation.

* Version 2.1.3 (2015-11-11)

Bug Fixes:
  - Fix build issues where the static files were not copied into the proper location.

* Version 2.1.2 (2015-11-09)

Bug Fixes:
  - Fix the built-in UI to handle query parameter parsing properly (found when Firefox 
    changed their URI behavior)
  - Fix comments about the Zookeeper quorum setting in various config files.
  - Fix quoting in the Makefile when installing.
  - Make sure builds write files in the proper location on FreeBSD.

* Version 2.1.1 (2015-09-12)

Bug Fixes:
  - Relax the pgrep regex to correctly find and kill the java process in the RPM init.d
    script.
  - Improve query performance slightly when aggregating multiple series.
  - Fix the /api/search/lookup API call to properly handle the limit parameter.
  - Fix the /api/query/last endpoint to properly handle missing tsdb-meta tables.

* Version 2.1.0 (2015-05-06)

Bug Fixes:
  - FSCK was not handling compacted and floating point duplicates properly. Now they 
    are merged correctly.
  - TSMeta data updates were not loading the latest data from storage on response
  - The config class will now trim spaces from booleans and integers
  - On shutdown, the idle state handler could prevent the TSD from shutting down
    gracefully. A new thread factory sets that thread as a daemon thread.
  - TSMeta objects were not generated if multiple writes for the same data point arrived
    in succession due to buffering atomic increments. Increments are no longer buffered.
  - Updated paths to the deprecated Google Code repo for dependencies.

* Version 2.1.0 RC2 (2015-04-04)

Noteworthy Changes:
  - Handle idle connections in Netty by closing them after some period of inactivity
  - Support compressed HTTP responses

Bug Fixes:
  - Various RPM script and package fixes
  - Properly handle deletions of the cache directory while running
  - Queries for non-extant metrics now return a 400 error
  - Fix an issue with the meta sync utility where entries were not created if the counter existed
  - Report stats properly when the UID is greater than 3 bytes wide
  - Fix UI hangups when incorrect tags are supplied
  - Log illegal put exceptions at the debug level
  - Fix global annotation retrieval where some entries were missing
  - Fix unit tests that were not properly mocking out clients or threads and causing JVM OOMs
  - Fix accounting bugs in FSCK
  - Sort aggregators in the UI
  - Properly throw an exception if the user supplies an empty tag on storage or retreival
  - Handle missing directories in the Config class

* Version 2.1.0 RC1 (2014-11-09)

Noteworthy Changes:
  - Add a server side timeout for sockets that haven't written data in some time
  - Major FSCK utility update to handle new objects, delete bad data and deal with duplicate data points.
  - Optionally preload portions of the name to UID maps at startup
  - Add read and write modes to the TSD to disable writing data points via telnet or HTTP
  - Optionally disable the diediedie commands to prevent users from shutting down a tsd
  - Optionally block the auto creation of tag keys and values
  - Downsampling is now aligned on modulus bondaries so that we avoid interpolation as much as possible. Data returned is now more along the lines of what users expect, e.g. 24 data points for day when downsampled on hourly intervals instead of random points based on the span's timestamps.
  - Add the /api/search/lookup endpoint and CLI endpoint for looking up time series based on the meta or data tables
  - Rework of the TSD compaction code to process compactions faster
  - Optionally handle duplicate data points gracefully during compaction or query time without throwing exceptions
  - Add Allow-Headers CORs support

* Version 2.0.1 (2014-11-09)

Bug Fixes:
  - Fix tree REST endpoint to allow modification of the strictMatch and storeFailure fields
  - Fix compacted millisecond columns throwing an error during fsck
  - Fix tsd startup directory permission checks
  - Fix thread safety of pending UID assignment when they are complete
  - Fix compaction queue flushing on tsd shutdown
  - Fix RTPublisher plugin floating point value detection where it was previously posting to the wrong method
  - Fix TsdbQuery.toString() to avoid looing up UIDs if an error was thrown as this can cause cause a deadlock

Noteworthy changes:
  - Add Travis CI build support
  - Update to Asynchbase 1.6.0 and update additional dependencies
  - Modify scripts to allow easier compilation under FreeBSD

* Version 2.0.0 (2014-05-5)

API incompatible changes:
  - The `TSDB' class now takes a `Config' object in argument instead of an
    HBaseClient and two strings.
  - The downsampling interval for the method `Query.downsample' went from
    being an `int' to a `long'.

Noteworthy changes:
  - Configuration can be provided in a properties file
  - New Jackson JSON helper class
  - GnuPlot batch file for Windows compatability
  - Add relative time option "n" for 30 days
  - Relative, unix epoch style timestamps work in CliQuery
  - New "max" parameter for /suggest that can fetch more than the default 25 
    results. If not supplied, default is used
  - New formalized HTTP API, deprecates many of the old HTTP API calls but it
    is still backwards compatible
  - New store data points over HTTP via JSON
  - New annotations for recording meta data along with data points in a time
    series
  - New global annotations to record meta data at a specific time but not
    associated with a specific series
  - New meta data for metrics, tag names, tag values and time series
  - New optional chunked encoding support for HTTP requests, configurable
  - Millisecond resolution support for writing data points and annotations
  - Variable length encoding for integer data points, any where from 1 to 8
    bytes instead of using 8 bytes for every point
  - CORs support for the HTTP API
  - New data injest plugin framework allowing support for different data
    formats
  - Search plugin framework to push meta data to a search engine for access
  - Real-Time publisher framework to publish data points to a secondary system
    as soon as they are received at the TSD
  - New aggregation functions with alternatives to interpolation including:
    - zero if missing sum: returns a 0 if a data point doesn't exist
    - max if missing min: returns the maximum value if a data point is missing
    - min if missing max: returns the minimum value if a data point is missing
  - New TSUID tracking that writes a counter to a new table to track the 
    different time series stored and how many data points were written
  - New meta data trees that allow for flattening time series into a 
    heirarchical representation similar to a file system
  - New meta and tree synchronization CLI tools
  - New statistics showing the number of UIDs used and available for each type
  - New statistics for the number of current connections to the TSD
  - New options for working with rate calculations on counters to rollover
    or reset on anomallys
  - New Debian package compilable from the source
  - New RPM package compilable from the source



* Version 1.1.1 (2013-??-??) [???????]

Noteworthy changes:
  - UIDs are now assigned in a lock-less fashion.



* Version 1.1.0 (2013-03-08) [12879d7]

Noteworthy changes:
  - Licensing adjustment: allow LGPLv2.1+ in addition to LGPLv3+.
  - Various fixes used when customizing size of UniqueId.  The default size
    is 3 bytes and is a compile-time constant rarely changed in practice.
  - New a new standard deviation aggregator, `dev'.
  - New `fgcolor', `bgcolor' and `smooth' query parameters to /q.
  - New `tz' query string parameter to allow specifying a custom time zone.
  - Stop accepting connections when shutting down.
  - A new `dropcaches' administrative command allows discarding in-memory
    caches.  Right now these are UID mappings.
  - Browser history support in the web UI.
  - Allow "1d-ago" style input in date boxes.
  - Fix the 30d integer overflow in the web UI.
  - Add the ability to use mouse for drag-to-zoom on graphs.
  - Integration with Maven.
  - Work around a Netty performance bug, increasing write throughput by 10x.
  - Properly parse floating point values in scientific notations.
  - Allow tuning the number of worker threads or using OIO.
  - Fix auto-completion bug causing partial results to show in the web UI.
  - Various internal bug fixes.
  - Update all dependencies.
  - TSDB data compaction is now enabled by default.


* Version 1.0.0 (2011-12-23) [66a6b42]

Initial release:
  - Upload data points through a telnet-style protocol.
  - HTTP interface to query data in ASCII and PNG.
  - Efficient, fully asynchronous write path.
  - Synchronous / blocking read path (to be rewritten).
  - TSDB data compaction (disabled by default).

-----

Copyright (C) 2011-2012  The OpenTSDB Authors.

This library is free software: you can redistribute it and/or modify it
under the terms of the GNU Lesser General Public License as published
by the Free Software Foundation, either version 2.1 of the License, or
(at your option) any later version.

This library is distributed in the hope that it will be useful,
but WITHOUT ANY WARRANTY; without even the implied warranty of
MERCHANTABILITY or FITNESS FOR A PARTICULAR PURPOSE.  See the
GNU Lesser General Public License for more details.

You should have received a copy of the GNU Lesser General Public License
along with this library.  If not, see <http://www.gnu.org/licenses/>.

Local Variables:
mode: outline
End:<|MERGE_RESOLUTION|>--- conflicted
+++ resolved
@@ -1,6 +1,20 @@
 OpenTSDB - Changelog
 
-<<<<<<< HEAD
+* Version 2.4.0 RC2 (2017-10-08)
+
+Noteworthy Changes:
+  - Modify the RPC handler plugin system so that it parses only the first part of 
+    the URI instead of the entire path. Now plugins can implement sub-paths.
+  - Return the HTML 5 doctype for built-in UI pages
+  - Add an optional byte and/or data point limit to the amount of data fetched
+    from storage. This allows admins to prevent OOMing TSDs due to massive queries.
+  - Allow a start time via config when enabling the date tiered compaction in HBase
+  - Provide the option of using an LRU for caching UIDs to avoid OOMing writers and
+    readers with too many strings
+  - Optionally avoid writing to the forward or reverse UID maps when a specific TSD
+    operational mode is enabled to avoid wasting memory on maps that will never be
+    used.
+
 * Version 2.3.2 (2018-12-16)
 
 Noteworthy Changes:
@@ -54,53 +68,6 @@
   - Upgrade to AsyncHBase 1.8.2 for compatibility with HBase 1.3 and 2.0
   - Fix the Highest Current calculation to handle empty time series.
   - Change the cache hits counters to longs.
-=======
-* Version 2.4.0 RC2 (2017-10-08)
-
-Noteworthy Changes:
-  - Modify the RPC handler plugin system so that it parses only the first part of 
-    the URI instead of the entire path. Now plugins can implement sub-paths.
-  - Return the HTML 5 doctype for built-in UI pages
-  - Add an optional byte and/or data point limit to the amount of data fetched
-    from storage. This allows admins to prevent OOMing TSDs due to massive queries.
-  - Allow a start time via config when enabling the date tiered compaction in HBase
-  - Provide the option of using an LRU for caching UIDs to avoid OOMing writers and
-    readers with too many strings
-  - Optionally avoid writing to the forward or reverse UID maps when a specific TSD
-    operational mode is enabled to avoid wasting memory on maps that will never be
-    used.
-
-Bug Fixes:
-  - Roll back UTF8 issue with UIDs in RC1 wherein the stored bytes weren't converting
-    properly and vice-versa. We'll have to work on full UTF8 support in 3.x
-  - Fix a build issue for Javacc
-  - Add Kryo as a dependency to the fat jar
-  - Javadoc fixes
-  - Fix an issue with calendar aligned downsampling by seeking to the start time of
-    the query when the zone-aligned timestamp may be earlier than the query start time
-  - Add the missing QueryLimitOverride to the makefile
-  - Fix compatibility with Bigtable for 2.4
-  - Enable standard read-only APIs when the TSD is in write only mode
-
-* Version 2.4.0 RC1 (2017-06-11)
-
-Noteworthy Changes:
-  - Rollup and pre-aggregated data storage for writing and querying lower resolution
-    data for queries with extremely high cardinality or low cardinality but wide time
-    ranges that would overwhelm the JVM normally.
-  - Support for storing and querying histograms, digest and sketches. These provide 
-    distributed percentile calculations that are much more accurate than trying to
-    average percentiles from multiple sources.
-  - A new authentication plugin for determining whether or not users should have access
-    to various queries.
-  - Support HBase's Date Tiered Compaction as an option by writing the cell timestamp
-    as the data point's timestamp. This can also help with TTL'd tables where really old
-    data written to the table will be dropped immediately.
-  - Allow HBase/Bigtable batched get requests for queries with the option of using the
-    search plugin to pre-resolve all of the time series. This can greatly improve
-    performance for queries when selecting a small subset of data from high cardinality
-    metrics.
->>>>>>> 93aaac45
 
 * Version 2.3.0 (2016-12-31)
 
