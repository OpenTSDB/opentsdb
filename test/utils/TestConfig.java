--- conflicted
+++ resolved
@@ -143,8 +143,6 @@
   }
 
   @Test
-<<<<<<< HEAD
-=======
   public void getIntWithSpaces() throws Exception {
     final Config config = new Config(false);
     config.overrideConfig("tsd.int", 
@@ -154,7 +152,6 @@
   }
 
   @Test
->>>>>>> dcf516f9
   public void getIntNegative() throws Exception {
     final Config config = new Config(false);
     config.overrideConfig("tsd.int", 
@@ -194,8 +191,6 @@
   }
 
   @Test
-<<<<<<< HEAD
-=======
   public void getShortWithSpaces() throws Exception {
     final Config config = new Config(false);
     config.overrideConfig("tsd.short", 
@@ -205,7 +200,6 @@
   }
 
   @Test
->>>>>>> dcf516f9
   public void getShortNegative() throws Exception {
     final Config config = new Config(false);
     config.overrideConfig("tsd.short", 
@@ -243,8 +237,6 @@
   }
 
   @Test
-<<<<<<< HEAD
-=======
   public void getLongWithSpaces() throws Exception {
     final Config config = new Config(false);
     config.overrideConfig("tsd.long", " " + Long.toString(Long.MAX_VALUE) + " ");
@@ -252,7 +244,6 @@
   }
 
   @Test
->>>>>>> dcf516f9
   public void getLongNegative() throws Exception {
     final Config config = new Config(false);
     config.overrideConfig("tsd.long", Long.toString(Long.MIN_VALUE));
@@ -289,8 +280,6 @@
   }
 
   @Test
-<<<<<<< HEAD
-=======
   public void getFloatWithSpaces() throws Exception {
     final Config config = new Config(false);
     config.overrideConfig("tsd.float", " " + Float.toString(Float.MAX_VALUE) + " ");
@@ -299,7 +288,6 @@
   }
 
   @Test
->>>>>>> dcf516f9
   public void getFloatNegative() throws Exception {
     final Config config = new Config(false);
     config.overrideConfig("tsd.float", Float.toString(Float.MIN_VALUE));
@@ -368,8 +356,6 @@
   }
 
   @Test
-<<<<<<< HEAD
-=======
   public void getDoubleWithSpaces() throws Exception {
     final Config config = new Config(false);
     config.overrideConfig("tsd.double", " " + Double.toString(Double.MAX_VALUE) + " ");
@@ -378,7 +364,6 @@
   }
 
   @Test
->>>>>>> dcf516f9
   public void getDoubleNegative() throws Exception {
     final Config config = new Config(false);
     config.overrideConfig("tsd.double", Double.toString(Double.MIN_VALUE));
@@ -439,16 +424,10 @@
     config.getDouble("tsd.double");
   }
 
-<<<<<<< HEAD
   @Test
   public void getBool() throws Exception {
     final Config config = new Config(false);
     config.overrideConfig("tsd.bool", "true");
-=======
-  @Test
-  public void getBool() throws Exception {
-    final Config config = new Config(false);
-    config.overrideConfig("tsd.bool", "true");
     assertTrue(config.getBoolean("tsd.bool"));
   }
 
@@ -456,20 +435,13 @@
   public void getBool1() throws Exception {
     final Config config = new Config(false);
     config.overrideConfig("tsd.bool", "1");
->>>>>>> dcf516f9
-    assertTrue(config.getBoolean("tsd.bool"));
-  }
-
-  @Test
-<<<<<<< HEAD
-  public void getBool1() throws Exception {
-    final Config config = new Config(false);
-    config.overrideConfig("tsd.bool", "1");
-=======
+    assertTrue(config.getBoolean("tsd.bool"));
+  }
+
+  @Test
   public void getBool1WithSpaces() throws Exception {
     final Config config = new Config(false);
     config.overrideConfig("tsd.bool", " 1  ");
->>>>>>> dcf516f9
     assertTrue(config.getBoolean("tsd.bool"));
   }
 
@@ -480,8 +452,6 @@
     assertTrue(config.getBoolean("tsd.bool"));
   }
 
-<<<<<<< HEAD
-=======
   @Test
   public void getBoolTrueWithSpaces() throws Exception {
     final Config config = new Config(false);
@@ -489,7 +459,6 @@
     assertTrue(config.getBoolean("tsd.bool"));
   }
 
->>>>>>> dcf516f9
   @Test
   public void getBoolYes() throws Exception {
     final Config config = new Config(false);
@@ -498,8 +467,6 @@
   }
 
   @Test
-<<<<<<< HEAD
-=======
   public void getBoolYesWithSpaces() throws Exception {
     final Config config = new Config(false);
     config.overrideConfig("tsd.bool", " yes  ");
@@ -507,7 +474,6 @@
   }
 
   @Test
->>>>>>> dcf516f9
   public void getBoolYesCaseInsensitive() throws Exception {
     final Config config = new Config(false);
     config.overrideConfig("tsd.bool", "YeS");
@@ -618,7 +584,7 @@
     }
   }
   
-  @Test
+  @Test (expected = NullPointerException.class)
   public void getDirectoryNameNull() throws Exception {
     final Config config = new Config(false);
     assertNull(config.getDirectoryName("tsd.unitest"));
