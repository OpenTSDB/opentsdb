--- conflicted
+++ resolved
@@ -50,20 +50,8 @@
   "com.sum.*", "org.xml.*"})
 @PrepareForTest({TSDB.class, Config.class, UniqueId.class, HBaseClient.class, 
   CompactionQueue.class, GetRequest.class, PutRequest.class, KeyValue.class, 
-<<<<<<< HEAD
-  Scanner.class, AtomicIncrementRequest.class})
-public final class TestTSDB {
-  private Config config;
-  private TSDB tsdb;
-  private HBaseClient client = mock(HBaseClient.class);
-  private UniqueId metrics = mock(UniqueId.class);
-  private UniqueId tag_names = mock(UniqueId.class);
-  private UniqueId tag_values = mock(UniqueId.class);
-  private CompactionQueue compactionq = mock(CompactionQueue.class);
-=======
   Scanner.class, AtomicIncrementRequest.class, Const.class})
 public final class TestTSDB extends BaseTsdbTest {
->>>>>>> b1c32620
   private MockBase storage;
   
   @Before
@@ -524,15 +512,7 @@
   @Test (expected = NoSuchUniqueName.class)
   public void addPointNoAutoMetric() throws Exception {
     setupAddPointStorage();
-<<<<<<< HEAD
-    when(metrics.getId(anyString())).thenThrow(new NoSuchUniqueName("sys.cpu.user", "metric"));
-
-    HashMap<String, String> tags = new HashMap<String, String>(1);
-    tags.put("host", "web01");
-    tsdb.addPoint("sys.cpu.user", 1356998400, 42, tags).joinUninterruptibly();
-=======
     tsdb.addPoint(NSUN_METRIC, 1356998400, 42, tags).joinUninterruptibly();
->>>>>>> b1c32620
   }
 
   @Test
@@ -584,16 +564,9 @@
   @Test (expected = IllegalArgumentException.class)
   public void emptyTagValue() throws Exception {
     setupAddPointStorage();
-<<<<<<< HEAD
-    HashMap<String, String> tags = new HashMap<String, String>() {{
-      put("host", "");
-    }};
-    tsdb.addPoint("sys.cpu.user", 1234567890, 42, tags).joinUninterruptibly();
-=======
     
     tags.put(TAGK_STRING, "");
     tsdb.addPoint(METRIC_STRING, 1234567890, 42, tags).joinUninterruptibly();
->>>>>>> b1c32620
   }
 
   @Test
@@ -880,20 +853,5 @@
   @Test
   public void setupAddPointStorage() throws Exception {
     storage = new MockBase(tsdb, client, true, true, true, true);
-<<<<<<< HEAD
-    when(metrics.width()).thenReturn((short)3);
-    when(metrics.getId(anyString())).thenReturn(new byte[] { 0, 0, 1 });
-    when(tag_names.width()).thenReturn((short)3);
-    when(tag_values.width()).thenReturn((short)3);
-    when(tag_values.getId(anyString())).thenReturn(new byte[] { 0, 0, 1 });
-    when(tag_names.getId(anyString())).thenReturn(new byte[] { 0, 0, 1 });
-    when(tag_values.getOrCreateId(anyString())).thenReturn(new byte[] { 0, 0, 1 });
-    when(tag_names.getOrCreateId(anyString())).thenReturn(new byte[] { 0, 0, 1 });
-
-    HashMap<String, String> tags = new HashMap<String, String>() {{
-      put("host", "web01");
-    }};
-=======
->>>>>>> b1c32620
   }
 }