// This file is part of OpenTSDB.
// Copyright (C) 2010-2012  The OpenTSDB Authors.
//
// This program is free software: you can redistribute it and/or modify it
// under the terms of the GNU Lesser General Public License as published by
// the Free Software Foundation, either version 2.1 of the License, or (at your
// option) any later version.  This program is distributed in the hope that it
// will be useful, but WITHOUT ANY WARRANTY; without even the implied warranty
// of MERCHANTABILITY or FITNESS FOR A PARTICULAR PURPOSE.  See the GNU Lesser
// General Public License for more details.  You should have received a copy
// of the GNU Lesser General Public License along with this program.  If not,
// see <http://www.gnu.org/licenses/>.
package net.opentsdb.uid;

import java.util.ArrayList;
import java.util.Arrays;
import java.util.List;
import java.util.Map;

import com.stumbleupon.async.Callback;
import com.stumbleupon.async.Deferred;

import net.opentsdb.core.TSDB;
import net.opentsdb.utils.Config;

import org.hbase.async.AtomicIncrementRequest;
import org.hbase.async.GetRequest;
import org.hbase.async.HBaseClient;
import org.hbase.async.HBaseException;
import org.hbase.async.KeyValue;
import org.hbase.async.PutRequest;
import org.hbase.async.Scanner;

import org.junit.Test;
import org.junit.runner.RunWith;
import static org.junit.Assert.assertArrayEquals;
import static org.junit.Assert.assertEquals;
import static org.junit.Assert.assertNotNull;
import static org.junit.Assert.assertSame;
import static org.junit.Assert.fail;

import org.mockito.ArgumentMatcher;
import org.mockito.InOrder;
import org.mockito.invocation.InvocationOnMock;
import org.mockito.stubbing.Answer;
import static org.mockito.Mockito.any;
import static org.mockito.Mockito.anyInt;
import static org.mockito.Mockito.argThat;
import static org.mockito.Mockito.eq;
import static org.mockito.Mockito.inOrder;
import static org.mockito.Mockito.never;
import static org.mockito.Mockito.times;
import static org.mockito.Mockito.verify;
import static org.mockito.Mockito.when;

import org.powermock.api.mockito.PowerMockito;
import org.powermock.core.classloader.annotations.PowerMockIgnore;
import org.powermock.core.classloader.annotations.PrepareForTest;
import org.powermock.modules.junit4.PowerMockRunner;
import static org.powermock.api.mockito.PowerMockito.mock;

@RunWith(PowerMockRunner.class)
// "Classloader hell"...  It's real.  Tell PowerMock to ignore these classes
// because they fiddle with the class loader.  We don't test them anyway.
@PowerMockIgnore({"javax.management.*", "javax.xml.*",
                  "ch.qos.*", "org.slf4j.*",
                  "com.sum.*", "org.xml.*"})
<<<<<<< HEAD
@PrepareForTest({ HBaseClient.class })
=======
@PrepareForTest({ HBaseClient.class, TSDB.class, Config.class })
>>>>>>> 105e80ed
public final class TestUniqueId {

  private HBaseClient client = mock(HBaseClient.class);
  private static final byte[] table = { 't', 'a', 'b', 'l', 'e' };
  private static final byte[] ID = { 'i', 'd' };
  private UniqueId uid;
  private static final String kind = "metric";
  private static final byte[] kind_array = { 'm', 'e', 't', 'r', 'i', 'c' };

  @Test(expected=IllegalArgumentException.class)
  public void testCtorZeroWidth() {
    uid = new UniqueId(client, table, kind, 0);
  }

  @Test(expected=IllegalArgumentException.class)
  public void testCtorNegativeWidth() {
    uid = new UniqueId(client, table, kind, -1);
  }

  @Test(expected=IllegalArgumentException.class)
  public void testCtorEmptyKind() {
    uid = new UniqueId(client, table, "", 3);
  }

  @Test(expected=IllegalArgumentException.class)
  public void testCtorLargeWidth() {
    uid = new UniqueId(client, table, kind, 9);
  }

  @Test
  public void kindEqual() {
    uid = new UniqueId(client, table, kind, 3);
    assertEquals(kind, uid.kind());
  }

  @Test
  public void widthEqual() {
    uid = new UniqueId(client, table, kind, 3);
    assertEquals(3, uid.width());
  }

  @Test
  public void testMaxPossibleId() {
    assertEquals(255, (new UniqueId(client, table, kind, 1)).maxPossibleId());
    assertEquals(65535, (new UniqueId(client, table, kind, 2)).maxPossibleId());
    assertEquals(16777215L, (new UniqueId(client, table, kind, 3)).maxPossibleId());
  } 
  
  @Test
  public void getNameSuccessfulHBaseLookup() {
    uid = new UniqueId(client, table, kind, 3);
    final byte[] id = { 0, 'a', 0x42 };
    final byte[] byte_name = { 'f', 'o', 'o' };

    ArrayList<KeyValue> kvs = new ArrayList<KeyValue>(1);
    kvs.add(new KeyValue(id, ID, kind_array, byte_name));
    when(client.get(anyGet()))
      .thenReturn(Deferred.fromResult(kvs));

    assertEquals("foo", uid.getName(id));
    // Should be a cache hit ...
    assertEquals("foo", uid.getName(id));

    assertEquals(1, uid.cacheHits());
    assertEquals(1, uid.cacheMisses());
    assertEquals(2, uid.cacheSize());

    // ... so verify there was only one HBase Get.
    verify(client).get(anyGet());
  }

  @Test
  public void getNameWithErrorDuringHBaseLookup() {
    uid = new UniqueId(client, table, kind, 3);
    final byte[] id = { 0, 'a', 0x42 };
    final byte[] byte_name = { 'f', 'o', 'o' };

    HBaseException hbe = mock(HBaseException.class);

    ArrayList<KeyValue> kvs = new ArrayList<KeyValue>(1);
    kvs.add(new KeyValue(id, ID, kind_array, byte_name));
    when(client.get(anyGet()))
      .thenThrow(hbe)
      .thenReturn(Deferred.fromResult(kvs));

    // 1st calls fails.
    try {
      uid.getName(id);
      fail("HBaseException should have been thrown.");
    } catch (HBaseException e) {
      assertSame(hbe, e);  // OK.
    }

    // 2nd call succeeds.
    assertEquals("foo", uid.getName(id));

    assertEquals(0, uid.cacheHits());
    assertEquals(2, uid.cacheMisses());  // 1st (failed) attempt + 2nd.
    assertEquals(2, uid.cacheSize());

    verify(client, times(2)).get(anyGet());
  }

  @Test(expected=NoSuchUniqueId.class)
  public void getNameForNonexistentId() {
    uid = new UniqueId(client, table, kind, 3);

    when(client.get(anyGet()))
      .thenReturn(Deferred.fromResult(new ArrayList<KeyValue>(0)));

    uid.getName(new byte[] { 1, 2, 3 });
  }

  @Test(expected=IllegalArgumentException.class)
  public void getNameWithInvalidId() {
    uid = new UniqueId(client, table, kind, 3);

    uid.getName(new byte[] { 1 });
  }

  @Test
  public void getIdSuccessfulHBaseLookup() {
    uid = new UniqueId(client, table, kind, 3);
    final byte[] id = { 0, 'a', 0x42 };
    final byte[] byte_name = { 'f', 'o', 'o' };

    ArrayList<KeyValue> kvs = new ArrayList<KeyValue>(1);
    kvs.add(new KeyValue(byte_name, ID, kind_array, id));
    when(client.get(anyGet()))
      .thenReturn(Deferred.fromResult(kvs));

    assertArrayEquals(id, uid.getId("foo"));
    // Should be a cache hit ...
    assertArrayEquals(id, uid.getId("foo"));
    // Should be a cache hit too ...
    assertArrayEquals(id, uid.getId("foo"));

    assertEquals(2, uid.cacheHits());
    assertEquals(1, uid.cacheMisses());
    assertEquals(2, uid.cacheSize());

    // ... so verify there was only one HBase Get.
    verify(client).get(anyGet());
  }

  // The table contains IDs encoded on 2 bytes but the instance wants 3.
  @Test(expected=IllegalStateException.class)
  public void getIdMisconfiguredWidth() {
    uid = new UniqueId(client, table, kind, 3);
    final byte[] id = { 'a', 0x42 };
    final byte[] byte_name = { 'f', 'o', 'o' };

    ArrayList<KeyValue> kvs = new ArrayList<KeyValue>(1);
    kvs.add(new KeyValue(byte_name, ID, kind_array, id));
    when(client.get(anyGet()))
      .thenReturn(Deferred.fromResult(kvs));

    uid.getId("foo");
  }

  @Test(expected=NoSuchUniqueName.class)
  public void getIdForNonexistentName() {
    uid = new UniqueId(client, table, kind, 3);

    when(client.get(anyGet()))      // null  =>  ID doesn't exist.
      .thenReturn(Deferred.<ArrayList<KeyValue>>fromResult(null));
    // Watch this! ______,^   I'm writing C++ in Java!

    uid.getId("foo");
  }

  @Test
  public void getOrCreateIdWithExistingId() {
    uid = new UniqueId(client, table, kind, 3);
    final byte[] id = { 0, 'a', 0x42 };
    final byte[] byte_name = { 'f', 'o', 'o' };

    ArrayList<KeyValue> kvs = new ArrayList<KeyValue>(1);
    kvs.add(new KeyValue(byte_name, ID, kind_array, id));
    when(client.get(anyGet()))
      .thenReturn(Deferred.fromResult(kvs));

    assertArrayEquals(id, uid.getOrCreateId("foo"));
    // Should be a cache hit ...
    assertArrayEquals(id, uid.getOrCreateId("foo"));
    assertEquals(1, uid.cacheHits());
    assertEquals(1, uid.cacheMisses());
    assertEquals(2, uid.cacheSize());

    // ... so verify there was only one HBase Get.
    verify(client).get(anyGet());
  }

  @Test  // Test the creation of an ID with no problem.
  public void getOrCreateIdAssignIdWithSuccess() {
    uid = new UniqueId(client, table, kind, 3);
    final byte[] id = { 0, 0, 5 };
<<<<<<< HEAD

=======
    final Config config = mock(Config.class);
    when(config.enable_realtime_uid()).thenReturn(false);
    final TSDB tsdb = mock(TSDB.class);
    when(tsdb.getConfig()).thenReturn(config);
    uid.setTSDB(tsdb);
    
>>>>>>> 105e80ed
    when(client.get(anyGet()))      // null  =>  ID doesn't exist.
      .thenReturn(Deferred.<ArrayList<KeyValue>>fromResult(null));
    // Watch this! ______,^   I'm writing C++ in Java!

    when(client.atomicIncrement(incrementForRow(MAXID)))
      .thenReturn(Deferred.fromResult(5L));

    when(client.compareAndSet(anyPut(), emptyArray()))
<<<<<<< HEAD
=======
      .thenReturn(Deferred.fromResult(true))
>>>>>>> 105e80ed
      .thenReturn(Deferred.fromResult(true));

    assertArrayEquals(id, uid.getOrCreateId("foo"));
    // Should be a cache hit since we created that entry.
    assertArrayEquals(id, uid.getOrCreateId("foo"));
    // Should be a cache hit too for the same reason.
    assertEquals("foo", uid.getName(id));

    verify(client).get(anyGet()); // Initial Get.
    verify(client).atomicIncrement(incrementForRow(MAXID));
    // Reverse + forward mappings.
    verify(client, times(2)).compareAndSet(anyPut(), emptyArray());
  }

  @PrepareForTest({HBaseClient.class, UniqueId.class})
  @Test  // Test the creation of an ID when unable to increment MAXID
  public void getOrCreateIdUnableToIncrementMaxId() throws Exception {
    PowerMockito.mockStatic(Thread.class);

    uid = new UniqueId(client, table, kind, 3);

    when(client.get(anyGet()))      // null  =>  ID doesn't exist.
      .thenReturn(Deferred.<ArrayList<KeyValue>>fromResult(null));
    // Watch this! ______,^   I'm writing C++ in Java!

    HBaseException hbe = fakeHBaseException();
    when(client.atomicIncrement(incrementForRow(MAXID)))
      .thenThrow(hbe);
    PowerMockito.doNothing().when(Thread.class); Thread.sleep(anyInt());

    try {
      uid.getOrCreateId("foo");
      fail("HBaseException should have been thrown!");
    } catch (HBaseException e) {
      assertSame(hbe, e);
    }
  }

  @Test  // Test the creation of an ID with a race condition.
  @PrepareForTest({HBaseClient.class, Deferred.class})
<<<<<<< HEAD
  public void getOrCreateIdAssignIdWithRaceCondition() {
=======
   public void getOrCreateIdAssignIdWithRaceCondition() {
>>>>>>> 105e80ed
    // Simulate a race between client A and client B.
    // A does a Get and sees that there's no ID for this name.
    // B does a Get and sees that there's no ID too, and B actually goes
    // through the entire process to create the ID.
    // Then A attempts to go through the process and should discover that the
    // ID has already been assigned.

<<<<<<< HEAD
    uid = new UniqueId(client, table, kind, 3);  // Used by client A.
    HBaseClient client_b = mock(HBaseClient.class);  // For client B.
=======
    uid = new UniqueId(client, table, kind, 3); // Used by client A.
    HBaseClient client_b = mock(HBaseClient.class); // For client B.
>>>>>>> 105e80ed
    final UniqueId uid_b = new UniqueId(client_b, table, kind, 3);

    final byte[] id = { 0, 0, 5 };
    final byte[] byte_name = { 'f', 'o', 'o' };
    final ArrayList<KeyValue> kvs = new ArrayList<KeyValue>(1);
    kvs.add(new KeyValue(byte_name, ID, kind_array, id));

    @SuppressWarnings("unchecked")
    final Deferred<ArrayList<KeyValue>> d = PowerMockito.spy(new Deferred<ArrayList<KeyValue>>());
    when(client.get(anyGet()))
      .thenReturn(d)
      .thenReturn(Deferred.fromResult(kvs));

    final Answer<byte[]> the_race = new Answer<byte[]>() {
      public byte[] answer(final InvocationOnMock unused_invocation) throws Exception {
        // While answering A's first Get, B doest a full getOrCreateId.
        assertArrayEquals(id, uid_b.getOrCreateId("foo"));
        d.callback(null);
        return (byte[]) ((Deferred) d).join();
      }
    };

    // Start the race when answering A's first Get.
    try {
<<<<<<< HEAD
      when(d.joinUninterruptibly())
        .thenAnswer(the_race);  // Start the race when answering A's first Get.
=======
      PowerMockito.doAnswer(the_race).when(d).joinUninterruptibly();
>>>>>>> 105e80ed
    } catch (Exception e) {
      fail("Should never happen: " + e);
    }

<<<<<<< HEAD
    when(client_b.get(anyGet()))      // null  =>  ID doesn't exist.
=======
    when(client_b.get(anyGet())) // null => ID doesn't exist.
>>>>>>> 105e80ed
      .thenReturn(Deferred.<ArrayList<KeyValue>>fromResult(null));
    // Watch this! ______,^ I'm writing C++ in Java!

    when(client_b.atomicIncrement(incrementForRow(MAXID)))
      .thenReturn(Deferred.fromResult(5L));

    when(client_b.compareAndSet(anyPut(), emptyArray()))
<<<<<<< HEAD
      .thenReturn(Deferred.fromResult(true));

    // Now that B is finished, A proceeds and allocates a UID that will be
    // wasted, and creates the reverse mapping, but fails at creating the
    // forward mapping.
    when(client.atomicIncrement(incrementForRow(MAXID)))
      .thenReturn(Deferred.fromResult(6L));

    when(client.compareAndSet(anyPut(), emptyArray()))
      .thenReturn(Deferred.fromResult(true))    // Orphan reverse mapping.
      .thenReturn(Deferred.fromResult(false));  // Already CAS'ed by A.
=======
      .thenReturn(Deferred.fromResult(true))
      .thenReturn(Deferred.fromResult(true));

    // Now that B is finished, A proceeds and allocates a UID that will be
    // wasted, and creates the reverse mapping, but fails at creating the
    // forward mapping.
    when(client.atomicIncrement(incrementForRow(MAXID)))
      .thenReturn(Deferred.fromResult(6L));

    when(client.compareAndSet(anyPut(), emptyArray()))
      .thenReturn(Deferred.fromResult(true)) // Orphan reverse mapping.
      .thenReturn(Deferred.fromResult(false)); // Already CAS'ed by A.
>>>>>>> 105e80ed

    // Start the execution.
    assertArrayEquals(id, uid.getOrCreateId("foo"));

    // Verify the order of execution too.
    final InOrder order = inOrder(client, client_b);
<<<<<<< HEAD
    order.verify(client).get(anyGet());             // 1st Get for A.
    order.verify(client_b).get(anyGet());           // 1st Get for B.
=======
    order.verify(client).get(anyGet()); // 1st Get for A.
    order.verify(client_b).get(anyGet()); // 1st Get for B.
>>>>>>> 105e80ed
    order.verify(client_b).atomicIncrement(incrementForRow(MAXID));
    order.verify(client_b, times(2)).compareAndSet(anyPut(), // both mappings.
                                                   emptyArray());
    order.verify(client).atomicIncrement(incrementForRow(MAXID));
    order.verify(client, times(2)).compareAndSet(anyPut(), // both mappings.
                                                 emptyArray());
<<<<<<< HEAD
    order.verify(client).get(anyGet());             // A retries and gets it.
=======
    order.verify(client).get(anyGet()); // A retries and gets it.
>>>>>>> 105e80ed
  }

  @Test
  // Test the creation of an ID when all possible IDs are already in use
  public void getOrCreateIdWithOverflow() {
    uid = new UniqueId(client, table, kind, 1);  // IDs are only on 1 byte.

    when(client.get(anyGet()))      // null  =>  ID doesn't exist.
      .thenReturn(Deferred.<ArrayList<KeyValue>>fromResult(null));
    // Watch this! ______,^   I'm writing C++ in Java!

    // Update once HBASE-2292 is fixed:
    when(client.atomicIncrement(incrementForRow(MAXID)))
      .thenReturn(Deferred.fromResult(256L));

    try {
      final byte[] id = uid.getOrCreateId("foo");
      fail("IllegalArgumentException should have been thrown but instead "
           + " this was returned id=" + Arrays.toString(id));
    } catch (IllegalStateException e) {
      // OK.
    }

    verify(client, times(1)).get(anyGet());  // Initial Get.
    verify(client).atomicIncrement(incrementForRow(MAXID));
  }

  @Test  // ICV throws an exception, we can't get an ID.
  public void getOrCreateIdWithICVFailure() {
    uid = new UniqueId(client, table, kind, 3);
<<<<<<< HEAD

=======
    final Config config = mock(Config.class);
    when(config.enable_realtime_uid()).thenReturn(false);
    final TSDB tsdb = mock(TSDB.class);
    when(tsdb.getConfig()).thenReturn(config);
    uid.setTSDB(tsdb);
    
>>>>>>> 105e80ed
    when(client.get(anyGet()))      // null  =>  ID doesn't exist.
      .thenReturn(Deferred.<ArrayList<KeyValue>>fromResult(null));
    // Watch this! ______,^   I'm writing C++ in Java!

    // Update once HBASE-2292 is fixed:
    HBaseException hbe = fakeHBaseException();
    when(client.atomicIncrement(incrementForRow(MAXID)))
<<<<<<< HEAD
      .thenThrow(hbe)
      .thenReturn(Deferred.fromResult(5L));

    when(client.compareAndSet(anyPut(), emptyArray()))
=======
      .thenReturn(Deferred.<Long>fromError(hbe))
      .thenReturn(Deferred.fromResult(5L));

    when(client.compareAndSet(anyPut(), emptyArray()))
      .thenReturn(Deferred.fromResult(true))
>>>>>>> 105e80ed
      .thenReturn(Deferred.fromResult(true));

    final byte[] id = { 0, 0, 5 };
    assertArrayEquals(id, uid.getOrCreateId("foo"));
<<<<<<< HEAD
    verify(client, times(2)).get(anyGet()); // Initial Get + retry.
=======
    verify(client, times(1)).get(anyGet()); // Initial Get.
>>>>>>> 105e80ed
    // First increment (failed) + retry.
    verify(client, times(2)).atomicIncrement(incrementForRow(MAXID));
    // Reverse + forward mappings.
    verify(client, times(2)).compareAndSet(anyPut(), emptyArray());
  }

  @Test  // Test that the reverse mapping is created before the forward one.
  public void getOrCreateIdPutsReverseMappingFirst() {
    uid = new UniqueId(client, table, kind, 3);
<<<<<<< HEAD

=======
    final Config config = mock(Config.class);
    when(config.enable_realtime_uid()).thenReturn(false);
    final TSDB tsdb = mock(TSDB.class);
    when(tsdb.getConfig()).thenReturn(config);
    uid.setTSDB(tsdb);
    
>>>>>>> 105e80ed
    when(client.get(anyGet()))      // null  =>  ID doesn't exist.
      .thenReturn(Deferred.<ArrayList<KeyValue>>fromResult(null));
    // Watch this! ______,^   I'm writing C++ in Java!

    when(client.atomicIncrement(incrementForRow(MAXID)))
      .thenReturn(Deferred.fromResult(6L));

    when(client.compareAndSet(anyPut(), emptyArray()))
<<<<<<< HEAD
=======
      .thenReturn(Deferred.fromResult(true))
>>>>>>> 105e80ed
      .thenReturn(Deferred.fromResult(true));

    final byte[] id = { 0, 0, 6 };
    final byte[] row = { 'f', 'o', 'o' };
    assertArrayEquals(id, uid.getOrCreateId("foo"));

    final InOrder order = inOrder(client);
    order.verify(client).get(anyGet());            // Initial Get.
    order.verify(client).atomicIncrement(incrementForRow(MAXID));
    order.verify(client).compareAndSet(putForRow(id), emptyArray());
    order.verify(client).compareAndSet(putForRow(row), emptyArray());
  }

  @PrepareForTest({HBaseClient.class, Scanner.class})
  @Test
  public void suggestWithNoMatch() {
    uid = new UniqueId(client, table, kind, 3);

    final Scanner fake_scanner = mock(Scanner.class);
    when(client.newScanner(table))
      .thenReturn(fake_scanner);

    when(fake_scanner.nextRows())
      .thenReturn(Deferred.<ArrayList<ArrayList<KeyValue>>>fromResult(null));
    // Watch this! ______,^   I'm writing C++ in Java!

    final List<String> suggestions = uid.suggest("nomatch");
    assertEquals(0, suggestions.size());  // No results.

    verify(fake_scanner).setStartKey("nomatch".getBytes());
    verify(fake_scanner).setStopKey("nomatci".getBytes());
    verify(fake_scanner).setFamily(ID);
    verify(fake_scanner).setQualifier(kind_array);
  }

  @PrepareForTest({HBaseClient.class, Scanner.class})
  @Test
  public void suggestWithMatches() {
    uid = new UniqueId(client, table, kind, 3);

    final Scanner fake_scanner = mock(Scanner.class);
    when(client.newScanner(table))
      .thenReturn(fake_scanner);

    final ArrayList<ArrayList<KeyValue>> rows = new ArrayList<ArrayList<KeyValue>>(2);
    final byte[] foo_bar_id = { 0, 0, 1 };
    {
      ArrayList<KeyValue> row = new ArrayList<KeyValue>(1);
      row.add(new KeyValue("foo.bar".getBytes(), ID, kind_array, foo_bar_id));
      rows.add(row);
      row = new ArrayList<KeyValue>(1);
      row.add(new KeyValue("foo.baz".getBytes(), ID, kind_array,
                           new byte[] { 0, 0, 2 }));
      rows.add(row);
    }
    when(fake_scanner.nextRows())
      .thenReturn(Deferred.<ArrayList<ArrayList<KeyValue>>>fromResult(rows))
      .thenReturn(Deferred.<ArrayList<ArrayList<KeyValue>>>fromResult(null));
    // Watch this! ______,^   I'm writing C++ in Java!

    final List<String> suggestions = uid.suggest("foo");
    final ArrayList<String> expected = new ArrayList<String>(2);
    expected.add("foo.bar");
    expected.add("foo.baz");
    assertEquals(expected, suggestions);
    // Verify that we cached the forward + backwards mapping for both results
    // we "discovered" as a result of the scan.
    assertEquals(4, uid.cacheSize());
    assertEquals(0, uid.cacheHits());

    // Verify that the cached results are usable.
    // Should be a cache hit ...
    assertArrayEquals(foo_bar_id, uid.getOrCreateId("foo.bar"));
    assertEquals(1, uid.cacheHits());
    // ... so verify there was no HBase Get.
    verify(client, never()).get(anyGet());
  }

  @Test
  public void uidToString() {
    assertEquals("01", UniqueId.uidToString(new byte[] { 1 }));
  }
  
  @Test
  public void uidToString2() {
    assertEquals("0A0B", UniqueId.uidToString(new byte[] { 10, 11 }));
  }
  
  @Test
  public void uidToString3() {
    assertEquals("1A1B", UniqueId.uidToString(new byte[] { 26, 27 }));
  }
  
  @Test
  public void uidToStringZeros() {
    assertEquals("00", UniqueId.uidToString(new byte[] { 0 }));
  }
  
  @Test
  public void uidToString255() {
    assertEquals("FF", UniqueId.uidToString(new byte[] { (byte) 255 }));
  }
  
  @Test (expected = NullPointerException.class)
  public void uidToStringNull() {
    UniqueId.uidToString(null);
  }
  
  @Test
  public void stringToUid() {
    assertArrayEquals(new byte[] { 0x0a, 0x0b }, UniqueId.stringToUid("0A0B"));
  }
  
  @Test
  public void stringToUidNormalize() {
    assertArrayEquals(new byte[] { (byte) 171 }, UniqueId.stringToUid("AB"));
  }
  
  @Test
  public void stringToUidCase() {
    assertArrayEquals(new byte[] { (byte) 11 }, UniqueId.stringToUid("B"));
  }
  
  @Test
  public void stringToUidWidth() {
    assertArrayEquals(new byte[] { (byte) 0, (byte) 42, (byte) 12 }, 
        UniqueId.stringToUid("2A0C", (short)3));
  }
  
  @Test
  public void stringToUidWidth2() {
    assertArrayEquals(new byte[] { (byte) 0, (byte) 0, (byte) 0 }, 
        UniqueId.stringToUid("0", (short)3));
  }
  
  @Test (expected = IllegalArgumentException.class)
  public void stringToUidNull() {
    UniqueId.stringToUid(null);
  }
  
  @Test (expected = IllegalArgumentException.class)
  public void stringToUidEmpty() {
    UniqueId.stringToUid("");
  }
  
  @Test (expected = IllegalArgumentException.class)
  public void stringToUidNotHex() {
    UniqueId.stringToUid("HelloWorld");
  }
  
  @Test (expected = IllegalArgumentException.class)
  public void stringToUidNotHex2() {
    UniqueId.stringToUid(" ");
  }
  
  @Test
  public void getTSUIDFromKey() {
    final byte[] tsuid = UniqueId.getTSUIDFromKey(new byte[] 
      { 0, 0, 1, 1, 1, 1, 1, 0, 0, 2, 0, 0, 3 }, (short)3, (short)4);
    assertArrayEquals(new byte[] { 0, 0, 1, 0, 0, 2, 0, 0, 3 }, 
        tsuid);
  }
  
  @Test
  public void getTSUIDFromKeyMissingTags() {
    final byte[] tsuid = UniqueId.getTSUIDFromKey(new byte[] 
      { 0, 0, 1, 1, 1, 1, 1 }, (short)3, (short)4);
    assertArrayEquals(new byte[] { 0, 0, 1 }, 
        tsuid);
  }
  
  @Test
  public void getTagPairsFromTSUID() {
    List<byte[]> tags = UniqueId.getTagPairsFromTSUID(
        "000000000001000002000003000004", 
        (short)3, (short)3, (short)3);
    assertNotNull(tags);
    assertEquals(4, tags.size());
    assertArrayEquals(new byte[] { 0, 0, 1 }, tags.get(0));
    assertArrayEquals(new byte[] { 0, 0, 2 }, tags.get(1));
    assertArrayEquals(new byte[] { 0, 0, 3 }, tags.get(2));
    assertArrayEquals(new byte[] { 0, 0, 4 }, tags.get(3));
  }
  
  @Test
  public void getTagPairsFromTSUIDNonStandardWidth() {
    List<byte[]> tags = UniqueId.getTagPairsFromTSUID(
        "0000000000000100000200000003000004",  
        (short)3, (short)4, (short)3);
    assertNotNull(tags);
    assertEquals(4, tags.size());
    assertArrayEquals(new byte[] { 0, 0, 0, 1 }, tags.get(0));
    assertArrayEquals(new byte[] { 0, 0, 2 }, tags.get(1));
    assertArrayEquals(new byte[] { 0, 0, 0, 3 }, tags.get(2));
    assertArrayEquals(new byte[] { 0, 0, 4 }, tags.get(3));
  }
  
  @Test (expected = IllegalArgumentException.class)
  public void getTagPairsFromTSUIDMissingTags() {
    UniqueId.getTagPairsFromTSUID("123456", (short)3, (short)3, (short)3);
  }
  
  @Test (expected = IllegalArgumentException.class)
  public void getTagPairsFromTSUIDMissingMetric() {
    UniqueId.getTagPairsFromTSUID("000001000002", (short)3, (short)3, (short)3);
  }
  
  @Test (expected = IllegalArgumentException.class)
  public void getTagPairsFromTSUIDOddNumberOfCharacters() {
    UniqueId.getTagPairsFromTSUID("0000080000010000020", 
        (short)3, (short)3, (short)3);
  }
  
  @Test (expected = IllegalArgumentException.class)
  public void getTagPairsFromTSUIDMissingTagv() {
    UniqueId.getTagPairsFromTSUID("000008000001", 
        (short)3, (short)3, (short)3);
  }
  
  @Test (expected = IllegalArgumentException.class)
  public void getTagPairsFromTSUIDNull() {
    UniqueId.getTagPairsFromTSUID(null, (short)3, (short)3, (short)3);
  }
  
  @Test (expected = IllegalArgumentException.class)
  public void getTagPairsFromTSUIDEmpty() {
    UniqueId.getTagPairsFromTSUID("", (short)3, (short)3, (short)3);
  }
  
  @Test
  public void getUsedUIDs() throws Exception {
    final ArrayList<KeyValue> kvs = new ArrayList<KeyValue>(3);
    final byte[] metrics = { 'm', 'e', 't', 'r', 'i', 'c', 's' };
    final byte[] tagk = { 't', 'a', 'g', 'k' };
    final byte[] tagv = { 't', 'a', 'g', 'v' };
    kvs.add(new KeyValue(MAXID, ID, metrics, Bytes.fromLong(64L)));
    kvs.add(new KeyValue(MAXID, ID, tagk, Bytes.fromLong(42L)));
    kvs.add(new KeyValue(MAXID, ID, tagv, Bytes.fromLong(1024L)));
    final TSDB tsdb = mock(TSDB.class);
    when(tsdb.getClient()).thenReturn(client);
    when(tsdb.uidTable()).thenReturn(new byte[] { 'u', 'i', 'd' });
    when(client.get(anyGet()))
      .thenReturn(Deferred.fromResult(kvs));
    
    final byte[][] kinds = { metrics, tagk, tagv };
    final Map<String, Long> uids = UniqueId.getUsedUIDs(tsdb, kinds)
      .joinUninterruptibly();
    assertNotNull(uids);
    assertEquals(3, uids.size());
    assertEquals(64L, uids.get("metrics").longValue());
    assertEquals(42L, uids.get("tagk").longValue());
    assertEquals(1024L, uids.get("tagv").longValue());
  }
  
  @Test
  public void getUsedUIDsEmptyRow() throws Exception {
    final ArrayList<KeyValue> kvs = new ArrayList<KeyValue>(0);
    final byte[] metrics = { 'm', 'e', 't', 'r', 'i', 'c', 's' };
    final byte[] tagk = { 't', 'a', 'g', 'k' };
    final byte[] tagv = { 't', 'a', 'g', 'v' };
    final TSDB tsdb = mock(TSDB.class);
    when(tsdb.getClient()).thenReturn(client);
    when(tsdb.uidTable()).thenReturn(new byte[] { 'u', 'i', 'd' });
    when(client.get(anyGet()))
      .thenReturn(Deferred.fromResult(kvs));
    
    final byte[][] kinds = { metrics, tagk, tagv };
    final Map<String, Long> uids = UniqueId.getUsedUIDs(tsdb, kinds)
      .joinUninterruptibly();
    assertNotNull(uids);
    assertEquals(3, uids.size());
    assertEquals(0L, uids.get("metrics").longValue());
    assertEquals(0L, uids.get("tagk").longValue());
    assertEquals(0L, uids.get("tagv").longValue());
  }
  
  // ----------------- //
  // Helper functions. //
  // ----------------- //

  private static byte[] emptyArray() {
    return eq(HBaseClient.EMPTY_ARRAY);
  }

  private static GetRequest anyGet() {
    return any(GetRequest.class);
  }

<<<<<<< HEAD
  private static GetRequest getForRow(final byte[] row) {
    return argThat(new ArgumentMatcher<GetRequest>() {
      public boolean matches(Object get) {
        return Arrays.equals(((GetRequest) get).key(), row);
=======
  private static AtomicIncrementRequest incrementForRow(final byte[] row) {
    return argThat(new ArgumentMatcher<AtomicIncrementRequest>() {
      public boolean matches(Object incr) {
        return Arrays.equals(((AtomicIncrementRequest) incr).key(), row);
>>>>>>> 105e80ed
      }
      public void describeTo(org.hamcrest.Description description) {
        description.appendText("AtomicIncrementRequest for row "
                               + Arrays.toString(row));
      }
    });
  }

  private static AtomicIncrementRequest incrementForRow(final byte[] row) {
    return argThat(new ArgumentMatcher<AtomicIncrementRequest>() {
      public boolean matches(Object incr) {
        return Arrays.equals(((AtomicIncrementRequest) incr).key(), row);
      }
      public void describeTo(org.hamcrest.Description description) {
        description.appendText("AtomicIncrementRequest for row "
                               + Arrays.toString(row));
      }
    });
  }

  private static PutRequest anyPut() {
    return any(PutRequest.class);
  }
  
  @SuppressWarnings("unchecked")
  private static Callback<byte[], ArrayList<KeyValue>> anyByteCB() {
    return any(Callback.class);
  }

  private static PutRequest putForRow(final byte[] row) {
    return argThat(new ArgumentMatcher<PutRequest>() {
      public boolean matches(Object put) {
        return Arrays.equals(((PutRequest) put).key(), row);
      }
      public void describeTo(org.hamcrest.Description description) {
        description.appendText("PutRequest for row " + Arrays.toString(row));
      }
    });
  }

  private static HBaseException fakeHBaseException() {
    final HBaseException hbe = mock(HBaseException.class);
    when(hbe.getStackTrace())
      // Truncate the stack trace because otherwise it's gigantic.
      .thenReturn(Arrays.copyOf(new RuntimeException().getStackTrace(), 3));
    when(hbe.getMessage())
      .thenReturn("fake exception");
    return hbe;
  }

  private static final byte[] MAXID = { 0 };

}<|MERGE_RESOLUTION|>--- conflicted
+++ resolved
@@ -24,6 +24,7 @@
 import net.opentsdb.utils.Config;
 
 import org.hbase.async.AtomicIncrementRequest;
+import org.hbase.async.Bytes;
 import org.hbase.async.GetRequest;
 import org.hbase.async.HBaseClient;
 import org.hbase.async.HBaseException;
@@ -65,11 +66,7 @@
 @PowerMockIgnore({"javax.management.*", "javax.xml.*",
                   "ch.qos.*", "org.slf4j.*",
                   "com.sum.*", "org.xml.*"})
-<<<<<<< HEAD
-@PrepareForTest({ HBaseClient.class })
-=======
 @PrepareForTest({ HBaseClient.class, TSDB.class, Config.class })
->>>>>>> 105e80ed
 public final class TestUniqueId {
 
   private HBaseClient client = mock(HBaseClient.class);
@@ -267,16 +264,12 @@
   public void getOrCreateIdAssignIdWithSuccess() {
     uid = new UniqueId(client, table, kind, 3);
     final byte[] id = { 0, 0, 5 };
-<<<<<<< HEAD
-
-=======
     final Config config = mock(Config.class);
     when(config.enable_realtime_uid()).thenReturn(false);
     final TSDB tsdb = mock(TSDB.class);
     when(tsdb.getConfig()).thenReturn(config);
     uid.setTSDB(tsdb);
     
->>>>>>> 105e80ed
     when(client.get(anyGet()))      // null  =>  ID doesn't exist.
       .thenReturn(Deferred.<ArrayList<KeyValue>>fromResult(null));
     // Watch this! ______,^   I'm writing C++ in Java!
@@ -285,10 +278,7 @@
       .thenReturn(Deferred.fromResult(5L));
 
     when(client.compareAndSet(anyPut(), emptyArray()))
-<<<<<<< HEAD
-=======
       .thenReturn(Deferred.fromResult(true))
->>>>>>> 105e80ed
       .thenReturn(Deferred.fromResult(true));
 
     assertArrayEquals(id, uid.getOrCreateId("foo"));
@@ -329,11 +319,7 @@
 
   @Test  // Test the creation of an ID with a race condition.
   @PrepareForTest({HBaseClient.class, Deferred.class})
-<<<<<<< HEAD
-  public void getOrCreateIdAssignIdWithRaceCondition() {
-=======
    public void getOrCreateIdAssignIdWithRaceCondition() {
->>>>>>> 105e80ed
     // Simulate a race between client A and client B.
     // A does a Get and sees that there's no ID for this name.
     // B does a Get and sees that there's no ID too, and B actually goes
@@ -341,13 +327,8 @@
     // Then A attempts to go through the process and should discover that the
     // ID has already been assigned.
 
-<<<<<<< HEAD
-    uid = new UniqueId(client, table, kind, 3);  // Used by client A.
-    HBaseClient client_b = mock(HBaseClient.class);  // For client B.
-=======
     uid = new UniqueId(client, table, kind, 3); // Used by client A.
     HBaseClient client_b = mock(HBaseClient.class); // For client B.
->>>>>>> 105e80ed
     final UniqueId uid_b = new UniqueId(client_b, table, kind, 3);
 
     final byte[] id = { 0, 0, 5 };
@@ -372,21 +353,12 @@
 
     // Start the race when answering A's first Get.
     try {
-<<<<<<< HEAD
-      when(d.joinUninterruptibly())
-        .thenAnswer(the_race);  // Start the race when answering A's first Get.
-=======
       PowerMockito.doAnswer(the_race).when(d).joinUninterruptibly();
->>>>>>> 105e80ed
     } catch (Exception e) {
       fail("Should never happen: " + e);
     }
 
-<<<<<<< HEAD
-    when(client_b.get(anyGet()))      // null  =>  ID doesn't exist.
-=======
     when(client_b.get(anyGet())) // null => ID doesn't exist.
->>>>>>> 105e80ed
       .thenReturn(Deferred.<ArrayList<KeyValue>>fromResult(null));
     // Watch this! ______,^ I'm writing C++ in Java!
 
@@ -394,7 +366,7 @@
       .thenReturn(Deferred.fromResult(5L));
 
     when(client_b.compareAndSet(anyPut(), emptyArray()))
-<<<<<<< HEAD
+      .thenReturn(Deferred.fromResult(true))
       .thenReturn(Deferred.fromResult(true));
 
     // Now that B is finished, A proceeds and allocates a UID that will be
@@ -404,46 +376,23 @@
       .thenReturn(Deferred.fromResult(6L));
 
     when(client.compareAndSet(anyPut(), emptyArray()))
-      .thenReturn(Deferred.fromResult(true))    // Orphan reverse mapping.
-      .thenReturn(Deferred.fromResult(false));  // Already CAS'ed by A.
-=======
-      .thenReturn(Deferred.fromResult(true))
-      .thenReturn(Deferred.fromResult(true));
-
-    // Now that B is finished, A proceeds and allocates a UID that will be
-    // wasted, and creates the reverse mapping, but fails at creating the
-    // forward mapping.
-    when(client.atomicIncrement(incrementForRow(MAXID)))
-      .thenReturn(Deferred.fromResult(6L));
-
-    when(client.compareAndSet(anyPut(), emptyArray()))
       .thenReturn(Deferred.fromResult(true)) // Orphan reverse mapping.
       .thenReturn(Deferred.fromResult(false)); // Already CAS'ed by A.
->>>>>>> 105e80ed
 
     // Start the execution.
     assertArrayEquals(id, uid.getOrCreateId("foo"));
 
     // Verify the order of execution too.
     final InOrder order = inOrder(client, client_b);
-<<<<<<< HEAD
-    order.verify(client).get(anyGet());             // 1st Get for A.
-    order.verify(client_b).get(anyGet());           // 1st Get for B.
-=======
     order.verify(client).get(anyGet()); // 1st Get for A.
     order.verify(client_b).get(anyGet()); // 1st Get for B.
->>>>>>> 105e80ed
     order.verify(client_b).atomicIncrement(incrementForRow(MAXID));
     order.verify(client_b, times(2)).compareAndSet(anyPut(), // both mappings.
                                                    emptyArray());
     order.verify(client).atomicIncrement(incrementForRow(MAXID));
     order.verify(client, times(2)).compareAndSet(anyPut(), // both mappings.
                                                  emptyArray());
-<<<<<<< HEAD
-    order.verify(client).get(anyGet());             // A retries and gets it.
-=======
     order.verify(client).get(anyGet()); // A retries and gets it.
->>>>>>> 105e80ed
   }
 
   @Test
@@ -474,16 +423,12 @@
   @Test  // ICV throws an exception, we can't get an ID.
   public void getOrCreateIdWithICVFailure() {
     uid = new UniqueId(client, table, kind, 3);
-<<<<<<< HEAD
-
-=======
     final Config config = mock(Config.class);
     when(config.enable_realtime_uid()).thenReturn(false);
     final TSDB tsdb = mock(TSDB.class);
     when(tsdb.getConfig()).thenReturn(config);
     uid.setTSDB(tsdb);
     
->>>>>>> 105e80ed
     when(client.get(anyGet()))      // null  =>  ID doesn't exist.
       .thenReturn(Deferred.<ArrayList<KeyValue>>fromResult(null));
     // Watch this! ______,^   I'm writing C++ in Java!
@@ -491,27 +436,16 @@
     // Update once HBASE-2292 is fixed:
     HBaseException hbe = fakeHBaseException();
     when(client.atomicIncrement(incrementForRow(MAXID)))
-<<<<<<< HEAD
-      .thenThrow(hbe)
-      .thenReturn(Deferred.fromResult(5L));
-
-    when(client.compareAndSet(anyPut(), emptyArray()))
-=======
       .thenReturn(Deferred.<Long>fromError(hbe))
       .thenReturn(Deferred.fromResult(5L));
 
     when(client.compareAndSet(anyPut(), emptyArray()))
       .thenReturn(Deferred.fromResult(true))
->>>>>>> 105e80ed
       .thenReturn(Deferred.fromResult(true));
 
     final byte[] id = { 0, 0, 5 };
     assertArrayEquals(id, uid.getOrCreateId("foo"));
-<<<<<<< HEAD
-    verify(client, times(2)).get(anyGet()); // Initial Get + retry.
-=======
     verify(client, times(1)).get(anyGet()); // Initial Get.
->>>>>>> 105e80ed
     // First increment (failed) + retry.
     verify(client, times(2)).atomicIncrement(incrementForRow(MAXID));
     // Reverse + forward mappings.
@@ -521,16 +455,12 @@
   @Test  // Test that the reverse mapping is created before the forward one.
   public void getOrCreateIdPutsReverseMappingFirst() {
     uid = new UniqueId(client, table, kind, 3);
-<<<<<<< HEAD
-
-=======
     final Config config = mock(Config.class);
     when(config.enable_realtime_uid()).thenReturn(false);
     final TSDB tsdb = mock(TSDB.class);
     when(tsdb.getConfig()).thenReturn(config);
     uid.setTSDB(tsdb);
     
->>>>>>> 105e80ed
     when(client.get(anyGet()))      // null  =>  ID doesn't exist.
       .thenReturn(Deferred.<ArrayList<KeyValue>>fromResult(null));
     // Watch this! ______,^   I'm writing C++ in Java!
@@ -539,10 +469,7 @@
       .thenReturn(Deferred.fromResult(6L));
 
     when(client.compareAndSet(anyPut(), emptyArray()))
-<<<<<<< HEAD
-=======
       .thenReturn(Deferred.fromResult(true))
->>>>>>> 105e80ed
       .thenReturn(Deferred.fromResult(true));
 
     final byte[] id = { 0, 0, 6 };
@@ -831,25 +758,6 @@
     return any(GetRequest.class);
   }
 
-<<<<<<< HEAD
-  private static GetRequest getForRow(final byte[] row) {
-    return argThat(new ArgumentMatcher<GetRequest>() {
-      public boolean matches(Object get) {
-        return Arrays.equals(((GetRequest) get).key(), row);
-=======
-  private static AtomicIncrementRequest incrementForRow(final byte[] row) {
-    return argThat(new ArgumentMatcher<AtomicIncrementRequest>() {
-      public boolean matches(Object incr) {
-        return Arrays.equals(((AtomicIncrementRequest) incr).key(), row);
->>>>>>> 105e80ed
-      }
-      public void describeTo(org.hamcrest.Description description) {
-        description.appendText("AtomicIncrementRequest for row "
-                               + Arrays.toString(row));
-      }
-    });
-  }
-
   private static AtomicIncrementRequest incrementForRow(final byte[] row) {
     return argThat(new ArgumentMatcher<AtomicIncrementRequest>() {
       public boolean matches(Object incr) {
