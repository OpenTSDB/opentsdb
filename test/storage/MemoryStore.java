// This file is part of OpenTSDB.
// Copyright (C) 2014  The OpenTSDB Authors.
//
// This program is free software: you can redistribute it and/or modify it
// under the terms of the GNU Lesser General Public License as published by
// the Free Software Foundation, either version 2.1 of the License, or (at your
// option) any later version.  This program is distributed in the hope that it
// will be useful, but WITHOUT ANY WARRANTY; without even the implied warranty
// of MERCHANTABILITY or FITNESS FOR A PARTICULAR PURPOSE.  See the GNU Lesser
// General Public License for more details.  You should have received a copy
// of the GNU Lesser General Public License along with this program.  If not,
// see <http://www.gnu.org/licenses/>.
package net.opentsdb.storage;

import com.google.common.base.Charsets;
import com.google.common.base.Optional;
import com.google.common.base.Strings;
import com.google.common.collect.HashBasedTable;
import com.google.common.collect.ImmutableMap;
import com.google.common.collect.Table;
import com.stumbleupon.async.Callback;
import com.stumbleupon.async.Deferred;
import net.opentsdb.core.Const;
import net.opentsdb.meta.Annotation;
import net.opentsdb.meta.UIDMeta;
import net.opentsdb.stats.StatsCollector;
import net.opentsdb.uid.UniqueId;
import net.opentsdb.utils.JSON;
import org.hbase.async.*;
import org.hbase.async.Scanner;
import org.mockito.Matchers;
import org.mockito.Mockito;
import org.mockito.invocation.InvocationOnMock;
import org.mockito.stubbing.Answer;
import org.powermock.api.mockito.PowerMockito;

import javax.xml.bind.DatatypeConverter;
import java.nio.charset.Charset;
import java.util.*;
import java.util.concurrent.atomic.AtomicLong;
import java.util.regex.Pattern;
import java.util.regex.PatternSyntaxException;

import static net.opentsdb.uid.UniqueId.UniqueIdType;
import static net.opentsdb.uid.UniqueId.uidToString;

/**
 * TsdbStore implementation useful in testing calls to and from
 * storage with actual pretend data. The underlying data store is an
 * incredibly ugly nesting of ByteMaps from AsyncHbase so it stores and
 * orders byte arrays similar to HBase. A MemoryStore instance represents a
 * SINGLE table in HBase but it provides support for column families and
 * timestamped entries.
 * <p>
 * It's not a perfect implementation but is useful for the majority of unit
 * tests. Gets, puts, cas, deletes and scans are currently supported. See
 * notes for each method below about what does and doesn't work.
 * <p>
 * Regarding timestamps, whenever you execute an RPC request, the
 * {@code current_timestamp} will be incremented by one millisecond. By default
 * the timestamp starts at 1/1/2014 00:00:00 but you can set it to any value
 * at any time. If a PutRequest comes in with a specific time, that time will
 * be stored and the timestamp will not be incremented.
 * <p>
 * @since 2.0
 */
public class MemoryStore implements TsdbStore {
  private static final Charset ASCII = Charsets.ISO_8859_1;

  //      KEY           Column Family Qualifier     Timestamp     Value
  private Bytes.ByteMap<Bytes.ByteMap<Bytes.ByteMap<TreeMap<Long, byte[]>>>>
    storage = new Bytes.ByteMap<Bytes.ByteMap<Bytes.ByteMap<TreeMap<Long, byte[]>>>>();

  private final Table<String, String, byte[]> data_table;
  private final Table<String, String, byte[]> uid_table;
  private final Table<String, Long, Annotation> annotation_table;

  private final Map<UniqueIdType, AtomicLong> uid_max = ImmutableMap.of(
          UniqueIdType.METRIC, new AtomicLong(1),
          UniqueIdType.TAGK, new AtomicLong(1),
          UniqueIdType.TAGV, new AtomicLong(1));
  private final Table<String, UniqueIdType, byte[]> uid_forward_mapping;
  private final Table<String, UniqueIdType, String> uid_reverse_mapping;

  private HashSet<MockScanner> scanners = new HashSet<MockScanner>(2);
  private byte[] default_family = "t".getBytes(ASCII);

  /** Incremented every time a new value is stored (without a timestamp) */
  private long current_timestamp = 1388534400000L;

  public MemoryStore() {
    data_table = HashBasedTable.create();
    uid_table = HashBasedTable.create();
    annotation_table = HashBasedTable.create();
    uid_forward_mapping = HashBasedTable.create();
    uid_reverse_mapping = HashBasedTable.create();
  }

  /**
   * Creates or increments (possibly decrements) a Long in the hash table at the
   * given location.
   */
  @Override
  public Deferred<Long> atomicIncrement(AtomicIncrementRequest air) {
    final long amount = air.getAmount();
    Bytes.ByteMap<Bytes.ByteMap<TreeMap<Long, byte[]>>> row =
      storage.get(air.key());
    if (row == null) {
      row = new Bytes.ByteMap<Bytes.ByteMap<TreeMap<Long, byte[]>>>();
      storage.put(air.key(), row);
    }

    Bytes.ByteMap<TreeMap<Long, byte[]>> cf = row.get(air.family());
    if (cf == null) {
      cf = new Bytes.ByteMap<TreeMap<Long, byte[]>>();
      row.put(air.family(), cf);
    }

    TreeMap<Long, byte[]> column = cf.get(air.qualifier());
    if (column == null) {
      column = new TreeMap<Long, byte[]>(Collections.reverseOrder());
      cf.put(air.qualifier(), column);
      column.put(current_timestamp++, Bytes.fromLong(amount));
      return Deferred.fromResult(amount);
    }

    long incremented_value = Bytes.getLong(column.firstEntry().getValue());
    incremented_value += amount;
    column.put(column.firstKey(), Bytes.fromLong(incremented_value));
    return Deferred.fromResult(incremented_value);
  }

  @Override
  public Deferred<Long> bufferAtomicIncrement(AtomicIncrementRequest request) {
    return atomicIncrement(request);
  }

  /**
   * Imitates the compareAndSet client call where a {@code PutRequest} is passed
   * along with a byte array to compared the stored value against. If the stored
   * value doesn't match, the put is ignored and a "false" is returned. If the
   * comparator matches, the new put is recorded.
   * <b>Warning:</b> While a put works on multiple qualifiers, CAS only works
   * with one. So if the put includes more than one qualifier, only the first
   * one will be processed in this CAS call.
   */
  @Override
  public Deferred<Boolean> compareAndSet(PutRequest put, byte[] expected) {
    Bytes.ByteMap<Bytes.ByteMap<TreeMap<Long, byte[]>>> row =
      storage.get(put.key());
    if (row == null) {
      if (expected != null && expected.length > 0) {
        return Deferred.fromResult(false);
      }

      row = new Bytes.ByteMap<Bytes.ByteMap<TreeMap<Long, byte[]>>>();
      storage.put(put.key(), row);
    }

    Bytes.ByteMap<TreeMap<Long, byte[]>> cf = row.get(put.family());
    if (cf == null) {
      if (expected != null && expected.length > 0) {
        return Deferred.fromResult(false);
      }

      cf = new Bytes.ByteMap<TreeMap<Long, byte[]>>();
      row.put(put.family(), cf);
    }

    // CAS can only operate on one cell, so if the put request has more than
    // one, we ignore any but the first
    TreeMap<Long, byte[]> column = cf.get(put.qualifiers()[0]);
    if (column == null && (expected != null && expected.length > 0)) {
      return Deferred.fromResult(false);
    }
    // if a timestamp was specified, maybe we're CASing against a specific
    // cell. Otherwise we deal with the latest value
    final byte[] stored = column == null ? null :
      put.timestamp() != Long.MAX_VALUE ? column.get(put.timestamp()) :
        column.firstEntry().getValue();
    if (stored == null && (expected != null && expected.length > 0)) {
      return Deferred.fromResult(false);
    }
    if (stored != null && (expected == null || expected.length < 1)) {
      return Deferred.fromResult(false);
    }
    if (stored != null && expected != null &&
      Bytes.memcmp(stored, expected) != 0) {
      return Deferred.fromResult(false);
    }

    // passed CAS!
    if (column == null) {
      column = new TreeMap<Long, byte[]>(Collections.reverseOrder());
      cf.put(put.qualifiers()[0], column);
    }
    column.put(put.timestamp() != Long.MAX_VALUE ? put.timestamp() :
      current_timestamp++, put.value());
    return Deferred.fromResult(true);
  }

  /**
   * Deletes one or more columns. If a row no longer has any valid columns, the
   * entire row will be removed.
   */
  @Override
  public Deferred<Object> delete(DeleteRequest delete) {
    Bytes.ByteMap<Bytes.ByteMap<TreeMap<Long, byte[]>>> row =
      storage.get(delete.key());
    if (row == null) {
      return Deferred.fromResult(null);
    }

    // if no qualifiers or family, then delete the row
    if ((delete.qualifiers() == null || delete.qualifiers().length < 1 ||
      delete.qualifiers()[0].length < 1) && (delete.family() == null ||
      delete.family().length < 1)) {
      storage.remove(delete.key());
      return Deferred.fromResult(new Object());
    }

    final byte[] family = delete.family();
    if (family != null && family.length > 0) {
      if (!row.containsKey(family)) {
        return Deferred.fromResult(null);
      }
    }

    // compile a set of qualifiers to use as a filter if necessary
    Bytes.ByteMap<Object> qualifiers = new Bytes.ByteMap<Object>();
    if (delete.qualifiers() != null || delete.qualifiers().length > 0) {
      for (byte[] q : delete.qualifiers()) {
        qualifiers.put(q, null);
      }
    }

    // if the request only has a column family and no qualifiers, we delete
    // the entire family
    if (family != null && qualifiers.isEmpty()) {
      row.remove(family);
      if (row.isEmpty()) {
        storage.remove(delete.key());
      }
      return Deferred.fromResult(new Object());
    }

    List<byte[]> cf_removals = new ArrayList<byte[]>(row.entrySet().size());
    for (Map.Entry<byte[], Bytes.ByteMap<TreeMap<Long, byte[]>>> cf :
      row.entrySet()) {

      // column family filter
      if (family != null && family.length > 0 &&
        !Bytes.equals(family, cf.getKey())) {
        continue;
      }

      for (byte[] qualifier : qualifiers.keySet()) {
        final TreeMap<Long, byte[]> column = cf.getValue().get(qualifier);
        if (column == null) {
          continue;
        }

        // with this flag we delete a single timestamp
        if (delete.deleteAtTimestampOnly()) {
          if (column != null) {
            column.remove(delete.timestamp());
            if (column.isEmpty()) {
              cf.getValue().remove(qualifier);
            }
          }
        } else {
          // otherwise we delete everything less than or equal to the
          // delete timestamp
          List<Long> column_removals = new ArrayList<Long>(column.size());
          for (Map.Entry<Long, byte[]> cell : column.entrySet()) {
            if (cell.getKey() <= delete.timestamp()) {
              column_removals.add(cell.getKey());
            }
          }
          for (Long ts : column_removals) {
            column.remove(ts);
          }
          if (column.isEmpty()) {
            cf.getValue().remove(qualifier);
          }
        }
      }

      if (cf.getValue().isEmpty()) {
        cf_removals.add(cf.getKey());
      }
    }

    for (byte[] cf : cf_removals) {
      row.remove(cf);
    }

    if (row.isEmpty()) {
      storage.remove(delete.key());
    }

    return Deferred.fromResult(new Object());
  }

  @Override
  public Deferred<ArrayList<Object>> checkNecessaryTablesExist() {
    throw new UnsupportedOperationException("Not implemented yet");
  }

  @Override
  public Deferred<Object> flush() {
    return Deferred.fromResult(null);
  }

  /**
   * Gets one or more columns from a row. If the row does not exist, a null is
   * returned. If no qualifiers are given, the entire row is returned.
   * NOTE: all timestamp, value pairs are returned.
   */
  @Override
  public Deferred<ArrayList<KeyValue>> get(GetRequest get) {
    final Bytes.ByteMap<Bytes.ByteMap<TreeMap<Long, byte[]>>> row =
      storage.get(get.key());

    if (row == null) {
      return Deferred.fromResult((ArrayList<KeyValue>)null);
    }

    final byte[] family = get.family();
    if (family != null && family.length > 0) {
      if (!row.containsKey(family)) {
        return Deferred.fromResult((ArrayList<KeyValue>)null);
      }
    }

    // compile a set of qualifiers to use as a filter if necessary
    Bytes.ByteMap<Object> qualifiers = new Bytes.ByteMap<Object>();
    if (get.qualifiers() != null && get.qualifiers().length > 0) {
      for (byte[] q : get.qualifiers()) {
        qualifiers.put(q, null);
      }
    }

    final ArrayList<KeyValue> kvs = new ArrayList<KeyValue>(row.size());
    for (Map.Entry<byte[], Bytes.ByteMap<TreeMap<Long, byte[]>>> cf :
      row.entrySet()) {

      // column family filter
      if (family != null && family.length > 0 &&
        !Bytes.equals(family, cf.getKey())) {
        continue;
      }

      for (Map.Entry<byte[], TreeMap<Long, byte[]>> column :
        cf.getValue().entrySet()) {
        // qualifier filter
        if (!qualifiers.isEmpty() && !qualifiers.containsKey(column.getKey())) {
          continue;
        }

        // TODO - if we want to support multiple values, iterate over the
        // tree map. Otherwise Get returns just the latest value.
        KeyValue kv = PowerMockito.mock(KeyValue.class);
        Mockito.when(kv.timestamp()).thenReturn(column.getValue().firstKey());
        Mockito.when(kv.value()).thenReturn(column.getValue().firstEntry().getValue());
        Mockito.when(kv.qualifier()).thenReturn(column.getKey());
        Mockito.when(kv.key()).thenReturn(get.key());
        kvs.add(kv);
      }
    }
    return Deferred.fromResult(kvs);
  }

  @Override
  public long getFlushInterval() {
    return 0;
  }

  @Override
  public Scanner newScanner(byte[] table) {
    final Scanner scanner = PowerMockito.mock(Scanner.class);
    scanners.add(new MockScanner(scanner));
    return scanner;
  }

  /**
   * Stores one or more columns in a row. If the row does not exist, it's
   * created.
   */
  @Override
  public Deferred<Object> put(PutRequest put) {
    Bytes.ByteMap<Bytes.ByteMap<TreeMap<Long, byte[]>>> row =
      storage.get(put.key());
    if (row == null) {
      row = new Bytes.ByteMap<Bytes.ByteMap<TreeMap<Long, byte[]>>>();
      storage.put(put.key(), row);
    }

    Bytes.ByteMap<TreeMap<Long, byte[]>> cf = row.get(put.family());
    if (cf == null) {
      cf = new Bytes.ByteMap<TreeMap<Long, byte[]>>();
      row.put(put.family(), cf);
    }

    for (int i = 0; i < put.qualifiers().length; i++) {
      TreeMap<Long, byte[]> column = cf.get(put.qualifiers()[i]);
      if (column == null) {
        column = new TreeMap<Long, byte[]>(Collections.reverseOrder());
        cf.put(put.qualifiers()[i], column);
      }

      column.put(put.timestamp() != Long.MAX_VALUE ? put.timestamp() :
        current_timestamp++, put.values()[i]);
    }

    return Deferred.fromResult(null);
  }

  @Override
  public void setFlushInterval(short aShort) {
  }

  @Override
  public Deferred<Object> addPoint(byte[] row, byte[] qualifier, byte[] value) {
    final String s_row = new String(row, ASCII);
    final String s_qual = new String(qualifier, ASCII);
    data_table.put(s_row, s_qual, value);
    return Deferred.fromResult(null);
  }

  @Override
  public Deferred<Object> shutdown() {
    throw new UnsupportedOperationException("Not implemented yet");
  }

  @Override
  public void recordStats(StatsCollector collector) {
    throw new UnsupportedOperationException("Not implemented yet");
  }

  @Override
  public Deferred<com.google.common.base.Optional<byte[]>> getId(String name, UniqueIdType type) {
    byte[] id = uid_forward_mapping.get(name, type);

    if (id != null && id.length != type.width) {
      throw new IllegalStateException("Found id.length = " + id.length
              + " which is != " + type.width
              + " required for '" + type.qualifier + '\'');
    }

    return Deferred.fromResult(Optional.fromNullable(id));
  }

  @Override
  public Deferred<com.google.common.base.Optional<String>> getName(byte[] id, UniqueIdType type) {
    if (id.length != type.width) {
      throw new IllegalArgumentException("Wrong id.length = " + id.length
              + " which is != " + type.width
              + " required for '" + type.qualifier + '\'');
    }

    String str_uid = new String(id, Const.CHARSET_ASCII);

    final String name = uid_reverse_mapping.get(str_uid, type);
    return Deferred.fromResult(Optional.fromNullable(name));
  }

  @Override
  public Deferred<Object> add(final UIDMeta meta) {
    uid_table.put(
            meta.getUID(),
            meta.getType().toString().toLowerCase() + "_meta",
            meta.getStorageJSON());

    return Deferred.fromResult(null);
  }

  @Override
  public Deferred<Object> delete(final UIDMeta meta) {
    uid_table.remove(
            meta.getUID(),
            meta.getType().toString().toLowerCase() + "_meta");

    return Deferred.fromResult(null);
  }

  @Override
  public Deferred<UIDMeta> getMeta(final byte[] uid,
                                   final String name,
                                   final UniqueIdType type) {
    final String qualifier = type.toString().toLowerCase() + "_meta";
    final String s_uid = uidToString(uid);

    byte[] json_value = uid_table.get(s_uid, qualifier);

    if (json_value == null) {
      // return the default
      return Deferred.fromResult(new UIDMeta(type, uid, name, false));
    }

    UniqueIdType effective_type = type;
    if (effective_type == null) {
      effective_type = UniqueId.stringToUniqueIdType(qualifier.substring(0,
              qualifier.indexOf("_meta")));
    }

    UIDMeta return_meta = UIDMeta.buildFromJSON(
            json_value, effective_type, uid, name);

    return Deferred.fromResult(return_meta);
  }

  private Deferred<UIDMeta> getMeta(final String uid,
                                    final UniqueIdType
          type) {
    final String qualifier = type.toString().toLowerCase() + "_meta";
    byte[] json_value = uid_table.get(uid, qualifier);

    if (json_value == null)
      return Deferred.fromResult(null);

    UIDMeta meta = JSON.parseToObject(json_value, UIDMeta.class);
    meta.resetChangedMap();

    return Deferred.fromResult(meta);
  }

  @Override
  public Deferred<Boolean> updateMeta(final UIDMeta meta,
                                      final boolean overwrite) {
    return getMeta(meta.getUID(), meta.getType()).addCallbackDeferring(
            new Callback<Deferred<Boolean>, UIDMeta>() {
              @Override
              public Deferred<Boolean> call(UIDMeta meta2) throws Exception {
                if (null != meta2) {
                  meta.syncMeta(meta2, overwrite);
                  add(meta);
                }

                // The MemoryStore is not expected to run in multiple threads
                // and because of this there won't be multiple clients that
                // can change the value between #updateMeta's initial
                // #getMeta and the subsequent #add(meta) above. Because of
                // this we can safely always return TRUE here.
                return Deferred.fromResult(Boolean.TRUE);
              }
            });
  }

  @Override
  public Deferred<Object> deleteUID(byte[] name, byte[] kind) {
    throw new UnsupportedOperationException("Not implemented yet");
  }

  @Override
  public Deferred<byte[]> allocateUID(final String name,
                                      final UniqueIdType type) {
    final byte[] row = Bytes.fromLong(uid_max.get(type).getAndIncrement());

    // row.length should actually be 8.
    if (row.length < type.width) {
      throw new IllegalStateException("row.length = " + row.length
              + " which is less than " + type.width
              + " for id=" + uid_max
              + " row=" + Arrays.toString(row));
    }

    // Verify that the indices in the row array that won't be used in the
    // uid with the current length are zero so we haven't reached the upper
    // limits.
    for (int i = 0; i < row.length - type.width; i++) {
      if (row[i] != 0) {
        throw new IllegalArgumentException("All Unique IDs for " + type.qualifier
                + " on " + type.width + " bytes are already assigned!");
      }
    }

    // Shrink the ID on the requested number of bytes.
    final byte[] uid = Arrays.copyOfRange(row, row.length - type.width,
            row.length);

    return allocateUID(name, uid, type);
  }

  @Override
  public Deferred<byte[]> allocateUID(final String name,
                                      final byte[] uid,
                                      final UniqueIdType type) {
    uid_max.get(type).set(Math.max(uid_max.get(type).get(),
            (UniqueId.uidToLong(uid, (short) uid.length) + 1 )));

    String str_uid = new String(uid, Const.CHARSET_ASCII);

    if (uid_reverse_mapping.contains(str_uid, type)) {
      throw new IllegalArgumentException("A UID with " + str_uid + " already exists");
    }

    uid_reverse_mapping.put(str_uid, type, name);

    if (uid_forward_mapping.contains(name, type)) {
      return Deferred.fromResult(uid_forward_mapping.get(name,type));
    }

    uid_forward_mapping.put(name, type, uid);

    return Deferred.fromResult(uid);
  }

  @Override
  public KeyValue compact(ArrayList<KeyValue> row, List<Annotation> annotations) {
    throw new UnsupportedOperationException("Not implemented yet");
  }

  @Override
  public void scheduleForCompaction(byte[] row) {
  }

  /**
   * Helper to convert an array of bytes to a hexadecimal encoded string.
   * @param bytes The byte array to convert
   * @return A hex string
   */
  public static String bytesToString(final byte[] bytes) {
    return DatatypeConverter.printHexBinary(bytes);
  }

  /**
   * Add a column to the hash table using the default column family.
   * The proper row will be created if it doesn't exist. If the column already
   * exists, the original value will be overwritten with the new data
   * @param key The row key
   * @param qualifier The qualifier
   * @param value The value to store
   */
  public void addColumn(final byte[] key, final byte[] qualifier,
                        final byte[] value) {
    addColumn(key, default_family, qualifier, value, current_timestamp++);
  }

  /**
   * Add a column to the hash table
   * The proper row will be created if it doesn't exist. If the column already
   * exists, the original value will be overwritten with the new data
   * @param key The row key
   * @param family The column family to store the value in
   * @param qualifier The qualifier
   * @param value The value to store
   */
  public void addColumn(final byte[] key, final byte[] family,
                        final byte[] qualifier, final byte[] value) {
    addColumn(key, family, qualifier, value, current_timestamp++);
  }

  /**
   * Add a column to the hash table
   * The proper row will be created if it doesn't exist. If the column already
   * exists, the original value will be overwritten with the new data
   * @param key The row key
   * @param family The column family to store the value in
   * @param qualifier The qualifier
   * @param value The value to store
   * @param timestamp The timestamp to store
   */
  public void addColumn(final byte[] key, final byte[] family,
                        final byte[] qualifier, final byte[] value, final long timestamp) {
    // AsyncHBase will throw an NPE if the user tries to write a NULL value
    // so we better do the same. An empty value is ok though, i.e. new byte[] {}
    if (value == null) {
      throw new NullPointerException();
    }

    Bytes.ByteMap<Bytes.ByteMap<TreeMap<Long, byte[]>>> row = storage.get(key);
    if (row == null) {
      row = new Bytes.ByteMap<Bytes.ByteMap<TreeMap<Long, byte[]>>>();
      storage.put(key, row);
    }

    Bytes.ByteMap<TreeMap<Long, byte[]>> cf = row.get(family);
    if (cf == null) {
      cf = new Bytes.ByteMap<TreeMap<Long, byte[]>>();
      row.put(family, cf);
    }
    TreeMap<Long, byte[]> column = cf.get(qualifier);
    if (column == null) {
      // remember, most recent at the top!
      column = new TreeMap<Long, byte[]>(Collections.reverseOrder());
      cf.put(qualifier, column);
    }
    column.put(timestamp, value);
  }

  /** @return TTotal number of rows in the hash table */
  public int numRows() {
    return storage.size();
  }

  /**
   * Total number of columns in the given row on the data table.
   * @param row The row to search for
   * @return -1 if the row did not exist, otherwise the number of columns.
   */
  public long numColumnsDataTable(final byte[] row) {
    final String s_row = new String(row, ASCII);

    if (!data_table.containsRow(s_row))
      return -1;

    return data_table.row(s_row).size();
  }

  /**
   * Total number of columns in the given row across all column families
   * @param key The row to search for
   * @return -1 if the row did not exist, otherwise the number of columns.
   */
  public long numColumns(final byte[] key) {
    final Bytes.ByteMap<Bytes.ByteMap<TreeMap<Long, byte[]>>> row =
      storage.get(key);
    if (row == null) {
      return -1;
    }
    long size = 0;
    for (Map.Entry<byte[], Bytes.ByteMap<TreeMap<Long, byte[]>>> entry : row) {
      size += entry.getValue().size();
    }
    return size;
  }

  /**
   * Retrieve the most recent contents of a single column with the default family
   * @param key The row key of the column
   * @param qualifier The column qualifier
   * @return The byte array of data or null if not found
   */
  public byte[] getColumn(final byte[] key, final byte[] qualifier) {
    return getColumn(key, default_family, qualifier);
  }

  /**
   * Retrieve the most recent contents of a single column
   * @param key The row key of the column
   * @param family The column family
   * @param qualifier The column qualifier
   * @return The byte array of data or null if not found
   */
  public byte[] getColumn(final byte[] key, final byte[] family,
                          final byte[] qualifier) {
    final Bytes.ByteMap<Bytes.ByteMap<TreeMap<Long, byte[]>>> row =
      storage.get(key);
    if (row == null) {
      return null;
    }
    final Bytes.ByteMap<TreeMap<Long, byte[]>> cf = row.get(family);
    if (cf == null) {
      return null;
    }
    final TreeMap<Long, byte[]> column = cf.get(qualifier);
    if (column == null) {
      return null;
    }
    return column.firstEntry().getValue();
  }

  /**
   * Retrieve a column from the data table.
   * @param key The row key of the column
   * @param qualifier The column qualifier
   * @return The byte array of data or null if not found
   */
  public byte[] getColumnDataTable(final byte[] key,
                          final byte[] qualifier) {
    final String s_key = new String(key, ASCII);
    final String s_qual = new String(qualifier, ASCII);
    return data_table.get(s_key, s_qual);
  }

  /**
   * Clears the entire hash table. Use it if your unit test needs to start fresh
   */
  public void flushStorage() {
    storage.clear();
  }

  /**
   * Removes the entire row from the hash table
   * @param key The row to remove
   */
  public void flushRow(final byte[] key) {
    storage.remove(key);
  }

<<<<<<< HEAD

=======
>>>>>>> 5333915f
  /**
   * Removes the given column from the hash map
   * @param key Row key
   * @param family Column family
   * @param qualifier Column qualifier
   */
  public void flushColumn(final byte[] key, final byte[] family,
                          final byte[] qualifier) {
    final Bytes.ByteMap<Bytes.ByteMap<TreeMap<Long, byte[]>>> row =
      storage.get(key);
    if (row == null) {
      return;
    }
    final Bytes.ByteMap<TreeMap<Long, byte[]>> cf = row.get(family);
    if (cf == null) {
      return;
    }
    cf.remove(qualifier);
  }

  /**
   * Dumps the entire storage hash to stdout in a sort of tree style format with
   * all byte arrays hex encoded
   */
  public void dumpToSystemOut() {
    dumpToSystemOut(false);
  }

  /**
   * Dumps the entire storage hash to stdout in a sort of tree style format
   * @param ascii Whether or not the values should be converted to ascii
   */
  public void dumpToSystemOut(final boolean ascii) {
    if (storage.isEmpty()) {
      System.out.println("Storage is Empty");
      return;
    }

    for (Map.Entry<byte[], Bytes.ByteMap<Bytes.ByteMap<TreeMap<Long, byte[]>>>> row :
      storage.entrySet()) {
      System.out.println("[Row] " + (ascii ? new String(row.getKey(), ASCII) :
        bytesToString(row.getKey())));

      for (Map.Entry<byte[], Bytes.ByteMap<TreeMap<Long, byte[]>>> cf :
        row.getValue().entrySet()) {

        final String family = ascii ? new String(cf.getKey(), ASCII) :
          bytesToString(cf.getKey());
        System.out.println("  [CF] " + family);

        for (Map.Entry<byte[], TreeMap<Long, byte[]>> column : cf.getValue().entrySet()) {
          System.out.println("    [Qual] " + (ascii ?
            "\"" + new String(column.getKey(), ASCII) + "\""
            : bytesToString(column.getKey())));
          for (Map.Entry<Long, byte[]> cell : column.getValue().entrySet()) {
            System.out.println("      [TS] " + cell.getKey() + "  [Value] " +
              (ascii ?  new String(cell.getValue(), ASCII)
                : bytesToString(cell.getValue())));
          }
        }
      }
    }
  }

  /**
   * Attempts to mark an Annotation object for deletion. Note that if the
   * annoation does not exist in storage, this delete call will not throw an
   * error.
   *
   * @param annotation@return A meaningless Deferred for the caller to wait on until the call is
   * complete. The value may be null.
   */
  @Override
  public Deferred<Object> delete(Annotation annotation) {

    final String tsuid = annotation.getTSUID() != null && !annotation.getTSUID().isEmpty() ?
            annotation.getTSUID() : "";

    final long start = annotation.getStartTime() % 1000 == 0 ?
            annotation.getStartTime() / 1000 : annotation.getStartTime();
    if (start < 1) {
      throw new IllegalArgumentException("The start timestamp has not been set");
    }

    return Deferred.fromResult(
            (Object) annotation_table.remove(tsuid, start));
  }

  @Override
  public Deferred<Boolean> updateAnnotation(Annotation original, Annotation annotation) {

    String tsuid = !Strings.isNullOrEmpty(annotation.getTSUID()) ?
            annotation.getTSUID() : "";

    final long start = annotation.getStartTime() % 1000 == 0 ?
            annotation.getStartTime() / 1000 : annotation.getStartTime();
    if (start < 1) {
      throw new IllegalArgumentException("The start timestamp has not been set");
    }

    Annotation note = annotation_table.get(tsuid, start);

    if ((null == note && null == original) ||
            (null != note && null != original && note.equals(original))) {
      annotation_table.remove(tsuid, start);
      annotation_table.put(tsuid, start, annotation);
      return Deferred.fromResult(true);
    }
    return Deferred.fromResult(false);
  }

  @Override
  public Deferred<List<Annotation>> getGlobalAnnotations(final long start_time,
                                                         final long end_time) {
    //some sanity check should happen before this is called actually.

    if (start_time < 1) {
      throw new IllegalArgumentException("The start timestamp has not been set");
    }

    List<Annotation> annotations = new ArrayList<Annotation>();
    Collection<Annotation> globals = annotation_table.row("").values();

    for (Annotation global: globals) {
      if (start_time <= global.getStartTime() && global.getStartTime() <= end_time) {
        annotations.add(global);
      }
    }
    return Deferred.fromResult(annotations);
  }

  @Override
  public Deferred<Integer> deleteAnnotationRange(final byte[] tsuid,
                                                 final long start_time,
                                                 final long end_time) {

    //some sanity check should happen before this is called actually.
    //however we need to modify the start_time and end_time

    if (start_time < 1) {
      throw new IllegalArgumentException("The start timestamp has not been set");
    }

    final long start = start_time % 1000 == 0 ? start_time / 1000 : start_time;
    final long end = end_time % 1000 == 0 ? end_time / 1000 : end_time;
    String key = "";

    ArrayList<Annotation> del_list = new ArrayList<Annotation>();
    if (tsuid != null) {
      //convert byte array to string, sloppy but seems to be the best way
      key = uidToString(tsuid);
    }

    Collection<Annotation> globals = annotation_table.row(key).values();
    for (Annotation global: globals) {
      if (start <= global.getStartTime() && global.getStartTime() <= end) {
        del_list.add(global);
      }
    }

    for (Annotation a : del_list) {
      delete(a);
    }
    return Deferred.fromResult(del_list.size());

  }

  /**
   * Attempts to fetch a global or local annotation from storage
   * @param tsuid The TSUID as a byte array. May be null if retrieving a global
   * annotation
   * @param start_time The start time as a Unix epoch timestamp
   * @return A valid annotation object if found, null if not
   */
  public Deferred<Annotation> getAnnotation(final byte[] tsuid, final long start_time) {

    if (start_time < 1) {
      throw new IllegalArgumentException("The start timestamp has not been set");
    }

    long time = start_time % 1000 == 0 ? start_time / 1000 : start_time;

    String key = "";
    if (tsuid != null) {
      //convert byte array to proper string
      key = uidToString(tsuid);
    }
    return Deferred.fromResult(annotation_table.get(key, time));
  }

  /**
   * This is a limited implementation of the scanner object. The only fields
   * caputred and acted on are:
   * <ul><li>KeyRegexp</li>
   * <li>StartKey</li>
   * <li>StopKey</li>
   * <li>Qualifier</li>
   * <li>Qualifiers</li></ul>
   * Hence timestamps are ignored as are the max number of rows and qualifiers.
   * All matching rows/qualifiers will be returned in the first {@code nextRows}
   * call. The second {@code nextRows} call will always return null. Multiple
   * qualifiers are supported for matching.
   * <p>
   * The KeyRegexp can be set and it will run against the hex value of the
   * row key. In testing it seems to work nicely even with byte patterns.
   */
  private class MockScanner implements
    Answer<Deferred<ArrayList<ArrayList<KeyValue>>>> {

    private byte[] start = null;
    private byte[] stop = null;
    private HashSet<String> scnr_qualifiers = null;
    private byte[] family = null;
    private String regex = null;
    private boolean called;

    public MockScanner(final Scanner mock_scanner) {

      // capture the scanner fields when set
      Mockito.doAnswer(new Answer<Object>() {
        @Override
        public Object answer(InvocationOnMock invocation) throws Throwable {
          final Object[] args = invocation.getArguments();
          regex = (String) args[0];
          return null;
        }
      }).when(mock_scanner).setKeyRegexp(Matchers.anyString());

      Mockito.doAnswer(new Answer<Object>() {
        @Override
        public Object answer(InvocationOnMock invocation) throws Throwable {
          final Object[] args = invocation.getArguments();
          regex = (String) args[0];
          return null;
        }
      }).when(mock_scanner).setKeyRegexp(Matchers.anyString(), (Charset) Matchers.any());

      Mockito.doAnswer(new Answer<Object>() {
        @Override
        public Object answer(InvocationOnMock invocation) throws Throwable {
          final Object[] args = invocation.getArguments();
          start = (byte[]) args[0];
          return null;
        }
      }).when(mock_scanner).setStartKey((byte[]) Matchers.any());

      Mockito.doAnswer(new Answer<Object>() {
        @Override
        public Object answer(InvocationOnMock invocation) throws Throwable {
          final Object[] args = invocation.getArguments();
          stop = (byte[]) args[0];
          return null;
        }
      }).when(mock_scanner).setStopKey((byte[]) Matchers.any());

      Mockito.doAnswer(new Answer<Object>() {
        @Override
        public Object answer(InvocationOnMock invocation) throws Throwable {
          final Object[] args = invocation.getArguments();
          family = (byte[]) args[0];
          return null;
        }
      }).when(mock_scanner).setFamily((byte[]) Matchers.any());

      Mockito.doAnswer(new Answer<Object>() {
        @Override
        public Object answer(InvocationOnMock invocation) throws Throwable {
          final Object[] args = invocation.getArguments();
          scnr_qualifiers = new HashSet<String>(1);
          scnr_qualifiers.add(bytesToString((byte[]) args[0]));
          return null;
        }
      }).when(mock_scanner).setQualifier((byte[]) Matchers.any());

      Mockito.doAnswer(new Answer<Object>() {
        @Override
        public Object answer(InvocationOnMock invocation) throws Throwable {
          final Object[] args = invocation.getArguments();
          final byte[][] qualifiers = (byte[][]) args[0];
          scnr_qualifiers = new HashSet<String>(qualifiers.length);
          for (byte[] qualifier : qualifiers) {
            scnr_qualifiers.add(bytesToString(qualifier));
          }
          return null;
        }
      }).when(mock_scanner).setQualifiers((byte[][]) Matchers.any());

      Mockito.when(mock_scanner.nextRows()).thenAnswer(this);

    }

    @Override
    public Deferred<ArrayList<ArrayList<KeyValue>>> answer(
      final InvocationOnMock invocation) throws Throwable {

      // It's critical to see if this scanner has been processed before,
      // otherwise the code under test will likely wind up in an infinite loop.
      // If the scanner has been seen before, we return null.
      if (called) {
        return Deferred.fromResult(null);
      }
      called = true;

      Pattern pattern = null;
      if (regex != null && !regex.isEmpty()) {
        try {
          pattern = Pattern.compile(regex);
        } catch (PatternSyntaxException e) {
          e.printStackTrace();
        }
      }

      // return all matches
      ArrayList<ArrayList<KeyValue>> results =
        new ArrayList<ArrayList<KeyValue>>();
      for (Map.Entry<byte[], Bytes.ByteMap<Bytes.ByteMap<TreeMap<Long, byte[]>>>> row :
        storage.entrySet()) {

        // if it's before the start row, after the end row or doesn't
        // match the given regex, continue on to the next row
        if (start != null && Bytes.memcmp(row.getKey(), start) < 0) {
          continue;
        }
        if (stop != null && Bytes.memcmp(row.getKey(), stop) > 0) {
          continue;
        }
        if (pattern != null) {
          final String from_bytes = new String(row.getKey(), ASCII);
          if (!pattern.matcher(from_bytes).find()) {
            continue;
          }
        }

        // loop on the column families
        final ArrayList<KeyValue> kvs =
          new ArrayList<KeyValue>(row.getValue().size());
        for (Map.Entry<byte[], Bytes.ByteMap<TreeMap<Long, byte[]>>> cf :
          row.getValue().entrySet()) {

          // column family filter
          if (family != null && family.length > 0 &&
            !Bytes.equals(family, cf.getKey())) {
            continue;
          }

          for (Map.Entry<byte[], TreeMap<Long, byte[]>> column :
            cf.getValue().entrySet()) {

            // if the qualifier isn't in the set, continue
            if (scnr_qualifiers != null &&
              !scnr_qualifiers.contains(bytesToString(column.getKey()))) {
              continue;
            }

            KeyValue kv = PowerMockito.mock(KeyValue.class);
            Mockito.when(kv.key()).thenReturn(row.getKey());
            Mockito.when(kv.value()).thenReturn(column.getValue().firstEntry().getValue());
            Mockito.when(kv.qualifier()).thenReturn(column.getKey());
            Mockito.when(kv.timestamp()).thenReturn(column.getValue().firstKey());
            Mockito.when(kv.family()).thenReturn(cf.getKey());
            Mockito.when(kv.toString()).thenReturn("[k '" + bytesToString(row.getKey()) +
              "' q '" + bytesToString(column.getKey()) + "' v '" +
              bytesToString(column.getValue().firstEntry().getValue()) + "']");
            kvs.add(kv);
          }

        }

        if (!kvs.isEmpty()) {
          results.add(kvs);
        }
      }

      if (results.isEmpty()) {
        return Deferred.fromResult(null);
      }
      return Deferred.fromResult(results);
    }
  }
}<|MERGE_RESOLUTION|>--- conflicted
+++ resolved
@@ -789,10 +789,6 @@
     storage.remove(key);
   }
 
-<<<<<<< HEAD
-
-=======
->>>>>>> 5333915f
   /**
    * Removes the given column from the hash map
    * @param key Row key
