--- conflicted
+++ resolved
@@ -128,17 +128,10 @@
   @Test
   public void testBuildFromJSON() {
     final Leaf leaf = new Leaf("Leaf", "000001000001000001");
-<<<<<<< HEAD
-    byte [] json =
-            hexStringToByteArray("7b22646973706c61794e616d65223a224c6561" +
-                    "66222c227473756964223a22303030303031303030303031303" +
-                    "030303031227d");
-=======
     final String s = "7b22646973706c61794e616d65223a224c6561" +
             "66222c227473756964223a22303030303031303030303031303030303031227d";
 
     byte [] json = new BigInteger(s, 16).toByteArray();
->>>>>>> a9dba4bd
 
     final Leaf jsonLeaf = Leaf.buildFromJSON(json);
     assertEquals(leaf.getDisplayName(), jsonLeaf.getDisplayName());
@@ -151,31 +144,12 @@
 
     byte[] storage_json = leaf.getStorageJSON();
 
-<<<<<<< HEAD
-    byte [] json =
-            hexStringToByteArray("7b22646973706c61794e616d65223a224c6561" +
-                    "66222c227473756964223a22303030303031303030303031303" +
-                    "030303031227d");
-
-    assertArrayEquals(json, storage_json);
-  }
-
-  public static byte[] hexStringToByteArray(String s) {
-    int len = s.length();
-    byte[] data = new byte[len / 2];
-    for (int i = 0; i < len; i += 2) {
-      data[i / 2] = (byte) ((Character.digit(s.charAt(i), 16) << 4)
-              + Character.digit(s.charAt(i+1), 16));
-    }
-    return data;
-=======
     final String s = "7b22646973706c61794e616d65223a224c656166222c2274737569" +
             "64223a22303030303031303030303031303030303031227d";
 
     byte [] json = new BigInteger(s, 16).toByteArray();
 
     assertArrayEquals(json, storage_json);
->>>>>>> a9dba4bd
   }
 
   @Test
