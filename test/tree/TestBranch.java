--- conflicted
+++ resolved
@@ -30,19 +30,7 @@
 
 public final class TestBranch {
   private Tree tree = TestTree.buildTestTree();
-<<<<<<< HEAD
-  final static private Method toStorageJson;
-
-  static {
-    try {
-      toStorageJson = Branch.class.getDeclaredMethod("toStorageJson");
-      toStorageJson.setAccessible(true);
-    } catch (Exception e) {
-      throw new RuntimeException("Failed in static initializer", e);
-    }
-  }
-=======
->>>>>>> 655c3c79
+
 
   @Test
   public void copyConstructor() {
@@ -240,155 +228,6 @@
     final Branch branch = new Branch(0);
     branch.compileBranchId();
   }
-<<<<<<< HEAD
-
-  @Test
-  public void fetchBranch() throws Exception {
-    setupStorage();
-
-    tsdb_store.allocateUID("sys.cpu.0", new byte[]{0, 0, 1}, METRIC);
-    tsdb_store.allocateUID("sys.cpu.1", new byte[]{0, 0, 2}, METRIC);
-    tsdb_store.allocateUID("host", new byte[]{0, 0, 1}, TAGK);
-    tsdb_store.allocateUID("owner", new byte[]{0, 0, 2}, TAGK);
-    tsdb_store.allocateUID("web01", new byte[]{0, 0, 1}, TAGV);
-    tsdb_store.allocateUID("ops", new byte[]{0, 0, 2}, TAGV);
-    
-    final Branch branch = tsdb.fetchBranch(
-            Branch.stringToId("00010001BECD000181A8"),
-            true).joinUninterruptibly();
-    assertNotNull(branch);
-    assertEquals(1, branch.getTreeId());
-    assertEquals("cpu", branch.getDisplayName());
-    assertEquals("00010001BECD000181A8", branch.getBranchId());
-    assertEquals(1, branch.getBranches().size());
-    assertEquals(2, branch.getLeaves().size());
-  }
-  
-  @Test
-  public void fetchBranchNSU() throws Exception {
-    setupStorage();
-
-    tsdb_store.allocateUID("sys.cpu.0", new byte[]{0, 0, 1}, METRIC);
-    tsdb_store.allocateUID("host", new byte[]{0, 0, 1}, TAGK);
-    tsdb_store.allocateUID("web01", new byte[]{0, 0, 1}, TAGV);
-    
-    final Branch branch = tsdb.fetchBranch(
-            Branch.stringToId("00010001BECD000181A8"),
-            true).joinUninterruptibly();
-    assertNotNull(branch);
-    assertEquals(1, branch.getTreeId());
-    assertEquals("cpu", branch.getDisplayName());
-    assertEquals("00010001BECD000181A8", branch.getBranchId());
-    assertEquals(1, branch.getBranches().size());
-    assertEquals(1, branch.getLeaves().size());
-  }
-  
-  @Test
-  public void fetchBranchNotFound() throws Exception {
-    setupStorage();
-    final Branch branch = tsdb.fetchBranch(
-        Branch.stringToId("00010001BECD000181A0"),
-            false).joinUninterruptibly();
-    assertNull(branch);
-  }
-  
-  @Test
-  public void fetchBranchOnly() throws Exception {
-    setupStorage();
-    final Branch branch = tsdb.fetchBranchOnly(
-        Branch.stringToId("00010001BECD000181A8")).joinUninterruptibly();
-    assertNotNull(branch);
-    assertEquals("cpu", branch.getDisplayName());
-    assertNull(branch.getLeaves());
-    assertNull(branch.getBranches());
-  }
-
-  @Test
-  public void fetchBranchOnlyNotFound() throws Exception {
-    setupStorage();
-    final Branch branch = tsdb.fetchBranchOnly(
-        Branch.stringToId("00010001BECD000181A0")).joinUninterruptibly();
-    assertNull(branch);
-  }
-  
-  @Test
-  public void storeBranch() throws Exception {
-    setupStorage();
-    final Branch branch = buildTestBranch(tree);
-    tsdb.storeBranch(tree, branch, true);
-    assertEquals(3, tsdb_store.numRows());
-    assertEquals(3, tsdb_store.numColumns(new byte[]{0, 1}));
-    final Branch parsed = JSON.parseToObject(tsdb_store.getColumn(
-        new byte[] { 0, 1 }, "branch".getBytes(Const.CHARSET_ASCII)),
-        Branch.class);
-    parsed.setTreeId(1);
-    assertEquals("ROOT", parsed.getDisplayName());
-  }
-  
-  @Test (expected = IllegalArgumentException.class)
-  public void storeBranchMissingTreeID() throws Exception {
-    setupStorage();
-    final Branch branch = new Branch();
-    tsdb.storeBranch(tree, branch, false);
-  }
-  
-  @Test (expected = IllegalArgumentException.class)
-  public void storeBranchTreeID0() throws Exception {
-    setupStorage();
-    final Branch branch = buildTestBranch(tree);
-    branch.setTreeId(0);
-    tsdb.storeBranch(tree, branch, false);
-  }
-  
-  @Test (expected = IllegalArgumentException.class)
-  public void storeBranchTreeID65536() throws Exception {
-    setupStorage();
-    final Branch branch = buildTestBranch(tree);
-    branch.setTreeId(65536);
-    tsdb.storeBranch(tree ,branch, false);
-  }
-
-  @Test
-  public void storeBranchExistingLeaf() throws Exception {
-    setupStorage();
-    final Branch branch = buildTestBranch(tree);
-    Leaf leaf = new Leaf("Alarms", "ABCD");
-    byte[] qualifier = leaf.columnQualifier();
-    tsdb_store.addColumn(branch.compileBranchId(), Tree.TREE_FAMILY(),
-      qualifier, leaf.getStorageJSON());
-
-    tsdb.storeBranch(tree, branch, true);
-    assertEquals(3, tsdb_store.numRows());
-    assertEquals(3, tsdb_store.numColumns(new byte[]{0, 1}));
-    assertNull(tree.getCollisions());
-    final Branch parsed = JSON.parseToObject(tsdb_store.getColumn(
-        new byte[] { 0, 1 }, "branch".getBytes(Const.CHARSET_ASCII)),
-        Branch.class);
-    parsed.setTreeId(1);
-    assertEquals("ROOT", parsed.getDisplayName());
-  }
-  
-  @Test
-  public void storeBranchCollision() throws Exception {
-    setupStorage();
-    final Branch branch = buildTestBranch(tree);
-    Leaf leaf = new Leaf("Alarms", "0101");
-    byte[] qualifier = leaf.columnQualifier();
-    tsdb_store.addColumn(branch.compileBranchId(), Tree.TREE_FAMILY(),
-      qualifier, leaf.getStorageJSON());
-
-    tsdb.storeBranch(tree, branch, true);
-    assertEquals(3, tsdb_store.numRows());
-    assertEquals(3, tsdb_store.numColumns(new byte[]{0, 1}));
-    assertEquals(1, tree.getCollisions().size());
-    final Branch parsed = JSON.parseToObject(tsdb_store.getColumn(
-        new byte[] { 0, 1 }, "branch".getBytes(Const.CHARSET_ASCII)),
-        Branch.class);
-    parsed.setTreeId(1);
-    assertEquals("ROOT", parsed.getDisplayName());
-  }
-=======
->>>>>>> 655c3c79
   
   @Test
   public void idToString() throws Exception {
@@ -587,52 +426,4 @@
 
     return root;
   }
-<<<<<<< HEAD
-  
-  /**
-   * Mocks classes for testing the storage calls
-   */
-  private void setupStorage() throws Exception {
-    final Config config = new Config(false);
-
-    tsdb_store = new MemoryStore();
-    tsdb = new TSDB(tsdb_store, config);
-
-    Branch branch = new Branch(1);
-    TreeMap<Integer, String> path = new TreeMap<Integer, String>();
-    path.put(0, "ROOT");
-    path.put(1, "sys");
-    path.put(2, "cpu");
-    branch.prependParentPath(path);
-    branch.setDisplayName("cpu");
-    this.tsdb_store.addColumn(branch.compileBranchId(), Tree.TREE_FAMILY(),
-      "branch".getBytes(Const.CHARSET_ASCII),
-      (byte[]) toStorageJson.invoke(branch));
-    
-    Leaf leaf = new Leaf("user", "000001000001000001");
-    byte[] qualifier = leaf.columnQualifier();
-    this.tsdb_store.addColumn(branch.compileBranchId(), Tree.TREE_FAMILY(),
-      qualifier, leaf.getStorageJSON());
-    
-    leaf = new Leaf("nice", "000002000002000002");
-    qualifier = leaf.columnQualifier();
-    this.tsdb_store.addColumn(branch.compileBranchId(), Tree.TREE_FAMILY(),
-      qualifier, leaf.getStorageJSON());
-    
-    // child branch
-    branch = new Branch(1);
-    path.put(3, "mboard");
-    branch.prependParentPath(path);
-    branch.setDisplayName("mboard");
-    this.tsdb_store.addColumn(branch.compileBranchId(), Tree.TREE_FAMILY(),
-      "branch".getBytes(Const.CHARSET_ASCII),
-      (byte[]) toStorageJson.invoke(branch));
-    
-    leaf = new Leaf("Asus", "000003000003000003");
-    qualifier = leaf.columnQualifier();
-    this.tsdb_store.addColumn(branch.compileBranchId(), Tree.TREE_FAMILY(),
-      qualifier, leaf.getStorageJSON());
-  }
-=======
->>>>>>> 655c3c79
 }