// This file is part of OpenTSDB.
// Copyright (C) 2013  The OpenTSDB Authors.
//
// This program is free software: you can redistribute it and/or modify it
// under the terms of the GNU Lesser General Public License as published by
// the Free Software Foundation, either version 2.1 of the License, or (at your
// option) any later version.  This program is distributed in the hope that it
// will be useful, but WITHOUT ANY WARRANTY; without even the implied warranty
// of MERCHANTABILITY or FITNESS FOR A PARTICULAR PURPOSE.  See the GNU Lesser
// General Public License for more details.  You should have received a copy
// of the GNU Lesser General Public License along with this program.  If not,
// see <http://www.gnu.org/licenses/>.
package net.opentsdb.tsd;

import static org.junit.Assert.assertEquals;
import static org.junit.Assert.assertFalse;
import static org.junit.Assert.assertTrue;

import java.lang.reflect.Method;
import java.util.TreeMap;

import net.opentsdb.core.Const;
import net.opentsdb.storage.MemoryStore;
import net.opentsdb.core.TSDB;
import net.opentsdb.meta.TSMeta;
import net.opentsdb.meta.UIDMeta;
import net.opentsdb.tree.Branch;
import net.opentsdb.tree.Leaf;
import net.opentsdb.tree.TestTree;
import net.opentsdb.tree.Tree;
import net.opentsdb.tree.TreeRule;
import net.opentsdb.tree.TreeRule.TreeRuleType;
import net.opentsdb.uid.UniqueId;
import net.opentsdb.uid.UniqueIdType;
import net.opentsdb.utils.Config;
import net.opentsdb.utils.JSON;

import org.hbase.async.KeyValue;
import org.hbase.async.Scanner;
import org.jboss.netty.handler.codec.http.DefaultHttpRequest;
import org.jboss.netty.handler.codec.http.HttpMethod;
import org.jboss.netty.handler.codec.http.HttpRequest;
import org.jboss.netty.handler.codec.http.HttpResponseStatus;
import org.jboss.netty.handler.codec.http.HttpVersion;
import org.junit.Before;
import org.junit.Test;
import org.junit.runner.RunWith;
import org.powermock.core.classloader.annotations.PowerMockIgnore;
import org.powermock.core.classloader.annotations.PrepareForTest;
import org.powermock.modules.junit4.PowerMockRunner;

@RunWith(PowerMockRunner.class)
@PowerMockIgnore({"javax.management.*", "javax.xml.*",
                  "ch.qos.*", "org.slf4j.*",
                  "com.sum.*", "org.xml.*"})
@PrepareForTest({KeyValue.class, Scanner.class})
public final class TestTreeRpc {
  private static byte[] NAME_FAMILY = "name".getBytes(Const.CHARSET_ASCII);
  private TSDB tsdb;
  private MemoryStore tsdb_store;
  private TreeRpc rpc = new TreeRpc();
  
  final static private Method branchToStorageJson;
  static {
    try {
      branchToStorageJson = Branch.class.getDeclaredMethod("toStorageJson");
      branchToStorageJson.setAccessible(true);
    } catch (Exception e) {
      throw new RuntimeException("Failed in static initializer", e);
    }
  }
  
  final static private Method TreetoStorageJson;
  static {
    try {
      TreetoStorageJson = Tree.class.getDeclaredMethod("toStorageJson");
      TreetoStorageJson.setAccessible(true);
    } catch (Exception e) {
      throw new RuntimeException("Failed in static initializer", e);
    }
  }
  
<<<<<<< HEAD
  final static private Method LeaftoStorageJson;
  static {
    try {
      LeaftoStorageJson = Leaf.class.getDeclaredMethod("getStorageJSON");
      LeaftoStorageJson.setAccessible(true);
    } catch (Exception e) {
      throw new RuntimeException("Failed in static initializer", e);
    }
  }
  
=======
>>>>>>> a9dba4bd
  final static private Method TSMetagetStorageJSON;
  static {
    try {
      TSMetagetStorageJSON = TSMeta.class.getDeclaredMethod("getStorageJSON");
      TSMetagetStorageJSON.setAccessible(true);
    } catch (Exception e) {
      throw new RuntimeException("Failed in static initializer", e);
    }
  }
  
  final static private Method UIDMetagetStorageJSON;
  static {
    try {
      UIDMetagetStorageJSON = UIDMeta.class.getDeclaredMethod("getStorageJSON");
      UIDMetagetStorageJSON.setAccessible(true);
    } catch (Exception e) {
      throw new RuntimeException("Failed in static initializer", e);
    }
  }
  
  @Before
  public void before() throws Exception {
    final Config config = new Config(false);
    tsdb_store = new MemoryStore();
    tsdb = new TSDB(tsdb_store, config);
  }
  
  @Test
  public void constructor() throws Exception {
    new TreeRpc();
  }
  
  @Test (expected = BadRequestException.class)
  public void noRoute() throws Exception {
    HttpQuery query = NettyMocks.getQuery(tsdb,  "/api/tree/noroute");
    rpc.execute(tsdb, query);
  }
  
  @Test (expected = BadRequestException.class)
  public void handleTreeBadMethod() throws Exception {
    final HttpRequest req = new DefaultHttpRequest(HttpVersion.HTTP_1_1, 
        HttpMethod.TRACE, "/api/tree");
    final HttpQuery query = new HttpQuery(tsdb, req, NettyMocks.fakeChannel());
    rpc.execute(tsdb, query);
  }
  
  @Test
  public void handleTreeGetAll() throws Exception {
    setupStorage();
    HttpQuery query = NettyMocks.getQuery(tsdb, 
      "/api/tree");
    rpc.execute(tsdb, query);
    assertEquals(HttpResponseStatus.OK, query.response().getStatus());
    assertTrue(query.response().getContent().toString(Const.CHARSET_ASCII)
        .contains("\"name\":\"Test Tree\""));
    assertTrue(query.response().getContent().toString(Const.CHARSET_ASCII)
        .contains("\"name\":\"2nd Tree\""));
  }
  
  @Test
  public void handleTreeGetSingle() throws Exception {
    setupStorage();
    HttpQuery query = NettyMocks.getQuery(tsdb, 
      "/api/tree?treeid=2");
    rpc.execute(tsdb, query);
    assertEquals(HttpResponseStatus.OK, query.response().getStatus());
    assertTrue(query.response().getContent().toString(Const.CHARSET_ASCII)
        .contains("\"name\":\"2nd Tree\""));
    assertFalse(query.response().getContent().toString(Const.CHARSET_ASCII)
        .contains("\"name\":\"Test Tree\""));
  }
  
  @Test (expected = BadRequestException.class)
  public void handleTreeGetNotFound() throws Exception {
    setupStorage();
    HttpQuery query = NettyMocks.getQuery(tsdb, "/api/tree?treeid=3");
    rpc.execute(tsdb, query);
  }
  
  @Test (expected = BadRequestException.class)
  public void handleTreeGetBadID655536() throws Exception {
    HttpQuery query = NettyMocks.getQuery(tsdb, "/api/tree?treeid=655536");
    rpc.execute(tsdb, query);
  }
  
  @Test
  public void handleTreeQSCreate() throws Exception {
    setupStorage();
    HttpQuery query = NettyMocks.getQuery(tsdb, 
      "/api/tree?name=NewTree&method_override=post");
    rpc.execute(tsdb, query);
    assertEquals(HttpResponseStatus.OK, query.response().getStatus());
    assertEquals(1, tsdb_store.numColumns(new byte[]{0, 3}));
  }
  
  @Test (expected = BadRequestException.class)
  public void handleTreeQSCreateNoName() throws Exception {
    setupStorage();
    HttpQuery query = NettyMocks.getQuery(tsdb, 
      "/api/tree?method_override=post&description=HelloWorld");
    rpc.execute(tsdb, query);
  }
  
  @Test (expected = BadRequestException.class)
  public void handleTreeQSCreateOutOfIDs() throws Exception {
    setupStorage();
    tsdb_store.addColumn(new byte[]{(byte) 0xFF, (byte) 0xFF},
      "tree".getBytes(Const.CHARSET_ASCII), "{}".getBytes(Const.CHARSET_ASCII));
    HttpQuery query = NettyMocks.getQuery(tsdb, 
      "/api/tree?method_override=post");
    rpc.execute(tsdb, query);
  }
    
  @Test
  public void handleTreePOSTCreate() throws Exception {
    setupStorage();
    HttpQuery query = NettyMocks.postQuery(tsdb, 
      "/api/tree", "{\"name\":\"New Tree\"}");
    rpc.execute(tsdb, query);
    assertEquals(HttpResponseStatus.OK, query.response().getStatus());
    assertEquals(1, tsdb_store.numColumns(new byte[]{0, 3}));
  }

  @Test
  public void handleTreeQSModify() throws Exception {
    setupStorage();
    HttpQuery query = NettyMocks.getQuery(tsdb, 
      "/api/tree?treeid=1&method_override=post&description=HelloWorld");
    rpc.execute(tsdb, query);
    assertEquals(HttpResponseStatus.OK, query.response().getStatus());
    assertTrue(query.response().getContent().toString(Const.CHARSET_ASCII)
        .contains("\"description\":\"HelloWorld\""));
    assertTrue(query.response().getContent().toString(Const.CHARSET_ASCII)
        .contains("\"name\":\"Test Tree\""));
  }
  
  @Test (expected = BadRequestException.class)
  public void handleTreeQSModifyNotFound() throws Exception {
    setupStorage();
    HttpQuery query = NettyMocks.getQuery(tsdb, 
      "/api/tree?treeid=3&method_override=post&description=HelloWorld");
    rpc.execute(tsdb, query);
  }
  
  @Test
  public void handleTreeQSModifyNotModified() throws Exception {
    setupStorage();
    HttpQuery query = NettyMocks.getQuery(tsdb, 
      "/api/tree?treeid=1&method_override=post");
    rpc.execute(tsdb, query);
    assertEquals(HttpResponseStatus.NOT_MODIFIED, query.response().getStatus());
  }
  
  @Test
  public void handleTreePOSTModify() throws Exception {
    setupStorage();
    HttpQuery query = NettyMocks.postQuery(tsdb, 
      "/api/tree", "{\"treeId\":1,\"description\":\"Hello World\"}");
    rpc.execute(tsdb, query);
    assertEquals(HttpResponseStatus.OK, query.response().getStatus());
    assertTrue(query.response().getContent().toString(Const.CHARSET_ASCII)
        .contains("\"description\":\"Hello World\""));
    assertTrue(query.response().getContent().toString(Const.CHARSET_ASCII)
        .contains("\"name\":\"Test Tree\""));
  }
  
  @Test (expected = BadRequestException.class)
  public void handleTreeQSPutNotFound() throws Exception {
    setupStorage();
    HttpQuery query = NettyMocks.getQuery(tsdb, 
      "/api/tree?treeid=3&method_override=put&description=HelloWorld");
    rpc.execute(tsdb, query);
  }
  
  @Test
  public void handleTreeQSPutNotModified() throws Exception {
    setupStorage();
    HttpQuery query = NettyMocks.getQuery(tsdb, 
      "/api/tree?treeid=1&method_override=put");
    rpc.execute(tsdb, query);
    assertEquals(HttpResponseStatus.NOT_MODIFIED, query.response().getStatus());
  }
  
  @Test
  public void handleTreeQSPut() throws Exception {
    setupStorage();
    HttpQuery query = NettyMocks.getQuery(tsdb, 
      "/api/tree?treeid=1&method_override=put&description=HelloWorld");
    rpc.execute(tsdb, query);
    assertEquals(HttpResponseStatus.OK, query.response().getStatus());
    assertTrue(query.response().getContent().toString(Const.CHARSET_ASCII)
        .contains("\"description\":\"HelloWorld\""));
    assertTrue(query.response().getContent().toString(Const.CHARSET_ASCII)
        .contains("\"name\":\"\""));
  }
  
  @Test
  public void handleTreePOSTPut() throws Exception {
    setupStorage();
    HttpQuery query = NettyMocks.putQuery(tsdb, 
      "/api/tree", "{\"treeId\":1,\"description\":\"Hello World\"}");
    rpc.execute(tsdb, query);
    assertEquals(HttpResponseStatus.OK, query.response().getStatus());
    assertTrue(query.response().getContent().toString(Const.CHARSET_ASCII)
        .contains("\"description\":\"Hello World\""));
    assertTrue(query.response().getContent().toString(Const.CHARSET_ASCII)
        .contains("\"name\":\"\""));
  }

  @Test
  public void handleTreeQSDeleteDefault() throws Exception {
    setupStorage();
    HttpQuery query = NettyMocks.getQuery(tsdb, 
      "/api/tree?treeid=1&method_override=delete");
    // make sure the root is there BEFORE we delete
    assertEquals(4, tsdb_store.numColumns(new byte[]{0, 1}));
    rpc.execute(tsdb, query);
    assertEquals(HttpResponseStatus.NO_CONTENT, query.response().getStatus());
    // make sure the definition is still there but the root is gone
    assertEquals(3, tsdb_store.numColumns(new byte[] { 0, 1 }));
    assertEquals(-1, tsdb_store.numColumns(
      Branch.stringToId("00010001BECD000181A8")));
    assertEquals(-1, tsdb_store.numColumns(
        Branch.stringToId("00010001BECD000181A8BF992A99")));
  }
  
  @Test
  public void handleTreeQSDeleteDefinition() throws Exception {
    setupStorage();
    HttpQuery query = NettyMocks.getQuery(tsdb, 
      "/api/tree?treeid=1&method_override=delete&definition=true");
    // make sure the root is there BEFORE we delete
    assertEquals(4, tsdb_store.numColumns(new byte[]{0, 1}));
    rpc.execute(tsdb, query);
    assertEquals(HttpResponseStatus.NO_CONTENT, query.response().getStatus());
    // make sure the definition has been deleted too
    assertEquals(-1, tsdb_store.numColumns(new byte[] { 0, 1 }));
    assertEquals(-1, tsdb_store.numColumns(
      Branch.stringToId("00010001BECD000181A8")));
    assertEquals(-1, tsdb_store.numColumns(
        Branch.stringToId("00010001BECD000181A8BF992A99")));
  }
  
  @Test
  public void handleTreePOSTDeleteDefault() throws Exception {
    setupStorage();
    HttpQuery query = NettyMocks.deleteQuery(tsdb, 
      "/api/tree", "{\"treeId\":1}");
    // make sure the root is there BEFORE we delete
    assertEquals(4, tsdb_store.numColumns(new byte[]{0, 1}));
    rpc.execute(tsdb, query);
    assertEquals(HttpResponseStatus.NO_CONTENT, query.response().getStatus());
    // make sure the definition is still there but the root is gone
    assertEquals(3, tsdb_store.numColumns(new byte[] { 0, 1 }));
    assertEquals(-1, tsdb_store.numColumns(
      Branch.stringToId("00010001BECD000181A8")));
    assertEquals(-1, tsdb_store.numColumns(
        Branch.stringToId("00010001BECD000181A8BF992A99")));
  }
  
  @Test
  public void handleTreePOSTDeleteDefinition() throws Exception {
    setupStorage();
    HttpQuery query = NettyMocks.deleteQuery(tsdb, 
      "/api/tree", "{\"treeId\":1,\"definition\":true}");
    // make sure the root is there BEFORE we delete
    assertEquals(4, tsdb_store.numColumns(new byte[]{0, 1}));
    rpc.execute(tsdb, query);
    assertEquals(HttpResponseStatus.NO_CONTENT, query.response().getStatus());
    // make sure the definition has been deleted too
    assertEquals(-1, tsdb_store.numColumns(new byte[] { 0, 1 }));
    assertEquals(-1, tsdb_store.numColumns(
      Branch.stringToId("00010001BECD000181A8")));
    assertEquals(-1, tsdb_store.numColumns(
        Branch.stringToId("00010001BECD000181A8BF992A99")));
  }
  
  @Test (expected = BadRequestException.class)
  public void handleTreeQSDeleteNotFound() throws Exception {
    setupStorage();
    HttpQuery query = NettyMocks.getQuery(tsdb, 
      "/api/tree?treeid=3&method_override=delete");
    rpc.execute(tsdb, query);
  }

  @Test
  public void handleBranchRoot() throws Exception {
    setupStorage();
    HttpQuery query = NettyMocks.getQuery(tsdb, "/api/tree/branch?treeid=1");
    rpc.execute(tsdb, query);
    assertEquals(HttpResponseStatus.OK, query.response().getStatus());
    assertTrue(query.response().getContent().toString(Const.CHARSET_ASCII)
        .contains("\"displayName\":\"ROOT\""));
    assertTrue(query.response().getContent().toString(Const.CHARSET_ASCII)
        .contains("\"branches\":null"));
  }
  
  @Test
  public void handleBranchChild() throws Exception {
    setupStorage();
    setupBranch();
    HttpQuery query = NettyMocks.getQuery(tsdb, 
        "/api/tree/branch?branch=00010001BECD000181A8");
    rpc.execute(tsdb, query);
    assertEquals(HttpResponseStatus.OK, query.response().getStatus());
    assertTrue(query.response().getContent().toString(Const.CHARSET_ASCII)
        .contains("\"metric\":\"sys.cpu.0\""));
    assertTrue(query.response().getContent().toString(Const.CHARSET_ASCII)
        .contains("\"branches\":["));
  }
  
  @Test (expected = BadRequestException.class)
  public void handleBranchNotFound() throws Exception {
    setupStorage();
    HttpQuery query = NettyMocks.getQuery(tsdb, 
      "/api/tree/branch?branch=00010001BECD000181A8BBBBB");
    rpc.execute(tsdb, query);
  }
  
  @Test (expected = BadRequestException.class)
  public void handleBranchNoTree() throws Exception {
    setupStorage();
    HttpQuery query = NettyMocks.getQuery(tsdb, 
      "/api/tree/branch");
    rpc.execute(tsdb, query);
  }
  
  @Test (expected = BadRequestException.class)
  public void handleBranchBadMethod() throws Exception {
    final HttpRequest req = new DefaultHttpRequest(HttpVersion.HTTP_1_1, 
        HttpMethod.TRACE, "/api/tree/branch");
    final HttpQuery query = new HttpQuery(tsdb, req, NettyMocks.fakeChannel());
    rpc.execute(tsdb, query);
  }
  
  @Test
  public void handleRuleGetQS() throws Exception {
    setupStorage();
    HttpQuery query = NettyMocks.getQuery(tsdb, 
      "/api/tree/rule?treeid=1&level=1&order=0");
    rpc.execute(tsdb, query);
    assertEquals(HttpResponseStatus.OK, query.response().getStatus());
    assertTrue(query.response().getContent().toString(Const.CHARSET_ASCII)
        .contains("\"type\":\"METRIC\""));
    assertTrue(query.response().getContent().toString(Const.CHARSET_ASCII)
        .contains("\"level\":1"));
  }
  
  @Test (expected = BadRequestException.class)
  public void handleRuleGetQSNotFound() throws Exception {
    setupStorage();
    HttpQuery query = NettyMocks.getQuery(tsdb, 
      "/api/tree/rule?treeid=1&level=2&order=2");
    rpc.execute(tsdb, query);
  }
  
  @Test (expected = BadRequestException.class)
  public void handleRuleGetQSTreeNotFound() throws Exception {
    setupStorage();
    HttpQuery query = NettyMocks.getQuery(tsdb, 
      "/api/tree/rule?treeid=4&level=1&order=0");
    rpc.execute(tsdb, query);
  }
  
  @Test (expected = BadRequestException.class)
  public void handleRuleGetQSMissingTree() throws Exception {
    setupStorage();
    HttpQuery query = NettyMocks.getQuery(tsdb, 
      "/api/tree/rule?level=1&order=0");
    rpc.execute(tsdb, query);
  }
  
  @Test (expected = BadRequestException.class)
  public void handleRuleGetQSMissingLevel() throws Exception {
    setupStorage();
    HttpQuery query = NettyMocks.getQuery(tsdb, 
      "/api/tree/rule?treeid=1&order=0");
    rpc.execute(tsdb, query);
  }
  
  @Test (expected = BadRequestException.class)
  public void handleRuleGetQSMissingOrder() throws Exception {
    setupStorage();
    HttpQuery query = NettyMocks.getQuery(tsdb, 
      "/api/tree/rule?treeid=1&level=1");
    rpc.execute(tsdb, query);
  }
  
  @Test
  public void handleRuleQSNew() throws Exception {
    setupStorage();
    HttpQuery query = NettyMocks.getQuery(tsdb, 
      "/api/tree/rule?treeid=1&level=2&order=1&description=Testing" +
      "&method_override=post&type=metric");
    rpc.execute(tsdb, query);
    assertEquals(HttpResponseStatus.OK, query.response().getStatus());
    assertTrue(query.response().getContent().toString(Const.CHARSET_ASCII)
        .contains("\"description\":\"Testing\""));
    assertTrue(query.response().getContent().toString(Const.CHARSET_ASCII)
        .contains("\"level\":2"));
  }
  
  @Test (expected = BadRequestException.class)
  public void handleRuleQSNewFailValidation() throws Exception {
    setupStorage();
    HttpQuery query = NettyMocks.getQuery(tsdb, 
      "/api/tree/rule?treeid=1&level=2&order=1&description=Testing" +
      "&method_override=post&type=tagk");
    rpc.execute(tsdb, query);
  }
  
  @Test (expected = BadRequestException.class)
  public void handleRuleQSNewMissingType() throws Exception {
    setupStorage();
    HttpQuery query = NettyMocks.getQuery(tsdb, 
      "/api/tree/rule?treeid=1&level=2&order=1&description=Testing&method_override=post");
    rpc.execute(tsdb, query);
  }
  
  @Test
  public void handleRuleQSNotModified() throws Exception {
    setupStorage();
    HttpQuery query = NettyMocks.getQuery(tsdb, 
      "/api/tree/rule?treeid=1&level=1&order=0&method_override=post");
    rpc.execute(tsdb, query);
    assertEquals(HttpResponseStatus.NOT_MODIFIED, query.response().getStatus());
  }
  
  @Test
  public void handleRuleQSModify() throws Exception {
    setupStorage();
    HttpQuery query = NettyMocks.getQuery(tsdb, 
      "/api/tree/rule?treeid=1&level=1&order=0&description=Testing&method_override=post");
    rpc.execute(tsdb, query);
    assertEquals(HttpResponseStatus.OK, query.response().getStatus());
    assertTrue(query.response().getContent().toString(Const.CHARSET_ASCII)
        .contains("\"description\":\"Testing\""));
    assertTrue(query.response().getContent().toString(Const.CHARSET_ASCII)
        .contains("\"level\":1"));
    assertTrue(query.response().getContent().toString(Const.CHARSET_ASCII)
        .contains("\"notes\":\"Metric rule\""));
  }
  
  @Test
  public void handleRulePOSTNew() throws Exception {
    setupStorage();
    HttpQuery query = NettyMocks.postQuery(tsdb, 
      "/api/tree/rule", "{\"treeId\":1,\"level\":2,\"order\":2,\"description\":" +
      "\"Testing\",\"type\":\"metric\"}");
    rpc.execute(tsdb, query);
    assertEquals(HttpResponseStatus.OK, query.response().getStatus());
    assertTrue(query.response().getContent().toString(Const.CHARSET_ASCII)
        .contains("\"description\":\"Testing\""));
    assertTrue(query.response().getContent().toString(Const.CHARSET_ASCII)
        .contains("\"level\":2"));
  }

  @Test
  public void handleRulePOSTModify() throws Exception {
    setupStorage();
    HttpQuery query = NettyMocks.postQuery(tsdb, 
      "/api/tree/rule", "{\"treeId\":1,\"level\":1,\"order\":0,\"description\":" +
      "\"Testing\"}");
    rpc.execute(tsdb, query);
    assertEquals(HttpResponseStatus.OK, query.response().getStatus());
    assertTrue(query.response().getContent().toString(Const.CHARSET_ASCII)
        .contains("\"description\":\"Testing\""));
    assertTrue(query.response().getContent().toString(Const.CHARSET_ASCII)
        .contains("\"level\":1"));
    assertTrue(query.response().getContent().toString(Const.CHARSET_ASCII)
        .contains("\"notes\":\"Metric rule\""));
  }
  
  @Test (expected = BadRequestException.class)
  public void handleRulesPOSTNoRules() throws Exception {
    setupStorage();
    HttpQuery query = NettyMocks.postQuery(tsdb, 
      "/api/tree/rules", "");
    rpc.execute(tsdb, query);
  }
  
  @Test
  public void handleRuleQSPut() throws Exception {
    setupStorage();
    HttpQuery query = NettyMocks.getQuery(tsdb, 
      "/api/tree/rule?treeid=1&level=1&order=0&description=Testing" + 
      "&method_override=put&type=metric");
    rpc.execute(tsdb, query);
    assertEquals(HttpResponseStatus.OK, query.response().getStatus());
    assertTrue(query.response().getContent().toString(Const.CHARSET_ASCII)
        .contains("\"description\":\"Testing\""));
    assertTrue(query.response().getContent().toString(Const.CHARSET_ASCII)
        .contains("\"level\":1"));
    assertFalse(query.response().getContent().toString(Const.CHARSET_ASCII)
        .contains("\"notes\":\"Metric rule\""));
  }
  
  @Test (expected = BadRequestException.class)
  public void handleRuleQSPutMissingType() throws Exception {
    setupStorage();
    HttpQuery query = NettyMocks.getQuery(tsdb, 
      "/api/tree/rule?treeid=1&level=1&order=0&description=Testing&method_override=put");
    rpc.execute(tsdb, query);
  }
  
  @Test
  public void handleRulePUT() throws Exception {
    setupStorage();
    HttpQuery query = NettyMocks.putQuery(tsdb, 
      "/api/tree/rule", "{\"treeId\":1,\"level\":1,\"order\":0,\"description\":" +
      "\"Testing\",\"type\":\"metric\"}");
    rpc.execute(tsdb, query);
    assertEquals(HttpResponseStatus.OK, query.response().getStatus());
    assertTrue(query.response().getContent().toString(Const.CHARSET_ASCII)
        .contains("\"description\":\"Testing\""));
    assertTrue(query.response().getContent().toString(Const.CHARSET_ASCII)
        .contains("\"level\":1"));
    assertFalse(query.response().getContent().toString(Const.CHARSET_ASCII)
        .contains("\"notes\":\"Metric rule\""));
  }
  
  @Test
  public void handleRuleQSDelete() throws Exception {
    setupStorage();
    HttpQuery query = NettyMocks.getQuery(tsdb, 
      "/api/tree/rule?treeid=1&level=1&order=0&method_override=delete");
    rpc.execute(tsdb, query);
    assertEquals(HttpResponseStatus.NO_CONTENT, query.response().getStatus());
    assertEquals(3, tsdb_store.numColumns(new byte[]{0, 1}));
  }
  
  @Test (expected = BadRequestException.class)
  public void handleRuleQSDeleteNotFound() throws Exception {
    setupStorage();
    HttpQuery query = NettyMocks.getQuery(tsdb, 
      "/api/tree/rule?treeid=1&level=2&order=0&method_override=delete");
    rpc.execute(tsdb, query);
  }
  
  @Test
  public void handleRuleDELETE() throws Exception {
    setupStorage();
    HttpQuery query = NettyMocks.deleteQuery(tsdb, 
      "/api/tree/rule", "{\"treeId\":1,\"level\":1,\"order\":0}");
    rpc.execute(tsdb, query);
    assertEquals(HttpResponseStatus.NO_CONTENT, query.response().getStatus());
    assertEquals(3, tsdb_store.numColumns(new byte[]{0, 1}));
  }
  
  @Test (expected = BadRequestException.class)
  public void handleRuleBadMethod() throws Exception {
    final HttpRequest req = new DefaultHttpRequest(HttpVersion.HTTP_1_1, 
        HttpMethod.TRACE, "/api/tree/rule");
    final HttpQuery query = new HttpQuery(tsdb, req, NettyMocks.fakeChannel());
    rpc.execute(tsdb, query);
  }
  
  @Test (expected = BadRequestException.class)
  public void handleRulesGetQS() throws Exception {
    setupStorage();
    HttpQuery query = NettyMocks.getQuery(tsdb, 
      "/api/tree/rules?treeid=1");
    rpc.execute(tsdb, query);
  }
  
  @Test
  public void handleRulesPOST() throws Exception {
    setupStorage();
    HttpQuery query = NettyMocks.postQuery(tsdb, 
      "/api/tree/rules", "[{\"treeId\":1,\"level\":0,\"order\":0,\"type\":" +
      "\"METRIC\"},{\"treeId\":1,\"level\":0,\"order\":1,\"type\":\"tagk\"," +
      "\"field\":\"fqdn\"},{\"treeId\":1,\"level\":1,\"order\":0,\"type\":" +
      "\"tagk\",\"field\":\"host\"}]");
    rpc.execute(tsdb, query);
    assertEquals(HttpResponseStatus.NO_CONTENT, query.response().getStatus());
    assertEquals(5, tsdb_store.numColumns(new byte[]{0, 1}));
    final String rule = new String(tsdb_store.getColumn(new byte[] { 0, 1 },
        "tree_rule:0:0".getBytes(Const.CHARSET_ASCII)), Const.CHARSET_ASCII);
    assertTrue(rule.contains("\"type\":\"METRIC\""));
    assertTrue(rule.contains("description\":\"Host Name\""));
  }
  
  @Test (expected = BadRequestException.class)
  public void handleRulesPOSTEmpty() throws Exception {
    setupStorage();
    HttpQuery query = NettyMocks.postQuery(tsdb, 
      "/api/tree/rules", "[]]");
    rpc.execute(tsdb, query);
  }
  
  @Test
  public void handleRulesPUT() throws Exception {
    setupStorage();
    HttpQuery query = NettyMocks.putQuery(tsdb, 
      "/api/tree/rules", "[{\"treeId\":1,\"level\":0,\"order\":0,\"type\":" +
      "\"METRIC\"},{\"treeId\":1,\"level\":0,\"order\":1,\"type\":\"tagk\"," +
      "\"field\":\"fqdn\"},{\"treeId\":1,\"level\":1,\"order\":0,\"type\":" +
      "\"tagk\",\"field\":\"host\"}]");
    rpc.execute(tsdb, query);
    assertEquals(HttpResponseStatus.NO_CONTENT, query.response().getStatus());
    assertEquals(5, tsdb_store.numColumns(new byte[]{0, 1}));
    final String rule = new String(tsdb_store.getColumn(new byte[] { 0, 1 },
        "tree_rule:0:0".getBytes(Const.CHARSET_ASCII)), Const.CHARSET_ASCII);
    assertTrue(rule.contains("\"type\":\"METRIC\""));
    assertFalse(rule.contains("\"description\":\"Host Name\""));
  }
  
  @Test (expected = BadRequestException.class)
  public void handleRulesPOSTTreeMissmatch() throws Exception {
    setupStorage();
    HttpQuery query = NettyMocks.postQuery(tsdb, 
      "/api/tree/rules", "[{\"treeId\":2,\"level\":0,\"order\":0,\"type\":" +
      "\"METRIC\"},{\"treeId\":1,\"level\":0,\"order\":1,\"type\":\"tagk\"," +
      "\"field\":\"fqdn\"},{\"treeId\":1,\"level\":1,\"order\":0,\"type\":" +
      "\"tagk\",\"field\":\"host\"}]");
    rpc.execute(tsdb, query);
  }
  
  @Test
  public void handleRulesDeleteQS() throws Exception {
    setupStorage();
    HttpQuery query = NettyMocks.getQuery(tsdb, 
      "/api/tree/rules?treeid=1&method_override=delete");
    rpc.execute(tsdb, query);
    assertEquals(HttpResponseStatus.NO_CONTENT, query.response().getStatus());
    assertEquals(2, tsdb_store.numColumns(new byte[]{0, 1}));
  }
  
  @Test
  public void handleRulesDelete() throws Exception {
    setupStorage();
    HttpQuery query = NettyMocks.deleteQuery(tsdb, 
      "/api/tree/rules?treeid=1", "");
    rpc.execute(tsdb, query);
    assertEquals(HttpResponseStatus.NO_CONTENT, query.response().getStatus());
    assertEquals(2, tsdb_store.numColumns(new byte[]{0, 1}));
  }
  
  @Test (expected = BadRequestException.class)
  public void handleRulesDeleteTreeNotFound() throws Exception {
    setupStorage();
    HttpQuery query = NettyMocks.deleteQuery(tsdb, 
      "/api/tree/rules?treeid=5", "");
    rpc.execute(tsdb, query);
  }
  
  @Test
  public void handleTestQS() throws Exception {
    setupStorage();
    setupBranch();
    setupTSMeta();
    HttpQuery query = NettyMocks.getQuery(tsdb, 
        "/api/tree/test?treeid=1&tsuids=000001000001000001000002000002");
    rpc.execute(tsdb, query);
    assertEquals(HttpResponseStatus.OK, query.response().getStatus());
    assertTrue(query.response().getContent().toString(Const.CHARSET_ASCII)
        .contains("Adding leaf"));
    assertTrue(query.response().getContent().toString(Const.CHARSET_ASCII)
        .contains("000001000001000001000002000002"));
  }
  
  @Test
  public void handleTestQSMulti() throws Exception {
    setupStorage();
    setupBranch();
    setupTSMeta();
    HttpQuery query = NettyMocks.getQuery(tsdb, 
        "/api/tree/test?treeid=1&tsuids=000001000001000001000002000002," +
        "000001000001000001000002000003");
    rpc.execute(tsdb, query);
    assertEquals(HttpResponseStatus.OK, query.response().getStatus());
    assertTrue(query.response().getContent().toString(Const.CHARSET_ASCII)
        .contains("Adding leaf"));
    assertTrue(query.response().getContent().toString(Const.CHARSET_ASCII)
        .contains("000001000001000001000002000002"));
    assertTrue(query.response().getContent().toString(Const.CHARSET_ASCII)
        .contains("000001000001000001000002000003"));
    assertTrue(query.response().getContent().toString(Const.CHARSET_ASCII)
        .contains("Unable to locate TSUID meta data"));
  }
  
  @Test
  public void handleTestPOST() throws Exception {
    setupStorage();
    setupBranch();
    setupTSMeta();
    HttpQuery query = NettyMocks.postQuery(tsdb, 
        "/api/tree/test", "{\"treeId\":1,\"tsuids\":[" + 
        "\"000001000001000001000002000002\"]}");
    rpc.execute(tsdb, query);
    assertEquals(HttpResponseStatus.OK, query.response().getStatus());
    assertTrue(query.response().getContent().toString(Const.CHARSET_ASCII)
        .contains("Adding leaf"));
    assertTrue(query.response().getContent().toString(Const.CHARSET_ASCII)
        .contains("000001000001000001000002000002"));
  }
  
  @Test
  public void handleTestPUT() throws Exception {
    setupStorage();
    setupBranch();
    setupTSMeta();
    HttpQuery query = NettyMocks.putQuery(tsdb, 
        "/api/tree/test", "{\"treeId\":1,\"tsuids\":[" + 
        "\"000001000001000001000002000002\"]}");
    rpc.execute(tsdb, query);
    assertEquals(HttpResponseStatus.OK, query.response().getStatus());
    assertTrue(query.response().getContent().toString(Const.CHARSET_ASCII)
        .contains("Adding leaf"));
    assertTrue(query.response().getContent().toString(Const.CHARSET_ASCII)
        .contains("000001000001000001000002000002"));
  }
  
  @Test
  public void handleTestPOSTMulti() throws Exception {
    setupStorage();
    setupBranch();
    setupTSMeta();
    HttpQuery query = NettyMocks.postQuery(tsdb, 
        "/api/tree/test", "{\"treeId\":1,\"tsuids\":[" + 
        "\"000001000001000001000002000002\"," +
        "\"000001000001000001000002000003\"]}");
    rpc.execute(tsdb, query);
    assertEquals(HttpResponseStatus.OK, query.response().getStatus());
    assertTrue(query.response().getContent().toString(Const.CHARSET_ASCII)
        .contains("Adding leaf"));
    assertTrue(query.response().getContent().toString(Const.CHARSET_ASCII)
        .contains("000001000001000001000002000002"));
    assertTrue(query.response().getContent().toString(Const.CHARSET_ASCII)
        .contains("000001000001000001000002000003"));
    assertTrue(query.response().getContent().toString(Const.CHARSET_ASCII)
        .contains("Unable to locate TSUID meta data"));
  }
  
  @Test
  public void handleTestTSUIDNotFound() throws Exception {
    setupStorage();
    setupBranch();
    setupTSMeta();
    HttpQuery query = NettyMocks.getQuery(tsdb, 
        "/api/tree/test?treeid=1&tsuids=000001000001000001000002000003");
    rpc.execute(tsdb, query);
    assertEquals(HttpResponseStatus.OK, query.response().getStatus());
    assertTrue(query.response().getContent().toString(Const.CHARSET_ASCII)
        .contains("Unable to locate TSUID meta data"));
    assertTrue(query.response().getContent().toString(Const.CHARSET_ASCII)
        .contains("000001000001000001000002000003"));
    
  }
  
  @Test
  public void handleTestNSU() throws Exception {
    setupStorage();
    setupBranch();
    setupTSMeta();
    tsdb_store.flushRow(new byte[]{0, 0, 2});
    HttpQuery query = NettyMocks.getQuery(tsdb, 
        "/api/tree/test?treeid=1&tsuids=000001000001000001000002000002");
    rpc.execute(tsdb, query);
    assertEquals(HttpResponseStatus.OK, query.response().getStatus());
    assertTrue(query.response().getContent().toString(Const.CHARSET_ASCII)
        .contains("TSUID was missing a UID name"));
    assertTrue(query.response().getContent().toString(Const.CHARSET_ASCII)
        .contains("000001000001000001000002000002"));
  }
  
  @Test (expected = BadRequestException.class)
  public void handleTestTreeNotFound() throws Exception {
    setupStorage();
    setupBranch();
    setupTSMeta();
    HttpQuery query = NettyMocks.getQuery(tsdb, 
        "/api/tree/test?treeid=3&tsuids=000001000001000001000002000002");
    rpc.execute(tsdb, query);
  }
  
  @Test (expected = BadRequestException.class)
  public void handleTestMissingTreeId() throws Exception {
    setupStorage();
    setupBranch();
    setupTSMeta();
    HttpQuery query = NettyMocks.getQuery(tsdb, 
        "/api/tree/test?tsuids=000001000001000001000002000002");
    rpc.execute(tsdb, query);
  }
  
  @Test (expected = BadRequestException.class)
  public void handleTestQSMissingTSUIDs() throws Exception {
    setupStorage();
    setupBranch();
    setupTSMeta();
    HttpQuery query = NettyMocks.getQuery(tsdb, 
        "/api/tree/test?treeid=1");
    rpc.execute(tsdb, query);
  }
  
  @Test (expected = BadRequestException.class)
  public void handleTestPOSTMissingTSUIDs() throws Exception {
    setupStorage();
    setupBranch();
    setupTSMeta();
    HttpQuery query = NettyMocks.postQuery(tsdb, 
        "/api/tree/test", "{\"treeId\":1}");
    rpc.execute(tsdb, query);
  }
  
  @Test (expected = BadRequestException.class)
  public void handleTestBadMethod() throws Exception {
    final HttpRequest req = new DefaultHttpRequest(HttpVersion.HTTP_1_1, 
        HttpMethod.TRACE, "/api/tree/test");
    final HttpQuery query = new HttpQuery(tsdb, req, NettyMocks.fakeChannel());
    rpc.execute(tsdb, query);
  }
  
  @Test
  public void handleCollissionsQS() throws Exception {
    setupStorage();
    setupBranch();
    setupTSMeta();
    HttpQuery query = NettyMocks.getQuery(tsdb, 
        "/api/tree/collisions?treeid=1");
    rpc.execute(tsdb, query);
    assertEquals(HttpResponseStatus.OK, query.response().getStatus());
    assertTrue(query.response().getContent().toString(Const.CHARSET_ASCII)
        .contains("\"010101\":\"AAAAAA\""));
    assertTrue(query.response().getContent().toString(Const.CHARSET_ASCII)
        .contains("\"020202\":\"BBBBBB\""));
  }
  
  @Test
  public void handleCollissionsQSSingleTSUID() throws Exception {
    setupStorage();
    HttpQuery query = NettyMocks.getQuery(tsdb, 
        "/api/tree/collisions?treeid=1&tsuids=010101");
    rpc.execute(tsdb, query);
    assertEquals(HttpResponseStatus.OK, query.response().getStatus());
    assertEquals("{\"010101\":\"AAAAAA\"}",
        query.response().getContent().toString(Const.CHARSET_ASCII));
  }
  
  @Test
  public void handleCollissionsQSTSUIDs() throws Exception {
    setupStorage();
    HttpQuery query = NettyMocks.getQuery(tsdb, 
        "/api/tree/collisions?treeid=1&tsuids=010101,020202");
    rpc.execute(tsdb, query);
    assertEquals(HttpResponseStatus.OK, query.response().getStatus());
    assertTrue(query.response().getContent().toString(Const.CHARSET_ASCII)
        .contains("\"010101\":\"AAAAAA\""));
    assertTrue(query.response().getContent().toString(Const.CHARSET_ASCII)
        .contains("\"020202\":\"BBBBBB\""));
  }
  
  @Test
  public void handleCollissionsQSTSUIDNotFound() throws Exception {
    setupStorage();
    HttpQuery query = NettyMocks.getQuery(tsdb, 
        "/api/tree/collisions?treeid=1&tsuids=030101");
    rpc.execute(tsdb, query);
    assertEquals(HttpResponseStatus.OK, query.response().getStatus());
    assertEquals("{}",
        query.response().getContent().toString(Const.CHARSET_ASCII));
  }
  
  @Test
  public void handleCollissionsPOST() throws Exception {
    setupStorage();
    HttpQuery query = NettyMocks.postQuery(tsdb, 
        "/api/tree/collisions", "{\"treeId\":1}");
    rpc.execute(tsdb, query);
    assertEquals(HttpResponseStatus.OK, query.response().getStatus());
    assertTrue(query.response().getContent().toString(Const.CHARSET_ASCII)
        .contains("\"010101\":\"AAAAAA\""));
    assertTrue(query.response().getContent().toString(Const.CHARSET_ASCII)
        .contains("\"020202\":\"BBBBBB\""));
  }
  
  @Test
  public void handleCollissionsPOSTSingleTSUID() throws Exception {
    setupStorage();
    HttpQuery query = NettyMocks.postQuery(tsdb, 
        "/api/tree/collisions", "{\"treeId\":1,\"tsuids\":[\"020202\"]}");
    rpc.execute(tsdb, query);
    assertEquals(HttpResponseStatus.OK, query.response().getStatus());
    assertEquals("{\"020202\":\"BBBBBB\"}",
        query.response().getContent().toString(Const.CHARSET_ASCII));
  }
  
  @Test
  public void handleCollissionsPOSTTSUIDs() throws Exception {
    setupStorage();
    HttpQuery query = NettyMocks.postQuery(tsdb, 
        "/api/tree/collisions", "{\"treeId\":1,\"tsuids\":" +
        "[\"010101\",\"020202\"]}");
    rpc.execute(tsdb, query);
    assertEquals(HttpResponseStatus.OK, query.response().getStatus());
    assertTrue(query.response().getContent().toString(Const.CHARSET_ASCII)
        .contains("\"010101\":\"AAAAAA\""));
    assertTrue(query.response().getContent().toString(Const.CHARSET_ASCII)
        .contains("\"020202\":\"BBBBBB\""));
  }
  
  @Test (expected = BadRequestException.class)
  public void handleCollissionsTreeNotFound() throws Exception {
    setupStorage();
    HttpQuery query = NettyMocks.getQuery(tsdb, 
        "/api/tree/collisions?treeid=5");
    rpc.execute(tsdb, query);
  }
  
  @Test (expected = BadRequestException.class)
  public void handleCollissionsMissingTreeId() throws Exception {
    setupStorage();
    HttpQuery query = NettyMocks.getQuery(tsdb, 
        "/api/tree/collisions");
    rpc.execute(tsdb, query);
  }
  
  @Test (expected = BadRequestException.class)
  public void handleCollissionsBadMethod() throws Exception {
    final HttpRequest req = new DefaultHttpRequest(HttpVersion.HTTP_1_1, 
        HttpMethod.TRACE, "/api/tree/collisions");
    final HttpQuery query = new HttpQuery(tsdb, req, NettyMocks.fakeChannel());
    rpc.execute(tsdb, query);
  }
  
  @Test
  public void handleNotMatchedQS() throws Exception {
    setupStorage();
    HttpQuery query = NettyMocks.getQuery(tsdb, 
        "/api/tree/notmatched?treeid=1");
    rpc.execute(tsdb, query);
    assertEquals(HttpResponseStatus.OK, query.response().getStatus());
    assertTrue(query.response().getContent().toString(Const.CHARSET_ASCII)
        .contains("\"010101\":\"Failed rule 0:0\""));
    assertTrue(query.response().getContent().toString(Const.CHARSET_ASCII)
        .contains("\"020202\":\"Failed rule 1:1\""));
  }
  
  @Test
  public void handleNotMatchedQSSingleTSUID() throws Exception {
    setupStorage();
    HttpQuery query = NettyMocks.getQuery(tsdb, 
        "/api/tree/notmatched?treeid=1&tsuids=010101");
    rpc.execute(tsdb, query);
    assertEquals(HttpResponseStatus.OK, query.response().getStatus());
    assertEquals("{\"010101\":\"Failed rule 0:0\"}",
        query.response().getContent().toString(Const.CHARSET_ASCII));
  }
  
  @Test
  public void handleNotMatchedQSTSUIDs() throws Exception {
    setupStorage();
    HttpQuery query = NettyMocks.getQuery(tsdb, 
        "/api/tree/notmatched?treeid=1&tsuids=010101,020202");
    rpc.execute(tsdb, query);
    assertEquals(HttpResponseStatus.OK, query.response().getStatus());
    assertTrue(query.response().getContent().toString(Const.CHARSET_ASCII)
        .contains("\"010101\":\"Failed rule 0:0\""));
    assertTrue(query.response().getContent().toString(Const.CHARSET_ASCII)
        .contains("\"020202\":\"Failed rule 1:1\""));
  }
  
  @Test
  public void handleNotMatchedQSTSUIDNotFound() throws Exception {
    setupStorage();
    HttpQuery query = NettyMocks.getQuery(tsdb, 
        "/api/tree/notmatched?treeid=1&tsuids=030101");
    rpc.execute(tsdb, query);
    assertEquals(HttpResponseStatus.OK, query.response().getStatus());
    assertEquals("{}",
        query.response().getContent().toString(Const.CHARSET_ASCII));
  }
  
  @Test
  public void handleNotMatchedPOST() throws Exception {
    setupStorage();
    HttpQuery query = NettyMocks.postQuery(tsdb, 
        "/api/tree/notmatched", "{\"treeId\":1}");
    rpc.execute(tsdb, query);
    assertEquals(HttpResponseStatus.OK, query.response().getStatus());
    assertTrue(query.response().getContent().toString(Const.CHARSET_ASCII)
        .contains("\"010101\":\"Failed rule 0:0\""));
    assertTrue(query.response().getContent().toString(Const.CHARSET_ASCII)
        .contains("\"020202\":\"Failed rule 1:1\""));
  }
  
  @Test
  public void handleNotMatchedPOSTSingleTSUID() throws Exception {
    setupStorage();
    HttpQuery query = NettyMocks.postQuery(tsdb, 
        "/api/tree/notmatched", "{\"treeId\":1,\"tsuids\":[\"020202\"]}");
    rpc.execute(tsdb, query);
    assertEquals(HttpResponseStatus.OK, query.response().getStatus());
    assertEquals("{\"020202\":\"Failed rule 1:1\"}",
        query.response().getContent().toString(Const.CHARSET_ASCII));
  }
  
  @Test
  public void handleNotMatchedPOSTTSUIDs() throws Exception {
    setupStorage();
    HttpQuery query = NettyMocks.postQuery(tsdb, 
        "/api/tree/notmatched", "{\"treeId\":1,\"tsuids\":" +
        "[\"010101\",\"020202\"]}");
    rpc.execute(tsdb, query);
    assertEquals(HttpResponseStatus.OK, query.response().getStatus());
    assertTrue(query.response().getContent().toString(Const.CHARSET_ASCII)
        .contains("\"010101\":\"Failed rule 0:0\""));
    assertTrue(query.response().getContent().toString(Const.CHARSET_ASCII)
        .contains("\"020202\":\"Failed rule 1:1\""));
  }
  
  @Test (expected = BadRequestException.class)
  public void handleNotMatchedNotFound() throws Exception {
    setupStorage();
    HttpQuery query = NettyMocks.getQuery(tsdb, 
        "/api/tree/notmatched?treeid=5");
    rpc.execute(tsdb, query);
  }
  
  @Test (expected = BadRequestException.class)
  public void handleNotMatchedMissingTreeId() throws Exception {
    setupStorage();
    setupBranch();
    setupTSMeta();
    HttpQuery query = NettyMocks.getQuery(tsdb, 
        "/api/tree/notmatched");
    rpc.execute(tsdb, query);
  }
  
  @Test (expected = BadRequestException.class)
  public void handleNotMatchedBadMethod() throws Exception {
    final HttpRequest req = new DefaultHttpRequest(HttpVersion.HTTP_1_1, 
        HttpMethod.TRACE, "/api/tree/notmatched");
    final HttpQuery query = new HttpQuery(tsdb, req, NettyMocks.fakeChannel());
    rpc.execute(tsdb, query);
  }
  
  /**
   * Setups objects in MockBase including two trees, rule sets, root branch,
   * child branch, leaves and some collisions and no matches. These are used for
   * most of the tests so they're all here.
   */
  private void setupStorage() throws Exception {         
    Tree tree = TestTree.buildTestTree();
 
    // store root
    TreeMap<Integer, String> root_path = new TreeMap<Integer, String>();
    Branch root = new Branch(tree.getTreeId());
    root.setDisplayName("ROOT");
    root_path.put(0, "ROOT");
    root.prependParentPath(root_path);
    tsdb_store.addColumn(root.compileBranchId(), Tree.TREE_FAMILY(),
      "branch".getBytes(Const.CHARSET_ASCII),
      (byte[]) branchToStorageJson.invoke(root));
    
    // store the first tree
    byte[] key = new byte[] { 0, 1 };
    tsdb_store.addColumn(key, Tree.TREE_FAMILY(), "tree".getBytes(Const.CHARSET_ASCII),
      (byte[]) TreetoStorageJson.invoke(TestTree.buildTestTree()));
    
    TreeRule rule = new TreeRule(1);
    rule.setField("host");
    rule.setDescription("Hostname rule");
    rule.setType(TreeRuleType.TAGK);
    rule.setDescription("Host Name");
    tsdb_store.addColumn(key, Tree.TREE_FAMILY(),
      "tree_rule:0:0".getBytes(Const.CHARSET_ASCII),
      JSON.serializeToBytes(rule));

    rule = new TreeRule(1);
    rule.setField("");
    rule.setLevel(1);
    rule.setNotes("Metric rule");
    rule.setType(TreeRuleType.METRIC);
    tsdb_store.addColumn(key, Tree.TREE_FAMILY(),
      "tree_rule:1:0".getBytes(Const.CHARSET_ASCII),
      JSON.serializeToBytes(rule));
    
    root = new Branch(1);
    root.setDisplayName("ROOT");
    root_path = new TreeMap<Integer, String>();
    root_path.put(0, "ROOT");
    root.prependParentPath(root_path);
    tsdb_store.addColumn(key, Tree.TREE_FAMILY(),
      "branch".getBytes(Const.CHARSET_ASCII),
      (byte[]) branchToStorageJson.invoke(root));
    
    // tree 2
    key = new byte[] { 0, 2 };

    Tree tree2 = new Tree();
    tree2.setTreeId(2);
    tree2.setName("2nd Tree");
    tree2.setDescription("Other Tree");
    tsdb_store.addColumn(key, Tree.TREE_FAMILY(), "tree".getBytes(Const.CHARSET_ASCII),
      (byte[]) TreetoStorageJson.invoke(tree2));
    
    rule = new TreeRule(2);
    rule.setField("host");
    rule.setType(TreeRuleType.TAGK);
    tsdb_store.addColumn(key, Tree.TREE_FAMILY(),
      "tree_rule:0:0".getBytes(Const.CHARSET_ASCII),
      JSON.serializeToBytes(rule));
    
    rule = new TreeRule(2);
    rule.setField("");
    rule.setLevel(1);
    rule.setType(TreeRuleType.METRIC);
    tsdb_store.addColumn(key, Tree.TREE_FAMILY(),
      "tree_rule:1:0".getBytes(Const.CHARSET_ASCII),
      JSON.serializeToBytes(rule));
    
    root = new Branch(2);
    root.setDisplayName("ROOT");
    root_path = new TreeMap<Integer, String>();
    root_path.put(0, "ROOT");
    root.prependParentPath(root_path);
    tsdb_store.addColumn(key, Tree.TREE_FAMILY(),
      "branch".getBytes(Const.CHARSET_ASCII),
      (byte[]) branchToStorageJson.invoke(root));
    
    // sprinkle in some collisions and no matches for fun
    // collisions
    key = new byte[] { 0, 1, 1 };
    String tsuid = "010101";
    byte[] qualifier = new byte[Tree.COLLISION_PREFIX().length + 
                                      (tsuid.length() / 2)];
    System.arraycopy(Tree.COLLISION_PREFIX(), 0, qualifier, 0, 
        Tree.COLLISION_PREFIX().length);
    byte[] tsuid_bytes = UniqueId.stringToUid(tsuid);
    System.arraycopy(tsuid_bytes, 0, qualifier, Tree.COLLISION_PREFIX().length, 
        tsuid_bytes.length);
    tsdb_store.addColumn(key, Tree.TREE_FAMILY(), qualifier,
      "AAAAAA".getBytes(Const.CHARSET_ASCII));
    
    tsuid = "020202";
    qualifier = new byte[Tree.COLLISION_PREFIX().length + 
                                      (tsuid.length() / 2)];
    System.arraycopy(Tree.COLLISION_PREFIX(), 0, qualifier, 0, 
        Tree.COLLISION_PREFIX().length);
    tsuid_bytes = UniqueId.stringToUid(tsuid);
    System.arraycopy(tsuid_bytes, 0, qualifier, Tree.COLLISION_PREFIX().length, 
        tsuid_bytes.length);
    tsdb_store.addColumn(key, Tree.TREE_FAMILY(), qualifier,
      "BBBBBB".getBytes(Const.CHARSET_ASCII));
    
    // not matched
    key = new byte[] { 0, 1, 2 };
    tsuid = "010101";
    qualifier = new byte[Tree.NOT_MATCHED_PREFIX().length + 
                             (tsuid.length() / 2)];
    System.arraycopy(Tree.NOT_MATCHED_PREFIX(), 0, qualifier, 0, 
        Tree.NOT_MATCHED_PREFIX().length);
    tsuid_bytes = UniqueId.stringToUid(tsuid);
    System.arraycopy(tsuid_bytes, 0, qualifier, Tree.NOT_MATCHED_PREFIX().length, 
    tsuid_bytes.length);
    tsdb_store.addColumn(key, Tree.TREE_FAMILY(), qualifier,
      "Failed rule 0:0".getBytes(Const.CHARSET_ASCII));
    
    tsuid = "020202";
    qualifier = new byte[Tree.NOT_MATCHED_PREFIX().length + 
                             (tsuid.length() / 2)];
    System.arraycopy(Tree.NOT_MATCHED_PREFIX(), 0, qualifier, 0, 
        Tree.NOT_MATCHED_PREFIX().length);
    tsuid_bytes = UniqueId.stringToUid(tsuid);
    System.arraycopy(tsuid_bytes, 0, qualifier, Tree.NOT_MATCHED_PREFIX().length, 
    tsuid_bytes.length);
    tsdb_store.addColumn(key, Tree.TREE_FAMILY(), qualifier,
      "Failed rule 1:1".getBytes(Const.CHARSET_ASCII));
    
    // drop some branches in for tree 1
    Branch branch = new Branch(1);
    TreeMap<Integer, String> path = new TreeMap<Integer, String>();
    path.put(0, "ROOT");
    path.put(1, "sys");
    path.put(2, "cpu");
    branch.prependParentPath(path);
    branch.setDisplayName("cpu");
    tsdb_store.addColumn(branch.compileBranchId(), Tree.TREE_FAMILY(),
      "branch".getBytes(Const.CHARSET_ASCII),
      (byte[]) branchToStorageJson.invoke(branch));
    
    Leaf leaf = new Leaf("user", "000001000001000001");
    qualifier = leaf.columnQualifier();
    tsdb_store.addColumn(branch.compileBranchId(), Tree.TREE_FAMILY(),
      qualifier, leaf.getStorageJSON());
    
    leaf = new Leaf("nice", "000002000002000002");
    qualifier = leaf.columnQualifier();
    tsdb_store.addColumn(branch.compileBranchId(), Tree.TREE_FAMILY(),
      qualifier, leaf.getStorageJSON());
    
    // child branch
    branch = new Branch(1);
    path.put(3, "mboard");
    branch.prependParentPath(path);
    branch.setDisplayName("mboard");
    tsdb_store.addColumn(branch.compileBranchId(), Tree.TREE_FAMILY(),
      "branch".getBytes(Const.CHARSET_ASCII),
      (byte[]) branchToStorageJson.invoke(branch));
    
    leaf = new Leaf("Asus", "000003000003000003");
    qualifier = leaf.columnQualifier();
    tsdb_store.addColumn(branch.compileBranchId(), Tree.TREE_FAMILY(),
      qualifier, leaf.getStorageJSON());
  }
  
  /**
   * Sets up some UID name maps in storage for use when loading leaves from a 
   * branch. Without these, the unit tests will fail since the leaves couldn't 
   * find their name maps.
   */
  private void setupBranch() {
    tsdb_store.addColumn(new byte[]{0, 0, 1}, NAME_FAMILY,
      "metrics".getBytes(Const.CHARSET_ASCII),
      "sys.cpu.0".getBytes(Const.CHARSET_ASCII));
    tsdb_store.addColumn(new byte[]{0, 0, 1}, NAME_FAMILY,
      "tagk".getBytes(Const.CHARSET_ASCII),
      "host".getBytes(Const.CHARSET_ASCII));
    tsdb_store.addColumn(new byte[]{0, 0, 1}, NAME_FAMILY,
      "tagv".getBytes(Const.CHARSET_ASCII),
      "web01".getBytes(Const.CHARSET_ASCII));
  }
  
  /**
   * Sets up a TSMeta object and associated UIDMeta objects in storage for 
   * testing the "test" call. These are necessary as the TSMeta is loaded when
   * parsed through the tree.
   */
  private void setupTSMeta() throws Exception {
    final TSMeta meta = new TSMeta("000001000001000001000002000002");
    tsdb_store.addColumn(UniqueId.stringToUid("000001000001000001000002000002"),
      NAME_FAMILY, "ts_meta".getBytes(Const.CHARSET_ASCII),
      (byte[]) TSMetagetStorageJSON.invoke(meta));
    
    final UIDMeta metric = new UIDMeta(UniqueIdType.METRIC, new byte[] { 0, 0, 1 }, 
        "sys.cpu.0");
    tsdb_store.addColumn(new byte[]{0, 0, 1}, NAME_FAMILY,
      "metric_meta".getBytes(Const.CHARSET_ASCII),
      (byte[]) UIDMetagetStorageJSON.invoke(metric));
    final UIDMeta tagk1 = new UIDMeta(UniqueIdType.TAGK, new byte[] { 0, 0, 1 }, 
        "host");
    tsdb_store.addColumn(new byte[]{0, 0, 1}, NAME_FAMILY,
      "tagk_meta".getBytes(Const.CHARSET_ASCII),
      (byte[]) UIDMetagetStorageJSON.invoke(tagk1));
    final UIDMeta tagv1 = new UIDMeta(UniqueIdType.TAGV, new byte[] { 0, 0, 1 }, 
        "web-01.lga.mysite.com");
    tsdb_store.addColumn(new byte[]{0, 0, 1}, NAME_FAMILY,
      "tagv_meta".getBytes(Const.CHARSET_ASCII),
      (byte[]) UIDMetagetStorageJSON.invoke(tagv1));
    final UIDMeta tagk2 = new UIDMeta(UniqueIdType.TAGK, new byte[] { 0, 0, 2 }, 
        "type");
    tsdb_store.addColumn(new byte[]{0, 0, 2}, NAME_FAMILY,
      "tagk_meta".getBytes(Const.CHARSET_ASCII),
      (byte[]) UIDMetagetStorageJSON.invoke(tagk2));
    final UIDMeta tagv2 = new UIDMeta(UniqueIdType.TAGV, new byte[] { 0, 0, 2 }, 
        "user");
    tsdb_store.addColumn(new byte[]{0, 0, 2}, NAME_FAMILY,
      "tagv_meta".getBytes(Const.CHARSET_ASCII),
      (byte[]) UIDMetagetStorageJSON.invoke(tagv2));

    tsdb_store.addColumn(new byte[]{0, 0, 2}, NAME_FAMILY,
      "tagk".getBytes(Const.CHARSET_ASCII),
      "type".getBytes(Const.CHARSET_ASCII));
    tsdb_store.addColumn(new byte[]{0, 0, 2}, NAME_FAMILY,
      "tagv".getBytes(Const.CHARSET_ASCII),
      "user".getBytes(Const.CHARSET_ASCII));
  }
}<|MERGE_RESOLUTION|>--- conflicted
+++ resolved
@@ -80,19 +80,6 @@
     }
   }
   
-<<<<<<< HEAD
-  final static private Method LeaftoStorageJson;
-  static {
-    try {
-      LeaftoStorageJson = Leaf.class.getDeclaredMethod("getStorageJSON");
-      LeaftoStorageJson.setAccessible(true);
-    } catch (Exception e) {
-      throw new RuntimeException("Failed in static initializer", e);
-    }
-  }
-  
-=======
->>>>>>> a9dba4bd
   final static private Method TSMetagetStorageJSON;
   static {
     try {
