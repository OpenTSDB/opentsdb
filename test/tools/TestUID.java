--- conflicted
+++ resolved
@@ -74,8 +74,7 @@
     config = new Config(false);
     tsdb_store = new MemoryStore();
     tsdb = new TSDB(config);
-    
-<<<<<<< HEAD
+
     // replace the "real" field objects with mocks
 //    Field cl = tsdb.getClass().getDeclaredField("tsdb_store");
 //    cl.setAccessible(true);
@@ -116,7 +115,6 @@
 //    when(metrics.width()).thenReturn((short)3);
 //    when(tag_names.width()).thenReturn((short)3);
 //    when(tag_values.width()).thenReturn((short)3);
-=======
     PowerMockito.spy(System.class);
     PowerMockito.when(System.nanoTime())
       .thenReturn(1357300800000000L)
@@ -128,7 +126,6 @@
       .thenReturn(1357300801000L)
       .thenReturn(1357300802000L)
       .thenReturn(1357300803000L);
->>>>>>> c3001566
   }
   
   /* FSCK --------------------------------------------
