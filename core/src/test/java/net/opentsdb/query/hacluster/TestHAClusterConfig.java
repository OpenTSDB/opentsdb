// This file is part of OpenTSDB.
// Copyright (C) 2017-2018  The OpenTSDB Authors.
//
// Licensed under the Apache License, Version 2.0 (the "License");
// you may not use this file except in compliance with the License.
// You may obtain a copy of the License at
//
//   http://www.apache.org/licenses/LICENSE-2.0
//
// Unless required by applicable law or agreed to in writing, software
// distributed under the License is distributed on an "AS IS" BASIS,
// WITHOUT WARRANTIES OR CONDITIONS OF ANY KIND, either express or implied.
// See the License for the specific language governing permissions and
// limitations under the License.
package net.opentsdb.query.hacluster;

<<<<<<< HEAD
import net.opentsdb.query.interpolation.types.numeric.ScalarNumericInterpolatorConfig;
import org.junit.Before;
import org.junit.Test;
=======
import static org.junit.Assert.assertEquals;
import static org.junit.Assert.assertTrue;
import static org.junit.Assert.fail;
>>>>>>> b8257726

import com.fasterxml.jackson.databind.JsonNode;
import com.google.common.collect.Lists;
import net.opentsdb.core.MockTSDB;
import net.opentsdb.core.MockTSDBDefault;
import net.opentsdb.query.DefaultTimeSeriesDataSourceConfig;
import net.opentsdb.query.TimeSeriesDataSourceConfig;
import net.opentsdb.query.filter.MetricLiteralFilter;
import net.opentsdb.utils.JSON;
import org.junit.Test;

import static org.junit.Assert.*;
import static org.junit.Assert.assertNotEquals;

public class TestHAClusterConfig {
  
  @Test
  public void builder() throws Exception {
    HAClusterConfig config = (HAClusterConfig) HAClusterConfig.newBuilder()
        .setDataSources(Lists.newArrayList("colo1", "colo2"))
        .setMergeAggregator("sum")
        .setSecondaryTimeout("5s")
        .setPrimaryTimeout("10s")
        .setMetric(MetricLiteralFilter.newBuilder()
            .setMetric("sys.cpu.user")
            .build())
        .setId("ha")
        .build();
    
    assertEquals(2, config.getDataSources().size());
    assertTrue(config.getDataSources().contains("colo1"));
    assertTrue(config.getDataSources().contains("colo2"));
    assertEquals("sum", config.getMergeAggregator());
    assertEquals("5s", config.getSecondaryTimeout());
    assertEquals("10s", config.getPrimaryTimeout());
    assertEquals("ha", config.getId());
    
    try {
      HAClusterConfig.newBuilder()
          .setDataSources(Lists.newArrayList())
          .setMergeAggregator("sum")
          .setSecondaryTimeout("5s")
          .setPrimaryTimeout("10s")
//          .setMetric(MetricLiteralFilter.newBuilder()
//              .setMetric("sys.cpu.user")
//              .build())
          .setId("ha")
          .build();
      fail("Expected IllegalArgumentException");
    } catch (IllegalArgumentException e) { }
    
    try {
      HAClusterConfig.newBuilder()
          .setDataSources(Lists.newArrayList())
          .setMergeAggregator("sum")
          .setSecondaryTimeout("notaduration")
          .setPrimaryTimeout("10s")
          .setMetric(MetricLiteralFilter.newBuilder()
              .setMetric("sys.cpu.user")
              .build())
          .setId("ha")
          .build();
      fail("Expected IllegalArgumentException");
    } catch (IllegalArgumentException e) { }
    
    try {
      HAClusterConfig.newBuilder()
          .setDataSources(Lists.newArrayList())
          .setMergeAggregator("sum")
          .setSecondaryTimeout("5s")
          .setPrimaryTimeout("notaduration")
          .setMetric(MetricLiteralFilter.newBuilder()
              .setMetric("sys.cpu.user")
              .build())
          .setId("ha")
          .build();
      fail("Expected IllegalArgumentException");
    } catch (IllegalArgumentException e) { }
    
  }

  @Test
  public void serdes() throws Exception {
    HAClusterConfig config = (HAClusterConfig) HAClusterConfig.newBuilder()
        .setDataSources(Lists.newArrayList("colo1", "colo2"))
        .setMergeAggregator("sum")
        .setSecondaryTimeout("5s")
        .setPrimaryTimeout("10s")
        .setMetric(MetricLiteralFilter.newBuilder()
            .setMetric("sys.cpu.user")
            .build())
        .setId("ha")
        .build();
    
    String json = JSON.serializeToString(config);
    assertTrue(json.contains("\"id\":\"ha\""));
    assertTrue(json.contains("\"dataSources\":[\"colo1\",\"colo2\"]"));
    assertTrue(json.contains("\"mergeAggregator\":\"sum\""));
    assertTrue(json.contains("\"secondaryTimeout\":\"5s\""));
    assertTrue(json.contains("\"primaryTimeout\":\"10s\""));
    
    MockTSDB tsdb = MockTSDBDefault.getMockTSDB();
    JsonNode node = JSON.getMapper().readTree(json);
    config = HAClusterConfig.parse(JSON.getMapper(), tsdb, node);
    
    assertEquals(2, config.getDataSources().size());
    assertTrue(config.getDataSources().contains("colo1"));
    assertTrue(config.getDataSources().contains("colo2"));
    assertEquals("sum", config.getMergeAggregator());
    assertEquals("5s", config.getSecondaryTimeout());
    assertEquals("10s", config.getPrimaryTimeout());
    assertEquals("ha", config.getId());
  }
  
//  @Test
//  public void hashCodeEqualsCompareTo() throws Exception {
//    final ClusterConfig c1 = builder.build();
//    
//    ClusterConfig c2 = ClusterConfig.newBuilder()
//        .setId("Http")
//        .setConfig(Config.newBuilder()
//          .setId("MyPlugin")
//          .setImplementation("StaticClusterConfig")
//          .addCluster(ClusterDescriptor.newBuilder()
//            .setCluster("Primary")
//            .setDescription("Most popular")
//            .addExecutorConfig(TimedQueryExecutor.Config.newBuilder()
//                .setTimeout(60000)
//                .setExecutorId("Primary_Timer")
//                .setExecutorType("TimedQueryExecutor")))
//          .addOverride(ClusterOverride.newBuilder()
//            .setId("ShorterTimeout")
//            .addCluster(ClusterDescriptor.newBuilder()
//              .setCluster("Primary")
//              .addExecutorConfig(TimedQueryExecutor.Config.newBuilder()
//                  .setTimeout(30000)
//                  .setExecutorId("Primary_Timer")
//                  .setExecutorType("TimedQueryExecutor"))))
//          .build())
//        .setExecutionGraph(ExecutionGraph.newBuilder()
//          .setId("Graph1")
//          .addNode(ExecutionGraphNode.newBuilder()
//            .setId("Timer")
//            .setType("TimedQueryExecutor"))
//          .build())
//        .build();
//    assertEquals(c1.hashCode(), c2.hashCode());
//    assertEquals(c1, c2);
//    assertEquals(0, c1.compareTo(c2));
//    
//    c2 = ClusterConfig.newBuilder()
//        .setId("Http2")  // <-- Diff
//        .setConfig(Config.newBuilder()
//          .setId("MyPlugin")
//          .setImplementation("StaticClusterConfig")
//          .addCluster(ClusterDescriptor.newBuilder()
//            .setCluster("Primary")
//            .setDescription("Most popular")
//            .addExecutorConfig(TimedQueryExecutor.Config.newBuilder()
//                .setTimeout(60000)
//                .setExecutorId("Primary_Timer")
//                .setExecutorType("TimedQueryExecutor")))
//          .addOverride(ClusterOverride.newBuilder()
//            .setId("ShorterTimeout")
//            .addCluster(ClusterDescriptor.newBuilder()
//              .setCluster("Primary")
//              .addExecutorConfig(TimedQueryExecutor.Config.newBuilder()
//                  .setTimeout(30000)
//                  .setExecutorId("Primary_Timer")
//                  .setExecutorType("TimedQueryExecutor"))))
//          .build())
//        .setExecutionGraph(ExecutionGraph.newBuilder()
//          .setId("Graph1")
//          .addNode(ExecutionGraphNode.newBuilder()
//            .setId("Node1")
//            .setType("TimedQueryExecutor"))
//          .build())
//        .build();
//    assertNotEquals(c1.hashCode(), c2.hashCode());
//    assertNotEquals(c1, c2);
//    assertEquals(-1, c1.compareTo(c2));
//    
//    c2 = ClusterConfig.newBuilder()
//        .setId("Http")
//        .setConfig(Config.newBuilder()
//          .setId("MyPlugin2")  // <-- Diff
//          .setImplementation("StaticClusterConfig")
//          .addCluster(ClusterDescriptor.newBuilder()
//            .setCluster("Primary")
//            .setDescription("Most popular")
//            .addExecutorConfig(TimedQueryExecutor.Config.newBuilder()
//                .setTimeout(60000)
//                .setExecutorId("Primary_Timer")
//                .setExecutorType("TimedQueryExecutor")))
//          .addOverride(ClusterOverride.newBuilder()
//            .setId("ShorterTimeout")
//            .addCluster(ClusterDescriptor.newBuilder()
//              .setCluster("Primary")
//              .addExecutorConfig(TimedQueryExecutor.Config.newBuilder()
//                  .setTimeout(30000)
//                  .setExecutorId("Primary_Timer")
//                  .setExecutorType("TimedQueryExecutor"))))
//          .build())
//        .setExecutionGraph(ExecutionGraph.newBuilder()
//          .setId("Graph1")
//          .addNode(ExecutionGraphNode.newBuilder()
//            .setId("Node1")
//            .setType("TimedQueryExecutor"))
//          .build())
//        .build();
//    assertNotEquals(c1.hashCode(), c2.hashCode());
//    assertNotEquals(c1, c2);
//    assertEquals(-1, c1.compareTo(c2));
//    
//    c2 = ClusterConfig.newBuilder()
//        .setId("Http")
//        .setConfig(Config.newBuilder()
//          .setId("MyPlugin")
//          .setImplementation("StaticClusterConfig")
//          .addCluster(ClusterDescriptor.newBuilder()
//            .setCluster("Primary")
//            .setDescription("Most popular")
//            .addExecutorConfig(TimedQueryExecutor.Config.newBuilder()
//                .setTimeout(60000)
//                .setExecutorId("Primary_Timer")
//                .setExecutorType("TimedQueryExecutor")))
//          .addOverride(ClusterOverride.newBuilder()
//            .setId("ShorterTimeout")
//            .addCluster(ClusterDescriptor.newBuilder()
//              .setCluster("Primary")
//              .addExecutorConfig(TimedQueryExecutor.Config.newBuilder()
//                  .setTimeout(30000)
//                  .setExecutorId("Primary_Timer")
//                  .setExecutorType("TimedQueryExecutor"))))
//          .build())
//        .setExecutionGraph(ExecutionGraph.newBuilder()
//          .setId("Graph")  // <-- Diff
//          .addNode(ExecutionGraphNode.newBuilder()
//            .setId("Node1")
//            .setType("TimedQueryExecutor"))
//          .build())
//        .build();
//    assertNotEquals(c1.hashCode(), c2.hashCode());
//    assertNotEquals(c1, c2);
//    assertEquals(1, c1.compareTo(c2));
//  }
  
  @Test
  public void newBuilderFromSource() throws Exception {
    TimeSeriesDataSourceConfig config = (TimeSeriesDataSourceConfig) 
        DefaultTimeSeriesDataSourceConfig.newBuilder()
        .setMetric(MetricLiteralFilter.newBuilder()
            .setMetric("system.cpu.user")
            .build())
        .setFilterId("f1")
        .setId("m1")
        .build();
    
    HAClusterConfig ha = (HAClusterConfig) 
        HAClusterConfig.newBuilder(config, HAClusterConfig.newBuilder())
        .build();
    assertEquals("system.cpu.user", ha.getMetric().getMetric());
  }



  @Test
  public void equality() throws Exception {
    HAClusterConfig config = (HAClusterConfig) HAClusterConfig.newBuilder()
            .setDataSources(Lists.newArrayList("colo1", "colo2"))
            .setMergeAggregator("sum")
            .setSecondaryTimeout("5s")
            .setPrimaryTimeout("10s")
            .setMetric(MetricLiteralFilter.newBuilder()
                    .setMetric("sys.cpu.user")
                    .build())
            .setId("ha")
            .build();

    HAClusterConfig config2 = (HAClusterConfig) HAClusterConfig.newBuilder()
            .setDataSources(Lists.newArrayList("colo1", "colo2"))
            .setMergeAggregator("sum")
            .setSecondaryTimeout("5s")
            .setPrimaryTimeout("10s")
            .setMetric(MetricLiteralFilter.newBuilder()
                    .setMetric("sys.cpu.user")
                    .build())
            .setId("ha")
            .build();

    HAClusterConfig config3 = (HAClusterConfig) HAClusterConfig.newBuilder()
            .setDataSources(Lists.newArrayList("colo1", "colo2", "colo3"))
            .setMergeAggregator("sum")
            .setSecondaryTimeout("5s")
            .setPrimaryTimeout("10s")
            .setMetric(MetricLiteralFilter.newBuilder()
                    .setMetric("sys.cpu.user")
                    .build())
            .setId("ha")
            .build();


    assertTrue(config.equals(config2));
    assertTrue(!config.equals(config3));
    assertEquals(config.hashCode(), config2.hashCode());
    assertNotEquals(config.hashCode(), config3.hashCode());

    config3 = (HAClusterConfig) HAClusterConfig.newBuilder()
            .setDataSources(Lists.newArrayList("colo1", "colo2"))
            .setMergeAggregator("avg")
            .setSecondaryTimeout("5s")
            .setPrimaryTimeout("10s")
            .setMetric(MetricLiteralFilter.newBuilder()
                    .setMetric("sys.cpu.user")
                    .build())
            .setId("ha")
            .build();

    assertTrue(!config.equals(config3));
    assertNotEquals(config.hashCode(), config3.hashCode());

    config3 = (HAClusterConfig) HAClusterConfig.newBuilder()
            .setDataSources(Lists.newArrayList("colo1", "colo2"))
            .setMergeAggregator("sum")
            .setSecondaryTimeout("10s")
            .setPrimaryTimeout("10s")
            .setMetric(MetricLiteralFilter.newBuilder()
                    .setMetric("sys.cpu.user")
                    .build())
            .setId("ha")
            .build();

    assertTrue(!config.equals(config3));
    assertNotEquals(config.hashCode(), config3.hashCode());

    config3 = (HAClusterConfig) HAClusterConfig.newBuilder()
            .setDataSources(Lists.newArrayList("colo1", "colo2"))
            .setMergeAggregator("avg")
            .setSecondaryTimeout("5s")
            .setPrimaryTimeout("15s")
            .setMetric(MetricLiteralFilter.newBuilder()
                    .setMetric("sys.cpu.user")
                    .build())
            .setId("ha")
            .build();

    assertTrue(!config.equals(config3));
    assertNotEquals(config.hashCode(), config3.hashCode());

    config3 = (HAClusterConfig) HAClusterConfig.newBuilder()
            .setDataSources(Lists.newArrayList("colo1", "colo2"))
            .setMergeAggregator("avg")
            .setSecondaryTimeout("5s")
            .setPrimaryTimeout("10s")
            .setMetric(MetricLiteralFilter.newBuilder()
                    .setMetric("sys.cpu.users")
                    .build())
            .setId("ha")
            .build();

    assertTrue(!config.equals(config3));
    assertNotEquals(config.hashCode(), config3.hashCode());

    config3 = (HAClusterConfig) HAClusterConfig.newBuilder()
            .setDataSources(Lists.newArrayList("colo1", "colo2"))
            .setMergeAggregator("avg")
            .setSecondaryTimeout("5s")
            .setPrimaryTimeout("10s")
            .setMetric(MetricLiteralFilter.newBuilder()
                    .setMetric("sys.cpu.user")
                    .build())
            .setId("ha2")
            .build();

    assertTrue(!config.equals(config3));
    assertNotEquals(config.hashCode(), config3.hashCode());

  }





}<|MERGE_RESOLUTION|>--- conflicted
+++ resolved
@@ -14,44 +14,40 @@
 // limitations under the License.
 package net.opentsdb.query.hacluster;
 
-<<<<<<< HEAD
-import net.opentsdb.query.interpolation.types.numeric.ScalarNumericInterpolatorConfig;
 import org.junit.Before;
 import org.junit.Test;
-=======
-import static org.junit.Assert.assertEquals;
-import static org.junit.Assert.assertTrue;
-import static org.junit.Assert.fail;
->>>>>>> b8257726
 
 import com.fasterxml.jackson.databind.JsonNode;
 import com.google.common.collect.Lists;
+
 import net.opentsdb.core.MockTSDB;
 import net.opentsdb.core.MockTSDBDefault;
+import net.opentsdb.data.types.numeric.NumericType;
 import net.opentsdb.query.DefaultTimeSeriesDataSourceConfig;
+import net.opentsdb.query.QueryFillPolicy.FillWithRealPolicy;
 import net.opentsdb.query.TimeSeriesDataSourceConfig;
 import net.opentsdb.query.filter.MetricLiteralFilter;
+import net.opentsdb.query.interpolation.types.numeric.NumericInterpolatorConfig;
+import net.opentsdb.query.pojo.FillPolicy;
 import net.opentsdb.utils.JSON;
-import org.junit.Test;
 
 import static org.junit.Assert.*;
-import static org.junit.Assert.assertNotEquals;
 
 public class TestHAClusterConfig {
-  
+
   @Test
   public void builder() throws Exception {
     HAClusterConfig config = (HAClusterConfig) HAClusterConfig.newBuilder()
-        .setDataSources(Lists.newArrayList("colo1", "colo2"))
-        .setMergeAggregator("sum")
-        .setSecondaryTimeout("5s")
-        .setPrimaryTimeout("10s")
-        .setMetric(MetricLiteralFilter.newBuilder()
-            .setMetric("sys.cpu.user")
-            .build())
-        .setId("ha")
-        .build();
-    
+            .setDataSources(Lists.newArrayList("colo1", "colo2"))
+            .setMergeAggregator("sum")
+            .setSecondaryTimeout("5s")
+            .setPrimaryTimeout("10s")
+            .setMetric(MetricLiteralFilter.newBuilder()
+                    .setMetric("sys.cpu.user")
+                    .build())
+            .setId("ha")
+            .build();
+
     assertEquals(2, config.getDataSources().size());
     assertTrue(config.getDataSources().contains("colo1"));
     assertTrue(config.getDataSources().contains("colo2"));
@@ -59,75 +55,75 @@
     assertEquals("5s", config.getSecondaryTimeout());
     assertEquals("10s", config.getPrimaryTimeout());
     assertEquals("ha", config.getId());
-    
+
     try {
       HAClusterConfig.newBuilder()
-          .setDataSources(Lists.newArrayList())
-          .setMergeAggregator("sum")
-          .setSecondaryTimeout("5s")
-          .setPrimaryTimeout("10s")
+              .setDataSources(Lists.newArrayList())
+              .setMergeAggregator("sum")
+              .setSecondaryTimeout("5s")
+              .setPrimaryTimeout("10s")
 //          .setMetric(MetricLiteralFilter.newBuilder()
 //              .setMetric("sys.cpu.user")
 //              .build())
-          .setId("ha")
-          .build();
+              .setId("ha")
+              .build();
       fail("Expected IllegalArgumentException");
     } catch (IllegalArgumentException e) { }
-    
+
     try {
       HAClusterConfig.newBuilder()
-          .setDataSources(Lists.newArrayList())
-          .setMergeAggregator("sum")
-          .setSecondaryTimeout("notaduration")
-          .setPrimaryTimeout("10s")
-          .setMetric(MetricLiteralFilter.newBuilder()
-              .setMetric("sys.cpu.user")
-              .build())
-          .setId("ha")
-          .build();
+              .setDataSources(Lists.newArrayList())
+              .setMergeAggregator("sum")
+              .setSecondaryTimeout("notaduration")
+              .setPrimaryTimeout("10s")
+              .setMetric(MetricLiteralFilter.newBuilder()
+                      .setMetric("sys.cpu.user")
+                      .build())
+              .setId("ha")
+              .build();
       fail("Expected IllegalArgumentException");
     } catch (IllegalArgumentException e) { }
-    
+
     try {
       HAClusterConfig.newBuilder()
-          .setDataSources(Lists.newArrayList())
-          .setMergeAggregator("sum")
-          .setSecondaryTimeout("5s")
-          .setPrimaryTimeout("notaduration")
-          .setMetric(MetricLiteralFilter.newBuilder()
-              .setMetric("sys.cpu.user")
-              .build())
-          .setId("ha")
-          .build();
+              .setDataSources(Lists.newArrayList())
+              .setMergeAggregator("sum")
+              .setSecondaryTimeout("5s")
+              .setPrimaryTimeout("notaduration")
+              .setMetric(MetricLiteralFilter.newBuilder()
+                      .setMetric("sys.cpu.user")
+                      .build())
+              .setId("ha")
+              .build();
       fail("Expected IllegalArgumentException");
     } catch (IllegalArgumentException e) { }
-    
+
   }
 
   @Test
   public void serdes() throws Exception {
     HAClusterConfig config = (HAClusterConfig) HAClusterConfig.newBuilder()
-        .setDataSources(Lists.newArrayList("colo1", "colo2"))
-        .setMergeAggregator("sum")
-        .setSecondaryTimeout("5s")
-        .setPrimaryTimeout("10s")
-        .setMetric(MetricLiteralFilter.newBuilder()
-            .setMetric("sys.cpu.user")
-            .build())
-        .setId("ha")
-        .build();
-    
+            .setDataSources(Lists.newArrayList("colo1", "colo2"))
+            .setMergeAggregator("sum")
+            .setSecondaryTimeout("5s")
+            .setPrimaryTimeout("10s")
+            .setMetric(MetricLiteralFilter.newBuilder()
+                    .setMetric("sys.cpu.user")
+                    .build())
+            .setId("ha")
+            .build();
+
     String json = JSON.serializeToString(config);
     assertTrue(json.contains("\"id\":\"ha\""));
     assertTrue(json.contains("\"dataSources\":[\"colo1\",\"colo2\"]"));
     assertTrue(json.contains("\"mergeAggregator\":\"sum\""));
     assertTrue(json.contains("\"secondaryTimeout\":\"5s\""));
     assertTrue(json.contains("\"primaryTimeout\":\"10s\""));
-    
+
     MockTSDB tsdb = MockTSDBDefault.getMockTSDB();
     JsonNode node = JSON.getMapper().readTree(json);
     config = HAClusterConfig.parse(JSON.getMapper(), tsdb, node);
-    
+
     assertEquals(2, config.getDataSources().size());
     assertTrue(config.getDataSources().contains("colo1"));
     assertTrue(config.getDataSources().contains("colo2"));
@@ -136,11 +132,11 @@
     assertEquals("10s", config.getPrimaryTimeout());
     assertEquals("ha", config.getId());
   }
-  
+
 //  @Test
 //  public void hashCodeEqualsCompareTo() throws Exception {
 //    final ClusterConfig c1 = builder.build();
-//    
+//
 //    ClusterConfig c2 = ClusterConfig.newBuilder()
 //        .setId("Http")
 //        .setConfig(Config.newBuilder()
@@ -172,7 +168,7 @@
 //    assertEquals(c1.hashCode(), c2.hashCode());
 //    assertEquals(c1, c2);
 //    assertEquals(0, c1.compareTo(c2));
-//    
+//
 //    c2 = ClusterConfig.newBuilder()
 //        .setId("Http2")  // <-- Diff
 //        .setConfig(Config.newBuilder()
@@ -204,7 +200,7 @@
 //    assertNotEquals(c1.hashCode(), c2.hashCode());
 //    assertNotEquals(c1, c2);
 //    assertEquals(-1, c1.compareTo(c2));
-//    
+//
 //    c2 = ClusterConfig.newBuilder()
 //        .setId("Http")
 //        .setConfig(Config.newBuilder()
@@ -236,7 +232,7 @@
 //    assertNotEquals(c1.hashCode(), c2.hashCode());
 //    assertNotEquals(c1, c2);
 //    assertEquals(-1, c1.compareTo(c2));
-//    
+//
 //    c2 = ClusterConfig.newBuilder()
 //        .setId("Http")
 //        .setConfig(Config.newBuilder()
@@ -269,21 +265,21 @@
 //    assertNotEquals(c1, c2);
 //    assertEquals(1, c1.compareTo(c2));
 //  }
-  
+
   @Test
   public void newBuilderFromSource() throws Exception {
-    TimeSeriesDataSourceConfig config = (TimeSeriesDataSourceConfig) 
-        DefaultTimeSeriesDataSourceConfig.newBuilder()
-        .setMetric(MetricLiteralFilter.newBuilder()
-            .setMetric("system.cpu.user")
-            .build())
-        .setFilterId("f1")
-        .setId("m1")
-        .build();
-    
-    HAClusterConfig ha = (HAClusterConfig) 
-        HAClusterConfig.newBuilder(config, HAClusterConfig.newBuilder())
-        .build();
+    TimeSeriesDataSourceConfig config = (TimeSeriesDataSourceConfig)
+            DefaultTimeSeriesDataSourceConfig.newBuilder()
+                    .setMetric(MetricLiteralFilter.newBuilder()
+                            .setMetric("system.cpu.user")
+                            .build())
+                    .setFilterId("f1")
+                    .setId("m1")
+                    .build();
+
+    HAClusterConfig ha = (HAClusterConfig)
+            HAClusterConfig.newBuilder(config, HAClusterConfig.newBuilder())
+                    .build();
     assertEquals("system.cpu.user", ha.getMetric().getMetric());
   }
 
@@ -402,8 +398,4 @@
 
   }
 
-
-
-
-
 }