// This file is part of OpenTSDB.
// Copyright (C) 2017-2018  The OpenTSDB Authors.
//
// Licensed under the Apache License, Version 2.0 (the "License");
// you may not use this file except in compliance with the License.
// You may obtain a copy of the License at
//
//   http://www.apache.org/licenses/LICENSE-2.0
//
// Unless required by applicable law or agreed to in writing, software
// distributed under the License is distributed on an "AS IS" BASIS,
// WITHOUT WARRANTIES OR CONDITIONS OF ANY KIND, either express or implied.
// See the License for the specific language governing permissions and
// limitations under the License.
package net.opentsdb.query.hacluster;

<<<<<<< HEAD
import org.junit.Before;
import org.junit.Test;

=======
>>>>>>> 7fd3ea72
import com.fasterxml.jackson.databind.JsonNode;
import com.google.common.collect.Lists;

import net.opentsdb.core.MockTSDB;
import net.opentsdb.core.MockTSDBDefault;
<<<<<<< HEAD
import net.opentsdb.data.types.numeric.NumericType;
import net.opentsdb.query.DefaultTimeSeriesDataSourceConfig;
import net.opentsdb.query.QueryFillPolicy.FillWithRealPolicy;
import net.opentsdb.query.TimeSeriesDataSourceConfig;
=======
import net.opentsdb.query.BaseTimeSeriesDataSourceConfig;
import net.opentsdb.query.DefaultTimeSeriesDataSourceConfig;
>>>>>>> 7fd3ea72
import net.opentsdb.query.filter.MetricLiteralFilter;
import net.opentsdb.query.interpolation.types.numeric.NumericInterpolatorConfig;
import net.opentsdb.query.pojo.FillPolicy;
import net.opentsdb.utils.JSON;

import static org.junit.Assert.*;

import static org.junit.Assert.assertEquals;
import static org.junit.Assert.assertTrue;
import static org.junit.Assert.fail;

public class TestHAClusterConfig {

  @Test
  public void builder() throws Exception {
<<<<<<< HEAD
    HAClusterConfig config = (HAClusterConfig) HAClusterConfig.newBuilder()
            .setDataSources(Lists.newArrayList("colo1", "colo2"))
            .setMergeAggregator("sum")
            .setSecondaryTimeout("5s")
            .setPrimaryTimeout("10s")
            .setMetric(MetricLiteralFilter.newBuilder()
                    .setMetric("sys.cpu.user")
                    .build())
            .setId("ha")
            .build();

=======
    BaseTimeSeriesDataSourceConfig.Builder haBuilder = HAClusterConfig.newBuilder()
        .setDataSources(Lists.newArrayList("colo1", "colo2"))
        .setMergeAggregator("sum")
        .setSecondaryTimeout("5s")
        .setPrimaryTimeout("10s")
        .setId("ha");
    (haBuilder).setMetric(MetricLiteralFilter.newBuilder()
        .setMetric("sys.cpu.user")
        .build());
    HAClusterConfig config = (HAClusterConfig) haBuilder.build();
    
>>>>>>> 7fd3ea72
    assertEquals(2, config.getDataSources().size());
    assertTrue(config.getDataSources().contains("colo1"));
    assertTrue(config.getDataSources().contains("colo2"));
    assertEquals("sum", config.getMergeAggregator());
    assertEquals("5s", config.getSecondaryTimeout());
    assertEquals("10s", config.getPrimaryTimeout());
    assertEquals("ha", config.getId());

    try {
      HAClusterConfig.newBuilder()
              .setDataSources(Lists.newArrayList())
              .setMergeAggregator("sum")
              .setSecondaryTimeout("5s")
              .setPrimaryTimeout("10s")
//          .setMetric(MetricLiteralFilter.newBuilder()
//              .setMetric("sys.cpu.user")
//              .build())
              .setId("ha")
              .build();
      fail("Expected IllegalArgumentException");
    } catch (IllegalArgumentException e) { }

    try {
<<<<<<< HEAD
      HAClusterConfig.newBuilder()
              .setDataSources(Lists.newArrayList())
              .setMergeAggregator("sum")
              .setSecondaryTimeout("notaduration")
              .setPrimaryTimeout("10s")
              .setMetric(MetricLiteralFilter.newBuilder()
                      .setMetric("sys.cpu.user")
                      .build())
              .setId("ha")
              .build();
=======
      haBuilder = HAClusterConfig.newBuilder()
          .setDataSources(Lists.newArrayList())
          .setMergeAggregator("sum")
          .setSecondaryTimeout("notaduration")
          .setPrimaryTimeout("10s")
          .setId("ha");
      (haBuilder).setMetric(MetricLiteralFilter.newBuilder()
          .setMetric("sys.cpu.user")
          .build());
      haBuilder.build();
>>>>>>> 7fd3ea72
      fail("Expected IllegalArgumentException");
    } catch (IllegalArgumentException e) { }

    try {
<<<<<<< HEAD
      HAClusterConfig.newBuilder()
              .setDataSources(Lists.newArrayList())
              .setMergeAggregator("sum")
              .setSecondaryTimeout("5s")
              .setPrimaryTimeout("notaduration")
              .setMetric(MetricLiteralFilter.newBuilder()
                      .setMetric("sys.cpu.user")
                      .build())
              .setId("ha")
              .build();
=======
      haBuilder = HAClusterConfig.newBuilder()
          .setDataSources(Lists.newArrayList())
          .setMergeAggregator("sum")
          .setSecondaryTimeout("5s")
          .setPrimaryTimeout("notaduration")
          .setId("ha");
      (haBuilder).setMetric(MetricLiteralFilter.newBuilder()
          .setMetric("sys.cpu.user")
          .build());
      haBuilder.build();
>>>>>>> 7fd3ea72
      fail("Expected IllegalArgumentException");
    } catch (IllegalArgumentException e) { }

  }

  @Test
  public void serdes() throws Exception {
<<<<<<< HEAD
    HAClusterConfig config = (HAClusterConfig) HAClusterConfig.newBuilder()
            .setDataSources(Lists.newArrayList("colo1", "colo2"))
            .setMergeAggregator("sum")
            .setSecondaryTimeout("5s")
            .setPrimaryTimeout("10s")
            .setMetric(MetricLiteralFilter.newBuilder()
                    .setMetric("sys.cpu.user")
                    .build())
            .setId("ha")
            .build();

=======
    BaseTimeSeriesDataSourceConfig.Builder haBuilder = HAClusterConfig.newBuilder()
        .setDataSources(Lists.newArrayList("colo1", "colo2"))
        .setMergeAggregator("sum")
        .setSecondaryTimeout("5s")
        .setPrimaryTimeout("10s")
        .setId("ha");
    (haBuilder).setMetric(MetricLiteralFilter.newBuilder()
        .setMetric("sys.cpu.user")
        .build());
    HAClusterConfig config = (HAClusterConfig) haBuilder.build();
    
>>>>>>> 7fd3ea72
    String json = JSON.serializeToString(config);
    assertTrue(json.contains("\"id\":\"ha\""));
    assertTrue(json.contains("\"dataSources\":[\"colo1\",\"colo2\"]"));
    assertTrue(json.contains("\"mergeAggregator\":\"sum\""));
    assertTrue(json.contains("\"secondaryTimeout\":\"5s\""));
    assertTrue(json.contains("\"primaryTimeout\":\"10s\""));

    MockTSDB tsdb = MockTSDBDefault.getMockTSDB();
    JsonNode node = JSON.getMapper().readTree(json);
    config = HAClusterConfig.parse(JSON.getMapper(), tsdb, node);

    assertEquals(2, config.getDataSources().size());
    assertTrue(config.getDataSources().contains("colo1"));
    assertTrue(config.getDataSources().contains("colo2"));
    assertEquals("sum", config.getMergeAggregator());
    assertEquals("5s", config.getSecondaryTimeout());
    assertEquals("10s", config.getPrimaryTimeout());
    assertEquals("ha", config.getId());
  }

//  @Test
//  public void hashCodeEqualsCompareTo() throws Exception {
//    final ClusterConfig c1 = builder.build();
//
//    ClusterConfig c2 = ClusterConfig.newBuilder()
//        .setId("Http")
//        .setConfig(Config.newBuilder()
//          .setId("MyPlugin")
//          .setImplementation("StaticClusterConfig")
//          .addCluster(ClusterDescriptor.newBuilder()
//            .setCluster("Primary")
//            .setDescription("Most popular")
//            .addExecutorConfig(TimedQueryExecutor.Config.newBuilder()
//                .setTimeout(60000)
//                .setExecutorId("Primary_Timer")
//                .setExecutorType("TimedQueryExecutor")))
//          .addOverride(ClusterOverride.newBuilder()
//            .setId("ShorterTimeout")
//            .addCluster(ClusterDescriptor.newBuilder()
//              .setCluster("Primary")
//              .addExecutorConfig(TimedQueryExecutor.Config.newBuilder()
//                  .setTimeout(30000)
//                  .setExecutorId("Primary_Timer")
//                  .setExecutorType("TimedQueryExecutor"))))
//          .build())
//        .setExecutionGraph(ExecutionGraph.newBuilder()
//          .setId("Graph1")
//          .addNode(ExecutionGraphNode.newBuilder()
//            .setId("Timer")
//            .setType("TimedQueryExecutor"))
//          .build())
//        .build();
//    assertEquals(c1.hashCode(), c2.hashCode());
//    assertEquals(c1, c2);
//    assertEquals(0, c1.compareTo(c2));
//
//    c2 = ClusterConfig.newBuilder()
//        .setId("Http2")  // <-- Diff
//        .setConfig(Config.newBuilder()
//          .setId("MyPlugin")
//          .setImplementation("StaticClusterConfig")
//          .addCluster(ClusterDescriptor.newBuilder()
//            .setCluster("Primary")
//            .setDescription("Most popular")
//            .addExecutorConfig(TimedQueryExecutor.Config.newBuilder()
//                .setTimeout(60000)
//                .setExecutorId("Primary_Timer")
//                .setExecutorType("TimedQueryExecutor")))
//          .addOverride(ClusterOverride.newBuilder()
//            .setId("ShorterTimeout")
//            .addCluster(ClusterDescriptor.newBuilder()
//              .setCluster("Primary")
//              .addExecutorConfig(TimedQueryExecutor.Config.newBuilder()
//                  .setTimeout(30000)
//                  .setExecutorId("Primary_Timer")
//                  .setExecutorType("TimedQueryExecutor"))))
//          .build())
//        .setExecutionGraph(ExecutionGraph.newBuilder()
//          .setId("Graph1")
//          .addNode(ExecutionGraphNode.newBuilder()
//            .setId("Node1")
//            .setType("TimedQueryExecutor"))
//          .build())
//        .build();
//    assertNotEquals(c1.hashCode(), c2.hashCode());
//    assertNotEquals(c1, c2);
//    assertEquals(-1, c1.compareTo(c2));
//
//    c2 = ClusterConfig.newBuilder()
//        .setId("Http")
//        .setConfig(Config.newBuilder()
//          .setId("MyPlugin2")  // <-- Diff
//          .setImplementation("StaticClusterConfig")
//          .addCluster(ClusterDescriptor.newBuilder()
//            .setCluster("Primary")
//            .setDescription("Most popular")
//            .addExecutorConfig(TimedQueryExecutor.Config.newBuilder()
//                .setTimeout(60000)
//                .setExecutorId("Primary_Timer")
//                .setExecutorType("TimedQueryExecutor")))
//          .addOverride(ClusterOverride.newBuilder()
//            .setId("ShorterTimeout")
//            .addCluster(ClusterDescriptor.newBuilder()
//              .setCluster("Primary")
//              .addExecutorConfig(TimedQueryExecutor.Config.newBuilder()
//                  .setTimeout(30000)
//                  .setExecutorId("Primary_Timer")
//                  .setExecutorType("TimedQueryExecutor"))))
//          .build())
//        .setExecutionGraph(ExecutionGraph.newBuilder()
//          .setId("Graph1")
//          .addNode(ExecutionGraphNode.newBuilder()
//            .setId("Node1")
//            .setType("TimedQueryExecutor"))
//          .build())
//        .build();
//    assertNotEquals(c1.hashCode(), c2.hashCode());
//    assertNotEquals(c1, c2);
//    assertEquals(-1, c1.compareTo(c2));
//
//    c2 = ClusterConfig.newBuilder()
//        .setId("Http")
//        .setConfig(Config.newBuilder()
//          .setId("MyPlugin")
//          .setImplementation("StaticClusterConfig")
//          .addCluster(ClusterDescriptor.newBuilder()
//            .setCluster("Primary")
//            .setDescription("Most popular")
//            .addExecutorConfig(TimedQueryExecutor.Config.newBuilder()
//                .setTimeout(60000)
//                .setExecutorId("Primary_Timer")
//                .setExecutorType("TimedQueryExecutor")))
//          .addOverride(ClusterOverride.newBuilder()
//            .setId("ShorterTimeout")
//            .addCluster(ClusterDescriptor.newBuilder()
//              .setCluster("Primary")
//              .addExecutorConfig(TimedQueryExecutor.Config.newBuilder()
//                  .setTimeout(30000)
//                  .setExecutorId("Primary_Timer")
//                  .setExecutorType("TimedQueryExecutor"))))
//          .build())
//        .setExecutionGraph(ExecutionGraph.newBuilder()
//          .setId("Graph")  // <-- Diff
//          .addNode(ExecutionGraphNode.newBuilder()
//            .setId("Node1")
//            .setType("TimedQueryExecutor"))
//          .build())
//        .build();
//    assertNotEquals(c1.hashCode(), c2.hashCode());
//    assertNotEquals(c1, c2);
//    assertEquals(1, c1.compareTo(c2));
//  }

  @Test
  public void newBuilderFromSource() throws Exception {
<<<<<<< HEAD
    TimeSeriesDataSourceConfig config = (TimeSeriesDataSourceConfig)
            DefaultTimeSeriesDataSourceConfig.newBuilder()
                    .setMetric(MetricLiteralFilter.newBuilder()
                            .setMetric("system.cpu.user")
                            .build())
                    .setFilterId("f1")
                    .setId("m1")
                    .build();

    HAClusterConfig ha = (HAClusterConfig)
            HAClusterConfig.newBuilder(config, HAClusterConfig.newBuilder())
                    .build();
=======
    BaseTimeSeriesDataSourceConfig config = (BaseTimeSeriesDataSourceConfig)
        DefaultTimeSeriesDataSourceConfig.newBuilder()
            .setMetric(MetricLiteralFilter.newBuilder()
                .setMetric("system.cpu.user")
                .build())
            .setFilterId("f1")
            .setId("m1")
            .build();

    HAClusterConfig.Builder builder = HAClusterConfig.newBuilder();
    HAClusterConfig.cloneBuilder(config, builder);
    HAClusterConfig ha = builder.build();
>>>>>>> 7fd3ea72
    assertEquals("system.cpu.user", ha.getMetric().getMetric());
  }



  @Test
  public void equality() throws Exception {
    HAClusterConfig config = (HAClusterConfig) HAClusterConfig.newBuilder()
            .setDataSources(Lists.newArrayList("colo1", "colo2"))
            .setMergeAggregator("sum")
            .setSecondaryTimeout("5s")
            .setPrimaryTimeout("10s")
            .setMetric(MetricLiteralFilter.newBuilder()
                    .setMetric("sys.cpu.user")
                    .build())
            .setId("ha")
            .build();

    HAClusterConfig config2 = (HAClusterConfig) HAClusterConfig.newBuilder()
            .setDataSources(Lists.newArrayList("colo1", "colo2"))
            .setMergeAggregator("sum")
            .setSecondaryTimeout("5s")
            .setPrimaryTimeout("10s")
            .setMetric(MetricLiteralFilter.newBuilder()
                    .setMetric("sys.cpu.user")
                    .build())
            .setId("ha")
            .build();

    HAClusterConfig config3 = (HAClusterConfig) HAClusterConfig.newBuilder()
            .setDataSources(Lists.newArrayList("colo1", "colo2", "colo3"))
            .setMergeAggregator("sum")
            .setSecondaryTimeout("5s")
            .setPrimaryTimeout("10s")
            .setMetric(MetricLiteralFilter.newBuilder()
                    .setMetric("sys.cpu.user")
                    .build())
            .setId("ha")
            .build();


    assertTrue(config.equals(config2));
    assertTrue(!config.equals(config3));
    assertEquals(config.hashCode(), config2.hashCode());
    assertNotEquals(config.hashCode(), config3.hashCode());

    config3 = (HAClusterConfig) HAClusterConfig.newBuilder()
            .setDataSources(Lists.newArrayList("colo1", "colo2"))
            .setMergeAggregator("avg")
            .setSecondaryTimeout("5s")
            .setPrimaryTimeout("10s")
            .setMetric(MetricLiteralFilter.newBuilder()
                    .setMetric("sys.cpu.user")
                    .build())
            .setId("ha")
            .build();

    assertTrue(!config.equals(config3));
    assertNotEquals(config.hashCode(), config3.hashCode());

    config3 = (HAClusterConfig) HAClusterConfig.newBuilder()
            .setDataSources(Lists.newArrayList("colo1", "colo2"))
            .setMergeAggregator("sum")
            .setSecondaryTimeout("10s")
            .setPrimaryTimeout("10s")
            .setMetric(MetricLiteralFilter.newBuilder()
                    .setMetric("sys.cpu.user")
                    .build())
            .setId("ha")
            .build();

    assertTrue(!config.equals(config3));
    assertNotEquals(config.hashCode(), config3.hashCode());

    config3 = (HAClusterConfig) HAClusterConfig.newBuilder()
            .setDataSources(Lists.newArrayList("colo1", "colo2"))
            .setMergeAggregator("avg")
            .setSecondaryTimeout("5s")
            .setPrimaryTimeout("15s")
            .setMetric(MetricLiteralFilter.newBuilder()
                    .setMetric("sys.cpu.user")
                    .build())
            .setId("ha")
            .build();

    assertTrue(!config.equals(config3));
    assertNotEquals(config.hashCode(), config3.hashCode());

    config3 = (HAClusterConfig) HAClusterConfig.newBuilder()
            .setDataSources(Lists.newArrayList("colo1", "colo2"))
            .setMergeAggregator("avg")
            .setSecondaryTimeout("5s")
            .setPrimaryTimeout("10s")
            .setMetric(MetricLiteralFilter.newBuilder()
                    .setMetric("sys.cpu.users")
                    .build())
            .setId("ha")
            .build();

    assertTrue(!config.equals(config3));
    assertNotEquals(config.hashCode(), config3.hashCode());

    config3 = (HAClusterConfig) HAClusterConfig.newBuilder()
            .setDataSources(Lists.newArrayList("colo1", "colo2"))
            .setMergeAggregator("avg")
            .setSecondaryTimeout("5s")
            .setPrimaryTimeout("10s")
            .setMetric(MetricLiteralFilter.newBuilder()
                    .setMetric("sys.cpu.user")
                    .build())
            .setId("ha2")
            .build();

    assertTrue(!config.equals(config3));
    assertNotEquals(config.hashCode(), config3.hashCode());

  }

}<|MERGE_RESOLUTION|>--- conflicted
+++ resolved
@@ -14,30 +14,18 @@
 // limitations under the License.
 package net.opentsdb.query.hacluster;
 
-<<<<<<< HEAD
-import org.junit.Before;
-import org.junit.Test;
-
-=======
->>>>>>> 7fd3ea72
 import com.fasterxml.jackson.databind.JsonNode;
 import com.google.common.collect.Lists;
 
 import net.opentsdb.core.MockTSDB;
 import net.opentsdb.core.MockTSDBDefault;
-<<<<<<< HEAD
-import net.opentsdb.data.types.numeric.NumericType;
-import net.opentsdb.query.DefaultTimeSeriesDataSourceConfig;
-import net.opentsdb.query.QueryFillPolicy.FillWithRealPolicy;
-import net.opentsdb.query.TimeSeriesDataSourceConfig;
-=======
 import net.opentsdb.query.BaseTimeSeriesDataSourceConfig;
 import net.opentsdb.query.DefaultTimeSeriesDataSourceConfig;
->>>>>>> 7fd3ea72
 import net.opentsdb.query.filter.MetricLiteralFilter;
 import net.opentsdb.query.interpolation.types.numeric.NumericInterpolatorConfig;
 import net.opentsdb.query.pojo.FillPolicy;
 import net.opentsdb.utils.JSON;
+import org.junit.Test;
 
 import static org.junit.Assert.*;
 
@@ -49,19 +37,6 @@
 
   @Test
   public void builder() throws Exception {
-<<<<<<< HEAD
-    HAClusterConfig config = (HAClusterConfig) HAClusterConfig.newBuilder()
-            .setDataSources(Lists.newArrayList("colo1", "colo2"))
-            .setMergeAggregator("sum")
-            .setSecondaryTimeout("5s")
-            .setPrimaryTimeout("10s")
-            .setMetric(MetricLiteralFilter.newBuilder()
-                    .setMetric("sys.cpu.user")
-                    .build())
-            .setId("ha")
-            .build();
-
-=======
     BaseTimeSeriesDataSourceConfig.Builder haBuilder = HAClusterConfig.newBuilder()
         .setDataSources(Lists.newArrayList("colo1", "colo2"))
         .setMergeAggregator("sum")
@@ -73,7 +48,6 @@
         .build());
     HAClusterConfig config = (HAClusterConfig) haBuilder.build();
     
->>>>>>> 7fd3ea72
     assertEquals(2, config.getDataSources().size());
     assertTrue(config.getDataSources().contains("colo1"));
     assertTrue(config.getDataSources().contains("colo2"));
@@ -91,24 +65,12 @@
 //          .setMetric(MetricLiteralFilter.newBuilder()
 //              .setMetric("sys.cpu.user")
 //              .build())
-              .setId("ha")
-              .build();
+          .setId("ha")
+          .build();
       fail("Expected IllegalArgumentException");
     } catch (IllegalArgumentException e) { }
-
+    
     try {
-<<<<<<< HEAD
-      HAClusterConfig.newBuilder()
-              .setDataSources(Lists.newArrayList())
-              .setMergeAggregator("sum")
-              .setSecondaryTimeout("notaduration")
-              .setPrimaryTimeout("10s")
-              .setMetric(MetricLiteralFilter.newBuilder()
-                      .setMetric("sys.cpu.user")
-                      .build())
-              .setId("ha")
-              .build();
-=======
       haBuilder = HAClusterConfig.newBuilder()
           .setDataSources(Lists.newArrayList())
           .setMergeAggregator("sum")
@@ -119,23 +81,10 @@
           .setMetric("sys.cpu.user")
           .build());
       haBuilder.build();
->>>>>>> 7fd3ea72
       fail("Expected IllegalArgumentException");
     } catch (IllegalArgumentException e) { }
-
+    
     try {
-<<<<<<< HEAD
-      HAClusterConfig.newBuilder()
-              .setDataSources(Lists.newArrayList())
-              .setMergeAggregator("sum")
-              .setSecondaryTimeout("5s")
-              .setPrimaryTimeout("notaduration")
-              .setMetric(MetricLiteralFilter.newBuilder()
-                      .setMetric("sys.cpu.user")
-                      .build())
-              .setId("ha")
-              .build();
-=======
       haBuilder = HAClusterConfig.newBuilder()
           .setDataSources(Lists.newArrayList())
           .setMergeAggregator("sum")
@@ -146,27 +95,13 @@
           .setMetric("sys.cpu.user")
           .build());
       haBuilder.build();
->>>>>>> 7fd3ea72
       fail("Expected IllegalArgumentException");
     } catch (IllegalArgumentException e) { }
-
+    
   }
 
   @Test
   public void serdes() throws Exception {
-<<<<<<< HEAD
-    HAClusterConfig config = (HAClusterConfig) HAClusterConfig.newBuilder()
-            .setDataSources(Lists.newArrayList("colo1", "colo2"))
-            .setMergeAggregator("sum")
-            .setSecondaryTimeout("5s")
-            .setPrimaryTimeout("10s")
-            .setMetric(MetricLiteralFilter.newBuilder()
-                    .setMetric("sys.cpu.user")
-                    .build())
-            .setId("ha")
-            .build();
-
-=======
     BaseTimeSeriesDataSourceConfig.Builder haBuilder = HAClusterConfig.newBuilder()
         .setDataSources(Lists.newArrayList("colo1", "colo2"))
         .setMergeAggregator("sum")
@@ -178,7 +113,6 @@
         .build());
     HAClusterConfig config = (HAClusterConfig) haBuilder.build();
     
->>>>>>> 7fd3ea72
     String json = JSON.serializeToString(config);
     assertTrue(json.contains("\"id\":\"ha\""));
     assertTrue(json.contains("\"dataSources\":[\"colo1\",\"colo2\"]"));
@@ -334,20 +268,6 @@
 
   @Test
   public void newBuilderFromSource() throws Exception {
-<<<<<<< HEAD
-    TimeSeriesDataSourceConfig config = (TimeSeriesDataSourceConfig)
-            DefaultTimeSeriesDataSourceConfig.newBuilder()
-                    .setMetric(MetricLiteralFilter.newBuilder()
-                            .setMetric("system.cpu.user")
-                            .build())
-                    .setFilterId("f1")
-                    .setId("m1")
-                    .build();
-
-    HAClusterConfig ha = (HAClusterConfig)
-            HAClusterConfig.newBuilder(config, HAClusterConfig.newBuilder())
-                    .build();
-=======
     BaseTimeSeriesDataSourceConfig config = (BaseTimeSeriesDataSourceConfig)
         DefaultTimeSeriesDataSourceConfig.newBuilder()
             .setMetric(MetricLiteralFilter.newBuilder()
@@ -360,7 +280,6 @@
     HAClusterConfig.Builder builder = HAClusterConfig.newBuilder();
     HAClusterConfig.cloneBuilder(config, builder);
     HAClusterConfig ha = builder.build();
->>>>>>> 7fd3ea72
     assertEquals("system.cpu.user", ha.getMetric().getMetric());
   }
 
