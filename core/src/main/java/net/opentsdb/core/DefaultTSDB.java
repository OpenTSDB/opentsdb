// This file is part of OpenTSDB.
// Copyright (C) 2010-2012  The OpenTSDB Authors.
//
// Licensed under the Apache License, Version 2.0 (the "License");
// you may not use this file except in compliance with the License.
// You may obtain a copy of the License at
//
//   http://www.apache.org/licenses/LICENSE-2.0
//
// Unless required by applicable law or agreed to in writing, software
// distributed under the License is distributed on an "AS IS" BASIS,
// WITHOUT WARRANTIES OR CONDITIONS OF ANY KIND, either express or implied.
// See the License for the specific language governing permissions and
// limitations under the License.
package net.opentsdb.core;

import java.io.IOException;
import java.lang.reflect.InvocationTargetException;
import java.nio.charset.Charset;
import java.util.ArrayList;
import java.util.Arrays;
import java.util.List;
import java.util.Map;
import java.util.NoSuchElementException;
import java.util.Set;
import java.util.concurrent.ExecutorService;
import java.util.concurrent.Executors;
import java.util.concurrent.atomic.AtomicLong;

import com.google.common.collect.Maps;
import com.stumbleupon.async.Callback;
import com.stumbleupon.async.Deferred;
import com.stumbleupon.async.DeferredGroupException;

import io.netty.util.HashedWheelTimer;
import io.netty.util.Timer;

import org.slf4j.Logger;
import org.slf4j.LoggerFactory;
//import org.hbase.async.AppendRequest;
//import org.hbase.async.Bytes;
//import org.hbase.async.Bytes.ByteMap;
//import org.hbase.async.ClientStats;
//import org.hbase.async.DeleteRequest;
//import org.hbase.async.GetRequest;
//import org.hbase.async.HBaseClient;
//import org.hbase.async.HBaseException;
//import org.hbase.async.KeyValue;
//import org.hbase.async.PutRequest;
//import org.jboss.netty.util.HashedWheelTimer;
//import org.jboss.netty.util.Timeout;
//import org.jboss.netty.util.Timer;

//import net.opentsdb.auth.AuthenticationPlugin;
//import net.opentsdb.tree.TreeBuilder;
//import net.opentsdb.tsd.RTPublisher;
//import net.opentsdb.tsd.StorageExceptionHandler;
//import net.opentsdb.uid.NoSuchUniqueId;
//import net.opentsdb.uid.NoSuchUniqueName;
//import net.opentsdb.uid.UniqueId;
//import net.opentsdb.uid.UniqueIdFilterPlugin;
//import net.opentsdb.uid.UniqueId.UniqueIdType;
import net.opentsdb.utils.Config;
import net.opentsdb.utils.DateTime;
import net.opentsdb.utils.PluginLoader;
import net.opentsdb.utils.Threads;
import net.opentsdb.auth.Authentication;
import net.opentsdb.configuration.Configuration;
import net.opentsdb.query.QueryContext;
import net.opentsdb.query.pojo.TagVFilter;
import net.opentsdb.stats.BlackholeStatsCollector;
//import net.opentsdb.rollup.RollupConfig;
//import net.opentsdb.rollup.RollupInterval;
//import net.opentsdb.rollup.RollupUtils;
//import net.opentsdb.search.SearchPlugin;
//import net.opentsdb.search.SearchQuery;
//import net.opentsdb.tools.StartupPlugin;
//import net.opentsdb.stats.Histogram;
//import net.opentsdb.stats.QueryStats;
//import net.opentsdb.stats.StatsCollector;
import net.opentsdb.stats.StatsCollector;
import net.opentsdb.threadpools.FixedThreadPoolExecutor;
import net.opentsdb.threadpools.TSDBThreadPoolExecutor;

/**
 * Thread-safe implementation of the TSDB client.
 * <p>
 * This class is the central class of OpenTSDB.  You use it to add new data
 * points or query the database.
 */
public class DefaultTSDB implements TSDB {
  private static final Logger LOG = LoggerFactory.getLogger(DefaultTSDB.class);

  public static final String MAINT_TIMER_KEY = "tsd.maintenance.frequency";
  public static final int MAINT_TIMER_DEFAULT = 60000;
  
//  static final byte[] FAMILY = { 't' };
//
//  /** Charset used to convert Strings to byte arrays and back. */
//  private static final Charset CHARSET = Charset.forName("ISO-8859-1");
//  private static final String METRICS_QUAL = "metrics";
//  private static short METRICS_WIDTH = 3;
//  private static final String TAG_NAME_QUAL = "tagk";
//  private static short TAG_NAME_WIDTH = 3;
//  private static final String TAG_VALUE_QUAL = "tagv";
//  private static short TAG_VALUE_WIDTH = 3;
//
//  /** Client for the HBase cluster to use.  */
//  final HBaseClient client;

//  /** Unique IDs for the metric names. */
//  final UniqueId metrics;
//  /** Unique IDs for the tag names. */
//  final UniqueId tag_names;
//  /** Unique IDs for the tag values. */
//  final UniqueId tag_values;

  /** Configuration object for all TSDB components */
  private final Configuration config;
  
  /** The plugin and object registry used by OpenTSDB. */
  private final Registry registry;
  
  /** The metric reporter. */
  private StatsCollector stats_collector;

  /** Timer used for non-query background tasks. */
  private final HashedWheelTimer maintenance_timer;
  
  /** Timer used for query related background tasks. */
  private final HashedWheelTimer query_timer;
  
  /** Pool used for executing query tasks. */
  private TSDBThreadPoolExecutor query_pool;
  
  /** The map of running queries. */
  private final Map<Long, QueryContext> running_queries;
  
//  /**
//   * Row keys that need to be compacted.
//   * Whenever we write a new data point to a row, we add the row key to this
//   * set.  Every once in a while, the compaction thread will go through old
//   * row keys and will read re-compact them.
//   */
//  private final CompactionQueue compactionq;
//
//  /** Authentication Plugin to use if configured */
//  private AuthenticationPlugin authentication = null;
//
//  /** Search indexer to use if configured */
//  private SearchPlugin search = null;
//
//  /** Optional Startup Plugin to use if configured */
//  private StartupPlugin startup = null;
//
//  /** Optional real time pulblisher plugin to use if configured */
//  private RTPublisher rt_publisher = null;
//  
//  /** Optional plugin for handling meta data caching and updating */
//  private MetaDataCache meta_cache = null;
//  
//  /** Plugin for dealing with data points that can't be stored */
//  private StorageExceptionHandler storage_exception_handler = null;
//
//  /** A filter plugin for allowing or blocking time series */
//  private WriteableDataPointFilterPlugin ts_filter;
//  
//  /** A filter plugin for allowing or blocking UIDs */
//  private UniqueIdFilterPlugin uid_filter;
//  
//  /** The rollup config object for storing and querying rollups */
//  private final RollupConfig rollup_config;
//  
//  /** The default rollup interval. */
//  private final RollupInterval default_interval;
//  
//  /** Name of the tag we use to determine aggregates */
//  private final String agg_tag_key;
//  
//  /** Name of the tag we use use for raw data. */
//  private final String raw_agg_tag_value;
//  
//  /** Whether or not to tag raw data with the raw value tag */
//  private final boolean tag_raw_data;
//  
//  /** Whether or not to block writing of derived rollups/pre-ags */
//  private final boolean rollups_block_derived;
//  
//  /** Writes rejected by the filter */ 
//  private final AtomicLong rejected_dps = new AtomicLong();
//  private final AtomicLong rejected_aggregate_dps = new AtomicLong();
//  
//  /** Datapoints Added */
//  private static final AtomicLong datapoints_added = new AtomicLong();

//  /**
//   * Constructor
//   * @param client An initialized HBase client object
//   * @param config An initialized configuration object
//   * @since 2.1
//   */
//  public TSDB(final HBaseClient client, final Config config) {
//    this.config = config;
//    if (client == null) {
//      final org.hbase.async.Config async_config;
//      if (config.configLocation() != null && !config.configLocation().isEmpty()) {
//        try {
//          async_config = new org.hbase.async.Config(config.configLocation());
//        } catch (final IOException e) {
//          throw new RuntimeException("Failed to read the config file: " + 
//              config.configLocation(), e);
//        }
//      } else {
//        async_config = new org.hbase.async.Config();
//      }
//      async_config.overrideConfig("hbase.zookeeper.znode.parent", 
//          config.getString("tsd.storage.hbase.zk_basedir"));
//      async_config.overrideConfig("hbase.zookeeper.quorum", 
//          config.getString("tsd.storage.hbase.zk_quorum"));
//      this.client = new HBaseClient(async_config);
//    } else {
//      this.client = client;
//    }
//    
//    // SALT AND UID WIDTHS
//    // Users really wanted this to be set via config instead of having to 
//    // compile. Hopefully they know NOT to change these after writing data.
//    if (config.hasProperty("tsd.storage.uid.width.metric")) {
//      METRICS_WIDTH = config.getShort("tsd.storage.uid.width.metric");
//    }
//    if (config.hasProperty("tsd.storage.uid.width.tagk")) {
//      TAG_NAME_WIDTH = config.getShort("tsd.storage.uid.width.tagk");
//    }
//    if (config.hasProperty("tsd.storage.uid.width.tagv")) {
//      TAG_VALUE_WIDTH = config.getShort("tsd.storage.uid.width.tagv");
//    }
//    if (config.hasProperty("tsd.storage.max_tags")) {
//      Const.setMaxNumTags(config.getShort("tsd.storage.max_tags"));
//    }
//    if (config.hasProperty("tsd.storage.salt.buckets")) {
//      Const.setSaltBuckets(config.getInt("tsd.storage.salt.buckets"));
//    }
//    if (config.hasProperty("tsd.storage.salt.width")) {
//      Const.setSaltWidth(config.getInt("tsd.storage.salt.width"));
//    }
//    
//    table = config.getString("tsd.storage.hbase.data_table").getBytes(CHARSET);
//    uidtable = config.getString("tsd.storage.hbase.uid_table").getBytes(CHARSET);
//    treetable = config.getString("tsd.storage.hbase.tree_table").getBytes(CHARSET);
//    meta_table = config.getString("tsd.storage.hbase.meta_table").getBytes(CHARSET);
//    
//    if (config.getBoolean("tsd.core.uid.random_metrics")) {
//      metrics = new UniqueId(this, uidtable, METRICS_QUAL, METRICS_WIDTH, true);
//    } else {
//      metrics = new UniqueId(this, uidtable, METRICS_QUAL, METRICS_WIDTH, false);
//    }
//    tag_names = new UniqueId(this, uidtable, TAG_NAME_QUAL, TAG_NAME_WIDTH, false);
//    tag_values = new UniqueId(this, uidtable, TAG_VALUE_QUAL, TAG_VALUE_WIDTH, false);
//    compactionq = new CompactionQueue(this);
//    
//    if (config.hasProperty("tsd.core.timezone")) {
//      DateTime.setDefaultTimezone(config.getString("tsd.core.timezone"));
//    }
//    
//    timer = Threads.newTimer("TSDB Timer");
//    
//    if (config.getBoolean("tsd.rollups.enable")) {
//      rollup_config = new RollupConfig();
//      RollupInterval config_default = null;
//      for (final RollupInterval interval: rollup_config.getRollups().values()) {
//        if (interval.isDefaultRollupInterval()) {
//          config_default = interval;
//          System.out.println("Found default: " + interval);
//          break;
//        }
//      }
//      
//      if (config_default == null) {
//        throw new IllegalArgumentException("None of the rollup intervals were "
//            + "marked as the \"default\".");
//      }
//      default_interval = config_default;
//      tag_raw_data = config.getBoolean("tsd.rollups.tag_raw");
//      agg_tag_key = config.getString("tsd.rollups.agg_tag_key");
//      raw_agg_tag_value = config.getString("tsd.rollups.raw_agg_tag_value");
//      rollups_block_derived = config.getBoolean("tsd.rollups.block_derived");
//    } else {
//      rollup_config = null;
//      default_interval = null;
//      tag_raw_data = false;
//      agg_tag_key = null;
//      raw_agg_tag_value = null;
//      rollups_block_derived = false;
//    }
//    
//    QueryStats.setEnableDuplicates(
//        config.getBoolean("tsd.query.allow_simultaneous_duplicates"));
//    
//    if (config.getBoolean("tsd.core.preload_uid_cache")) {
//      final ByteMap<UniqueId> uid_cache_map = new ByteMap<UniqueId>();
//      uid_cache_map.put(METRICS_QUAL.getBytes(CHARSET), metrics);
//      uid_cache_map.put(TAG_NAME_QUAL.getBytes(CHARSET), tag_names);
//      uid_cache_map.put(TAG_VALUE_QUAL.getBytes(CHARSET), tag_values);
//      UniqueId.preloadUidCache(this, uid_cache_map);
//    }
//    
//    if (config.getString("tsd.core.tag.allow_specialchars") != null) {
//      Tags.setAllowSpecialChars(config.getString("tsd.core.tag.allow_specialchars"));
//    }
//    
//    // load up the functions that require the TSDB object
//    ExpressionFactory.addTSDBFunctions(this);
//    
//    // set any extra tags from the config for stats
//    StatsCollector.setGlobalTags(config);
//    
//    LOG.debug(config.dumpConfiguration());
//  }
//  
  /**
   * Constructor
   * @param config An initialized configuration object
   * @since 3.0
   */
  public DefaultTSDB(final Configuration config) {
    this.config = config;
    registry = new DefaultRegistry(this);
    stats_collector = (StatsCollector) new BlackholeStatsCollector();
    maintenance_timer = Threads.newTimer("TSDBMaintenanceTimer");
    query_timer = Threads.newTimer("TSDBQueryTimer");
    // TODO - fixed potentially.
<<<<<<< HEAD
//    query_pool = registry.getDefaultPlugin(TSDBThreadPoolExecutor.class);
=======
    query_pool = Executors.newFixedThreadPool(
        Runtime.getRuntime().availableProcessors() * 2);
    running_queries = Maps.newConcurrentMap();
>>>>>>> 4e7c111d
    
    if (!config.hasProperty(MAINT_TIMER_KEY)) {
      config.register(MAINT_TIMER_KEY, MAINT_TIMER_DEFAULT, true, 
          "How often, in milliseconds, to run maintenance tasks like "
          + "collecting stats and cleaning caches.");
    }
    if (!config.hasProperty(Authentication.AUTH_ENABLED_KEY)) {
      config.register(Authentication.AUTH_ENABLED_KEY, false, false, 
          "Whether or not authentication is enabled and required for "
          + "any operations in OpenTSDB.");
    }
  }
  
  /**
   * Initializes the registry for use.
   * @param load_plugins Whether or not to load plugins.
   * @return A deferred to wait on resolving to a null on success or an
   * exception on failure.
   */
  public Deferred<Object> initializeRegistry(final boolean load_plugins) {
    
    class SetStatsCollector implements Callback<Object, Object> {
      @Override
      public Object call(Object arg) throws Exception {
        final StatsCollector plugin = registry.getDefaultPlugin(StatsCollector.class);
        if (plugin != null) {
          stats_collector = plugin;
        }
        return null;
      }
    }
    class SetQueryPool implements Callback<Object, Object> {
      @Override
      public Object call(Object arg) throws Exception {
        
        query_pool = registry.getDefaultPlugin(TSDBThreadPoolExecutor.class);

        return null;
      }
    }
    
    return registry.initialize(load_plugins).addCallback(new SetStatsCollector())
        .addCallback(new SetQueryPool());
  }
  
//  /** @return The data point column family name */
//  public static byte[] FAMILY() {
//    return FAMILY;
//  }
//
//  /**
//   * Called by initializePlugins, also used to load startup plugins.
//   * @since 2.3
//   */
//  public static void loadPluginPath(final String plugin_path) {
//    if (plugin_path != null && !plugin_path.isEmpty()) {
//      try {
//        PluginLoader.loadJARs(plugin_path);
//      } catch (Exception e) {
//        LOG.error("Error loading plugins from plugin path: " + plugin_path, e);
//        throw new RuntimeException("Error loading plugins from plugin path: " +
//                plugin_path, e);
//      }
//    }
//  }
//
//  /**
//   * Should be called immediately after construction to initialize plugins and
//   * objects that rely on such. It also moves most of the potential exception
//   * throwing code out of the constructor so TSDMain can shutdown clients and
//   * such properly.
//   * @param init_rpcs Whether or not to initialize RPC plugins as well
//   * @throws RuntimeException if the plugin path could not be processed
//   * @throws IllegalArgumentException if a plugin could not be initialized
//   * @since 2.0
//   */
//  public void initializePlugins(final boolean init_rpcs) {
//    final String plugin_path = config.getString("tsd.core.plugin_path");
//    loadPluginPath(plugin_path);
//
//    try {
//      TagVFilter.initializeFilterMap(this);
//      // @#$@%$%#$ing typed exceptions
//    } catch (SecurityException e) {
//      throw new RuntimeException("Failed to instantiate filters", e);
//    } catch (IllegalArgumentException e) {
//      throw new RuntimeException("Failed to instantiate filters", e);
//    } catch (ClassNotFoundException e) {
//      throw new RuntimeException("Failed to instantiate filters", e);
//    } catch (NoSuchMethodException e) {
//      throw new RuntimeException("Failed to instantiate filters", e);
//    } catch (NoSuchFieldException e) {
//      throw new RuntimeException("Failed to instantiate filters", e);
//    } catch (IllegalAccessException e) {
//      throw new RuntimeException("Failed to instantiate filters", e);
//    } catch (InvocationTargetException e) {
//      throw new RuntimeException("Failed to instantiate filters", e);
//    }
//
//    // load the authentication plugin if enabled
//    if (config.getBoolean("tsd.core.authentication.enable")) {
//      authentication = PluginLoader.loadSpecificPlugin(config.getString("tsd.core.authentication.plugin"), AuthenticationPlugin.class);
//      if (authentication == null) {
//        throw new IllegalArgumentException("Unable to locate authentication plugin: "+ config.getString("tsd.core.authentication.plugin"));
//      }
//      try {
//        authentication.initialize(this);
//      } catch (Exception e) {
//        throw new RuntimeException("Failed to initialize authentication plugin", e);
//      }
//    }
//
//    // load the search plugin if enabled
//    if (config.getBoolean("tsd.search.enable")) {
//      search = PluginLoader.loadSpecificPlugin(
//          config.getString("tsd.search.plugin"), SearchPlugin.class);
//      if (search == null) {
//        throw new IllegalArgumentException("Unable to locate search plugin: " + 
//            config.getString("tsd.search.plugin"));
//      }
//      try {
//        search.initialize(this);
//      } catch (Exception e) {
//        throw new RuntimeException("Failed to initialize search plugin", e);
//      }
//      LOG.info("Successfully initialized search plugin [" + 
//          search.getClass().getCanonicalName() + "] version: " 
//          + search.version());
//    } else {
//      search = null;
//    }
//    
//    // load the real time publisher plugin if enabled
//    if (config.getBoolean("tsd.rtpublisher.enable")) {
//      rt_publisher = PluginLoader.loadSpecificPlugin(
//          config.getString("tsd.rtpublisher.plugin"), RTPublisher.class);
//      if (rt_publisher == null) {
//        throw new IllegalArgumentException(
//            "Unable to locate real time publisher plugin: " + 
//            config.getString("tsd.rtpublisher.plugin"));
//      }
//      try {
//        rt_publisher.initialize(this);
//      } catch (Exception e) {
//        throw new RuntimeException(
//            "Failed to initialize real time publisher plugin", e);
//      }
//      LOG.info("Successfully initialized real time publisher plugin [" + 
//          rt_publisher.getClass().getCanonicalName() + "] version: " 
//          + rt_publisher.version());
//    } else {
//      rt_publisher = null;
//    }
//    
//    // load the meta cache plugin if enabled
//    if (config.getBoolean("tsd.core.meta.cache.enable")) {
//      meta_cache = PluginLoader.loadSpecificPlugin(
//          config.getString("tsd.core.meta.cache.plugin"), MetaDataCache.class);
//      if (meta_cache == null) {
//        throw new IllegalArgumentException(
//            "Unable to locate meta cache plugin: " + 
//            config.getString("tsd.core.meta.cache.plugin"));
//      }
//      try {
//        meta_cache.initialize(this);
//      } catch (Exception e) {
//        throw new RuntimeException(
//            "Failed to initialize meta cache plugin", e);
//      }
//      LOG.info("Successfully initialized meta cache plugin [" + 
//          meta_cache.getClass().getCanonicalName() + "] version: " 
//          + meta_cache.version());
//    }
//    
//    // load the storage exception plugin if enabled
//    if (config.getBoolean("tsd.core.storage_exception_handler.enable")) {
//      storage_exception_handler = PluginLoader.loadSpecificPlugin(
//          config.getString("tsd.core.storage_exception_handler.plugin"), 
//          StorageExceptionHandler.class);
//      if (storage_exception_handler == null) {
//        throw new IllegalArgumentException(
//            "Unable to locate storage exception handler plugin: " + 
//            config.getString("tsd.core.storage_exception_handler.plugin"));
//      }
//      try {
//        storage_exception_handler.initialize(this);
//      } catch (Exception e) {
//        throw new RuntimeException(
//            "Failed to initialize storage exception handler plugin", e);
//      }
//      LOG.info("Successfully initialized storage exception handler plugin [" + 
//          storage_exception_handler.getClass().getCanonicalName() + "] version: " 
//          + storage_exception_handler.version());
//    }
//    
//    // Writeable Data Point Filter
//    if (config.getBoolean("tsd.timeseriesfilter.enable")) {
//      ts_filter = PluginLoader.loadSpecificPlugin(
//          config.getString("tsd.timeseriesfilter.plugin"), 
//          WriteableDataPointFilterPlugin.class);
//      if (ts_filter == null) {
//        throw new IllegalArgumentException(
//            "Unable to locate time series filter plugin plugin: " + 
//            config.getString("tsd.timeseriesfilter.plugin"));
//      }
//      try {
//        ts_filter.initialize(this);
//      } catch (Exception e) {
//        throw new RuntimeException(
//            "Failed to initialize time series filter plugin", e);
//      }
//      LOG.info("Successfully initialized time series filter plugin [" + 
//          ts_filter.getClass().getCanonicalName() + "] version: " 
//          + ts_filter.version());
//    }
//    
//    // UID Filter
//    if (config.getBoolean("tsd.uidfilter.enable")) {
//      uid_filter = PluginLoader.loadSpecificPlugin(
//          config.getString("tsd.uidfilter.plugin"), 
//          UniqueIdFilterPlugin.class);
//      if (uid_filter == null) {
//        throw new IllegalArgumentException(
//            "Unable to locate UID filter plugin plugin: " + 
//            config.getString("tsd.uidfilter.plugin"));
//      }
//      try {
//        uid_filter.initialize(this);
//      } catch (Exception e) {
//        throw new RuntimeException(
//            "Failed to initialize UID filter plugin", e);
//      }
//      LOG.info("Successfully initialized UID filter plugin [" + 
//          uid_filter.getClass().getCanonicalName() + "] version: " 
//          + uid_filter.version());
//    }
//  }
//
//  /**
//   * Returns the configured Authentication Plugin
//   * @return The Authentication Plugin
//   * @since 2.4
//   */
//  public final AuthenticationPlugin getAuth() {
//    return this.authentication;
//  }
//
//  /** 
//   * Returns the configured HBase client 
//   * @return The HBase client
//   * @since 2.0 
//   */
//  public final HBaseClient getClient() {
//    return this.client;
//  }
//
//  /**
//   * Sets the startup plugin so that it can be shutdown properly. 
//   * Note that this method will not initialize or call any other methods 
//   * belonging to the plugin's implementation.
//   * @param plugin The startup plugin that was used. 
//   * @since 2.3
//   */
//  public final void setStartupPlugin(final StartupPlugin plugin) { 
//    startup = plugin; 
//  }
//  
//  /**
//   * Getter that returns the startup plugin object.
//   * @return The StartupPlugin object or null if the plugin was not set.
//   * @since 2.3
//   */
//  public final StartupPlugin getStartupPlugin() { 
//    return startup; 
//  }
//
  /**
   * Getter that returns the configuration object
   * @return The configuration object
   * @since 2.0 
   */
  public Configuration getConfig() {
    return config;
  }
  
  /**
   * @return The registry for working with plugins, processors and types.
   * @since 3.0
   */
  public Registry getRegistry() {
    return registry;
  }
  
  @Override
  public StatsCollector getStatsCollector() {
    return stats_collector;
  }
  
//  /**
//   * Returns the storage exception handler. May be null if not enabled
//   * @return The storage exception handler
//   * @since 2.2
//   */
//  public final StorageExceptionHandler getStorageExceptionHandler() {
//    return storage_exception_handler;
//  }
//
//  /**
//   * @return the TS filter object, may be null
//   * @since 2.3
//   */
//  public WriteableDataPointFilterPlugin getTSfilter() {
//    return ts_filter;
//  }
//  
//  /** 
//   * @return The UID filter object, may be null. 
//   * @since 2.3 
//   */
//  public UniqueIdFilterPlugin getUidFilter() {
//    return uid_filter;
//  }
//  
//  /**
//   * Attempts to find the name for a unique identifier given a type
//   * @param type The type of UID
//   * @param uid The UID to search for
//   * @return The name of the UID object if found
//   * @throws IllegalArgumentException if the type is not valid
//   * @throws NoSuchUniqueId if the UID was not found
//   * @since 2.0
//   */
//  public Deferred<String> getUidName(final UniqueIdType type, final byte[] uid) {
//    if (uid == null) {
//      throw new IllegalArgumentException("Missing UID");
//    }
//
//    switch (type) {
//      case METRIC:
//        return this.metrics.getNameAsync(uid);
//      case TAGK:
//        return this.tag_names.getNameAsync(uid);
//      case TAGV:
//        return this.tag_values.getNameAsync(uid);
//      default:
//        throw new IllegalArgumentException("Unrecognized UID type");
//    }
//  }
//  
//  /**
//   * Attempts to find the UID matching a given name
//   * @param type The type of UID
//   * @param name The name to search for
//   * @throws IllegalArgumentException if the type is not valid
//   * @throws NoSuchUniqueName if the name was not found
//   * @since 2.0
//   */
//  public byte[] getUID(final UniqueIdType type, final String name) {
//    try {
//      return getUIDAsync(type, name).join();
//    } catch (NoSuchUniqueName e) {
//      throw e;
//    } catch (IllegalArgumentException e) {
//      throw e;
//    } catch (Exception e) {
//      LOG.error("Unexpected exception", e);
//      throw new RuntimeException(e);
//    }
//  }
//  
//  /**
//   * Attempts to find the UID matching a given name
//   * @param type The type of UID
//   * @param name The name to search for
//   * @throws IllegalArgumentException if the type is not valid
//   * @throws NoSuchUniqueName if the name was not found
//   * @since 2.1
//   */
//  public Deferred<byte[]> getUIDAsync(final UniqueIdType type, final String name) {
//    if (name == null || name.isEmpty()) {
//      throw new IllegalArgumentException("Missing UID name");
//    }
//    switch (type) {
//      case METRIC:
//        return metrics.getIdAsync(name);
//      case TAGK:
//        return tag_names.getIdAsync(name);
//      case TAGV:
//        return tag_values.getIdAsync(name);
//      default:
//        throw new IllegalArgumentException("Unrecognized UID type");
//    }
//  }
//  
//  /**
//   * Verifies that the data and UID tables exist in HBase and optionally the
//   * tree and meta data tables if the user has enabled meta tracking or tree
//   * building
//   * @return An ArrayList of objects to wait for
//   * @throws TableNotFoundException
//   * @since 2.0
//   */
//  public Deferred<ArrayList<Object>> checkNecessaryTablesExist() {
//    final ArrayList<Deferred<Object>> checks = 
//      new ArrayList<Deferred<Object>>(2);
//    checks.add(client.ensureTableExists(
//        config.getString("tsd.storage.hbase.data_table")));
//    checks.add(client.ensureTableExists(
//        config.getString("tsd.storage.hbase.uid_table")));
//    if (config.enable_tree_processing()) {
//      checks.add(client.ensureTableExists(
//          config.getString("tsd.storage.hbase.tree_table")));
//    }
//    if (config.enable_realtime_ts() || config.enable_realtime_uid() || 
//        config.enable_tsuid_incrementing()) {
//      checks.add(client.ensureTableExists(
//          config.getString("tsd.storage.hbase.meta_table")));
//    }
//    return Deferred.group(checks);
//  }
//  
//  /** Number of cache hits during lookups involving UIDs. */
//  public int uidCacheHits() {
//    return (metrics.cacheHits() + tag_names.cacheHits()
//            + tag_values.cacheHits());
//  }
//
//  /** Number of cache misses during lookups involving UIDs. */
//  public int uidCacheMisses() {
//    return (metrics.cacheMisses() + tag_names.cacheMisses()
//            + tag_values.cacheMisses());
//  }
//
//  /** Number of cache entries currently in RAM for lookups involving UIDs. */
//  public int uidCacheSize() {
//    return (metrics.cacheSize() + tag_names.cacheSize()
//            + tag_values.cacheSize());
//  }
//
//  /**
//   * Collects the stats and metrics tracked by this instance.
//   * @param collector The collector to use.
//   */
//  public void collectStats(final StatsCollector collector) {
//    final byte[][] kinds = { 
//        METRICS_QUAL.getBytes(CHARSET), 
//        TAG_NAME_QUAL.getBytes(CHARSET), 
//        TAG_VALUE_QUAL.getBytes(CHARSET) 
//      };
//    try {
//      final Map<String, Long> used_uids = UniqueId.getUsedUIDs(this, kinds)
//        .joinUninterruptibly();
//      
//      collectUidStats(metrics, collector);
//      if (config.getBoolean("tsd.core.uid.random_metrics")) {
//        collector.record("uid.ids-used", 0, "kind=" + METRICS_QUAL);
//        collector.record("uid.ids-available", 0, "kind=" + METRICS_QUAL);
//      } else {
//        collector.record("uid.ids-used", used_uids.get(METRICS_QUAL), 
//            "kind=" + METRICS_QUAL);
//        collector.record("uid.ids-available", 
//            (Internal.getMaxUnsignedValueOnBytes(metrics.width()) - 
//                used_uids.get(METRICS_QUAL)), "kind=" + METRICS_QUAL);
//      }
//      
//      collectUidStats(tag_names, collector);
//      collector.record("uid.ids-used", used_uids.get(TAG_NAME_QUAL), 
//          "kind=" + TAG_NAME_QUAL);
//      collector.record("uid.ids-available", 
//          (Internal.getMaxUnsignedValueOnBytes(tag_names.width()) - 
//              used_uids.get(TAG_NAME_QUAL)), 
//          "kind=" + TAG_NAME_QUAL);
//      
//      collectUidStats(tag_values, collector);
//      collector.record("uid.ids-used", used_uids.get(TAG_VALUE_QUAL), 
//          "kind=" + TAG_VALUE_QUAL);
//      collector.record("uid.ids-available", 
//          (Internal.getMaxUnsignedValueOnBytes(tag_values.width()) - 
//              used_uids.get(TAG_VALUE_QUAL)), "kind=" + TAG_VALUE_QUAL);
//      
//    } catch (Exception e) {
//      throw new RuntimeException("Shouldn't be here", e);
//    }
//    
//    collector.record("uid.filter.rejected", rejected_dps.get(), "kind=raw");
//    collector.record("uid.filter.rejected", rejected_aggregate_dps.get(), 
//        "kind=aggregate");
//
//    {
//      final Runtime runtime = Runtime.getRuntime();
//      collector.record("jvm.ramfree", runtime.freeMemory());
//      collector.record("jvm.ramused", runtime.totalMemory());
//    }
//
//    collector.addExtraTag("class", "IncomingDataPoints");
//    try {
//      collector.record("hbase.latency", IncomingDataPoints.putlatency, "method=put");
//    } finally {
//      collector.clearExtraTag("class");
//    }
//
//    collector.addExtraTag("class", "TSDB");
//    try {
//      collector.record("datapoints.added", datapoints_added, "type=all");
//    } finally {
//      collector.clearExtraTag("class");
//    }
//
//    collector.addExtraTag("class", "TsdbQuery");
//    try {
//      collector.record("hbase.latency", TsdbQuery.scanlatency, "method=scan");
//    } finally {
//      collector.clearExtraTag("class");
//    }
//    final ClientStats stats = client.stats();
//    collector.record("hbase.root_lookups", stats.rootLookups());
//    collector.record("hbase.meta_lookups",
//                     stats.uncontendedMetaLookups(), "type=uncontended");
//    collector.record("hbase.meta_lookups",
//                     stats.contendedMetaLookups(), "type=contended");
//    collector.record("hbase.rpcs",
//                     stats.atomicIncrements(), "type=increment");
//    collector.record("hbase.rpcs", stats.deletes(), "type=delete");
//    collector.record("hbase.rpcs", stats.gets(), "type=get");
//    collector.record("hbase.rpcs", stats.puts(), "type=put");
//    collector.record("hbase.rpcs", stats.appends(), "type=append");
//    collector.record("hbase.rpcs", stats.rowLocks(), "type=rowLock");
//    collector.record("hbase.rpcs", stats.scannersOpened(), "type=openScanner");
//    collector.record("hbase.rpcs", stats.scans(), "type=scan");
//    collector.record("hbase.rpcs.batched", stats.numBatchedRpcSent());
//    collector.record("hbase.flushes", stats.flushes());
//    collector.record("hbase.connections.created", stats.connectionsCreated());
//    collector.record("hbase.connections.idle_closed", stats.idleConnectionsClosed());
//    collector.record("hbase.nsre", stats.noSuchRegionExceptions());
//    collector.record("hbase.nsre.rpcs_delayed",
//                     stats.numRpcDelayedDueToNSRE());
//    collector.record("hbase.region_clients.open",
//        stats.regionClients());
//    collector.record("hbase.region_clients.idle_closed",
//        stats.idleConnectionsClosed());
//
//    compactionq.collectStats(collector);
//    // Collect Stats from Plugins
//    if (startup != null) {
//      try {
//        collector.addExtraTag("plugin", "startup");
//        startup.collectStats(collector);
//      } finally {
//        collector.clearExtraTag("plugin");
//      }
//    }
//    if (rt_publisher != null) {
//      try {
//        collector.addExtraTag("plugin", "publish");
//        rt_publisher.collectStats(collector);
//      } finally {
//        collector.clearExtraTag("plugin");
//      }                        
//    }
//    if (search != null) {
//      try {
//        collector.addExtraTag("plugin", "search");
//        search.collectStats(collector);
//      } finally {
//        collector.clearExtraTag("plugin");
//      }                        
//    }
//    if (storage_exception_handler != null) {
//      try {
//        collector.addExtraTag("plugin", "storageExceptionHandler");
//        storage_exception_handler.collectStats(collector);
//      } finally {
//        collector.clearExtraTag("plugin");
//      }
//    }
//    if (ts_filter != null) {
//      try {
//        collector.addExtraTag("plugin", "timeseriesFilter");
//        ts_filter.collectStats(collector);
//      } finally {
//        collector.clearExtraTag("plugin");
//      }
//    }
//    if (uid_filter != null) {
//      try {
//        collector.addExtraTag("plugin", "uidFilter");
//        uid_filter.collectStats(collector);
//      } finally {
//        collector.clearExtraTag("plugin");
//      }
//    }
//  }
//
//  /** Returns a latency histogram for Put RPCs used to store data points. */
//  public Histogram getPutLatencyHistogram() {
//    return IncomingDataPoints.putlatency;
//  }
//
//  /** Returns a latency histogram for Scan RPCs used to fetch data points.  */
//  public Histogram getScanLatencyHistogram() {
//    return TsdbQuery.scanlatency;
//  }
//
//  /**
//   * Collects the stats for a {@link UniqueId}.
//   * @param uid The instance from which to collect stats.
//   * @param collector The collector to use.
//   */
//  private static void collectUidStats(final UniqueId uid,
//                                      final StatsCollector collector) {
//    collector.record("uid.cache-hit", uid.cacheHits(), "kind=" + uid.kind());
//    collector.record("uid.cache-miss", uid.cacheMisses(), "kind=" + uid.kind());
//    collector.record("uid.cache-size", uid.cacheSize(), "kind=" + uid.kind());
//    collector.record("uid.random-collisions", uid.randomIdCollisions(), 
//        "kind=" + uid.kind());
//    collector.record("uid.rejected-assignments", uid.rejectedAssignments(), 
//        "kind=" + uid.kind());
//  }
//
//  /** @return the width, in bytes, of metric UIDs */
//  public static short metrics_width() {
//    return METRICS_WIDTH;
//  }
//  
//  /** @return the width, in bytes, of tagk UIDs */
//  public static short tagk_width() {
//    return TAG_NAME_WIDTH;
//  }
//  
//  /** @return the width, in bytes, of tagv UIDs */
//  public static short tagv_width() {
//    return TAG_VALUE_WIDTH;
//  }
//  
//  /**
//   * Returns a new {@link Query} instance suitable for this TSDB.
//   */
//  public Query newQuery() {
//    return new TsdbQuery(this);
//  }
//
//  /**
//   * Returns a new {@link WritableDataPoints} instance suitable for this TSDB.
//   * <p>
//   * If you want to add a single data-point, consider using {@link #addPoint}
//   * instead.
//   */
//  public WritableDataPoints newDataPoints() {
//    return new IncomingDataPoints(this);
//  }
//
//  /**
//   * Returns a new {@link BatchedDataPoints} instance suitable for this TSDB.
//   * 
//   * @param metric Every data point that gets appended must be associated to this metric.
//   * @param tags The associated tags for all data points being added.
//   * @return data structure which can have data points appended.
//   */
//  public WritableDataPoints newBatch(String metric, Map<String, String> tags) {
//    return new BatchedDataPoints(this, metric, tags);
//  }
//
//  /**
//   * Adds a single integer value data point in the TSDB.
//   * <p>
//   * WARNING: The tags map may be modified by this method without a lock. Give 
//   * the method a copy if you plan to use it elsewhere.
//   * <p>
//   * @param metric A non-empty string.
//   * @param timestamp The timestamp associated with the value.
//   * @param value The value of the data point.
//   * @param tags The tags on this series.  This map must be non-empty.
//   * @return A deferred object that indicates the completion of the request.
//   * The {@link Object} has not special meaning and can be {@code null} (think
//   * of it as {@code Deferred<Void>}). But you probably want to attach at
//   * least an errback to this {@code Deferred} to handle failures.
//   * @throws IllegalArgumentException if the timestamp is less than or equal
//   * to the previous timestamp added or 0 for the first timestamp, or if the
//   * difference with the previous timestamp is too large.
//   * @throws IllegalArgumentException if the metric name is empty or contains
//   * illegal characters.
//   * @throws IllegalArgumentException if the tags list is empty or one of the
//   * elements contains illegal characters.
//   * @throws HBaseException (deferred) if there was a problem while persisting
//   * data.
//   */
//  public Deferred<Object> addPoint(final String metric,
//                                   final long timestamp,
//                                   final long value,
//                                   final Map<String, String> tags) {
//    final byte[] v;
//    if (Byte.MIN_VALUE <= value && value <= Byte.MAX_VALUE) {
//      v = new byte[] { (byte) value };
//    } else if (Short.MIN_VALUE <= value && value <= Short.MAX_VALUE) {
//      v = Bytes.fromShort((short) value);
//    } else if (Integer.MIN_VALUE <= value && value <= Integer.MAX_VALUE) {
//      v = Bytes.fromInt((int) value);
//    } else {
//      v = Bytes.fromLong(value);
//    }
//
//    final short flags = (short) (v.length - 1);  // Just the length.
//    return addPointInternal(metric, timestamp, v, tags, flags);
//  }
//
//  /**
//   * Adds a double precision floating-point value data point in the TSDB.
//   * <p>
//   * WARNING: The tags map may be modified by this method without a lock. Give 
//   * the method a copy if you plan to use it elsewhere.
//   * <p>
//   * @param metric A non-empty string.
//   * @param timestamp The timestamp associated with the value.
//   * @param value The value of the data point.
//   * @param tags The tags on this series.  This map must be non-empty.
//   * @return A deferred object that indicates the completion of the request.
//   * The {@link Object} has not special meaning and can be {@code null} (think
//   * of it as {@code Deferred<Void>}). But you probably want to attach at
//   * least an errback to this {@code Deferred} to handle failures.
//   * @throws IllegalArgumentException if the timestamp is less than or equal
//   * to the previous timestamp added or 0 for the first timestamp, or if the
//   * difference with the previous timestamp is too large.
//   * @throws IllegalArgumentException if the metric name is empty or contains
//   * illegal characters.
//   * @throws IllegalArgumentException if the value is NaN or infinite.
//   * @throws IllegalArgumentException if the tags list is empty or one of the
//   * elements contains illegal characters.
//   * @throws HBaseException (deferred) if there was a problem while persisting
//   * data.
//   * @since 1.2
//   */
//  public Deferred<Object> addPoint(final String metric,
//                                   final long timestamp,
//                                   final double value,
//                                   final Map<String, String> tags) {
//    if (Double.isNaN(value) || Double.isInfinite(value)) {
//      throw new IllegalArgumentException("value is NaN or Infinite: " + value
//                                         + " for metric=" + metric
//                                         + " timestamp=" + timestamp);
//    }
//    final short flags = Const.FLAG_FLOAT | 0x7;  // A float stored on 8 bytes.
//    return addPointInternal(metric, timestamp,
//                            Bytes.fromLong(Double.doubleToRawLongBits(value)),
//                            tags, flags);
//  }
//
//  /**
//   * Adds a single floating-point value data point in the TSDB.
//   * <p>
//   * WARNING: The tags map may be modified by this method without a lock. Give 
//   * the method a copy if you plan to use it elsewhere.
//   * <p>
//   * @param metric A non-empty string.
//   * @param timestamp The timestamp associated with the value.
//   * @param value The value of the data point.
//   * @param tags The tags on this series.  This map must be non-empty.
//   * @return A deferred object that indicates the completion of the request.
//   * The {@link Object} has not special meaning and can be {@code null} (think
//   * of it as {@code Deferred<Void>}). But you probably want to attach at
//   * least an errback to this {@code Deferred} to handle failures.
//   * @throws IllegalArgumentException if the timestamp is less than or equal
//   * to the previous timestamp added or 0 for the first timestamp, or if the
//   * difference with the previous timestamp is too large.
//   * @throws IllegalArgumentException if the metric name is empty or contains
//   * illegal characters.
//   * @throws IllegalArgumentException if the value is NaN or infinite.
//   * @throws IllegalArgumentException if the tags list is empty or one of the
//   * elements contains illegal characters.
//   * @throws HBaseException (deferred) if there was a problem while persisting
//   * data.
//   */
//  public Deferred<Object> addPoint(final String metric,
//                                   final long timestamp,
//                                   final float value,
//                                   final Map<String, String> tags) {
//    if (Float.isNaN(value) || Float.isInfinite(value)) {
//      throw new IllegalArgumentException("value is NaN or Infinite: " + value
//                                         + " for metric=" + metric
//                                         + " timestamp=" + timestamp);
//    }
//    final short flags = Const.FLAG_FLOAT | 0x3;  // A float stored on 4 bytes.
//    return addPointInternal(metric, timestamp,
//                            Bytes.fromInt(Float.floatToRawIntBits(value)),
//                            tags, flags);
//  }
//
//  Deferred<Object> addPointInternal(final String metric,
//                                            final long timestamp,
//                                            final byte[] value,
//                                            final Map<String, String> tags,
//                                            final short flags) {
//    // we only accept positive unix epoch timestamps in seconds or milliseconds
//    if (timestamp < 0 || ((timestamp & Const.SECOND_MASK) != 0 && 
//        timestamp > 9999999999999L)) {
//      throw new IllegalArgumentException((timestamp < 0 ? "negative " : "bad")
//          + " timestamp=" + timestamp
//          + " when trying to add value=" + Arrays.toString(value) + '/' + flags
//          + " to metric=" + metric + ", tags=" + tags);
//    }
//    IncomingDataPoints.checkMetricAndTags(metric, tags);
//    final byte[] row = IncomingDataPoints.rowKeyTemplate(this, metric, tags);
//    final long base_time;
//    final byte[] qualifier = Internal.buildQualifier(timestamp, flags);
//    
//    if ((timestamp & Const.SECOND_MASK) != 0) {
//      // drop the ms timestamp to seconds to calculate the base timestamp
//      base_time = ((timestamp / 1000) - 
//          ((timestamp / 1000) % Const.MAX_TIMESPAN));
//    } else {
//      base_time = (timestamp - (timestamp % Const.MAX_TIMESPAN));
//    }
//    
//    /** Callback executed for chaining filter calls to see if the value
//     * should be written or not. */
//    final class WriteCB implements Callback<Deferred<Object>, Boolean> {
//      @Override
//      public Deferred<Object> call(final Boolean allowed) throws Exception {
//        if (!allowed) {
//          rejected_dps.incrementAndGet();
//          return Deferred.fromResult(null);
//        }
//        
//        Bytes.setInt(row, (int) base_time, metrics.width() + Const.SALT_WIDTH());
//        RowKey.prefixKeyWithSalt(row);
//
//        Deferred<Object> result = null;
//        if (config.enable_appends()) {
//          final AppendDataPoints kv = new AppendDataPoints(qualifier, value);
//          final AppendRequest point = new AppendRequest(table, row, FAMILY, 
//              AppendDataPoints.APPEND_COLUMN_QUALIFIER, kv.getBytes());
//          result = client.append(point);
//        } else {
//          scheduleForCompaction(row, (int) base_time);
//          final PutRequest point = new PutRequest(table, row, FAMILY, qualifier, value);
//          result = client.put(point);
//        }
//
//        // Count all added datapoints, not just those that came in through PUT rpc
//        // Will there be others? Well, something could call addPoint programatically right?
//        datapoints_added.incrementAndGet();
//
//        // TODO(tsuna): Add a callback to time the latency of HBase and store the
//        // timing in a moving Histogram (once we have a class for this).
//        
//        if (!config.enable_realtime_ts() && !config.enable_tsuid_incrementing() && 
//            !config.enable_tsuid_tracking() && rt_publisher == null) {
//          return result;
//        }
//        
//        final byte[] tsuid = UniqueId.getTSUIDFromKey(row, METRICS_WIDTH, 
//            Const.TIMESTAMP_BYTES);
//        
//        // if the meta cache plugin is instantiated then tracking goes through it
//        if (meta_cache != null) {
//          meta_cache.increment(tsuid);
//        } else {
//          if (config.enable_tsuid_tracking()) {
//            if (config.enable_realtime_ts()) {
//              if (config.enable_tsuid_incrementing()) {
//                TSMeta.incrementAndGetCounter(TSDB.this, tsuid);
//              } else {
//                TSMeta.storeIfNecessary(TSDB.this, tsuid);
//              }
//            } else {
//              final PutRequest tracking = new PutRequest(meta_table, tsuid, 
//                  TSMeta.FAMILY(), TSMeta.COUNTER_QUALIFIER(), Bytes.fromLong(1));
//              client.put(tracking);
//            }
//          }
//        }
//
//        if (rt_publisher != null) {
//          rt_publisher.sinkDataPoint(metric, timestamp, value, tags, tsuid, flags);
//        }
//        return result;
//      }
//      @Override
//      public String toString() {
//        return "addPointInternal Write Callback";
//      }
//    }
//    
//    if (ts_filter != null && ts_filter.filterDataPoints()) {
//      return ts_filter.allowDataPoint(metric, timestamp, value, tags, flags)
//          .addCallbackDeferring(new WriteCB());
//    }
//    return Deferred.fromResult(true).addCallbackDeferring(new WriteCB());
//  }
//
//  /**
//   * Adds a rolled up and/or groupby/pre-agged data point to the proper table.
//   * <p>
//   * WARNING: The tags map may be modified by this method without a lock. Give 
//   * the method a copy if you plan to use it elsewhere.
//   * <p>
//   * If {@code interval} is null then the value will be directed to the 
//   * pre-agg table.
//   * If the {@code is_groupby} flag is set, then the aggregate tag, defined in
//   * "tsd.rollups.agg_tag", will be added or overwritten with the {@code aggregator}
//   * value in uppercase as the value. 
//   * @param metric A non-empty string.
//   * @param timestamp The timestamp associated with the value.
//   * @param value The value of the data point.
//   * @param tags The tags on this series.  This map must be non-empty.
//   * @param is_groupby Whether or not the value is a pre-aggregate
//   * @param interval The interval the data reflects (may be null)
//   * @param rollup_aggregator The aggregator used to generate the data
//   * @param groupby_aggregator = The aggregator used for pre-aggregated data.
//   * @return A deferred to optionally wait on to be sure the value was stored 
//   * @throws IllegalArgumentException if the timestamp is less than or equal
//   * to the previous timestamp added or 0 for the first timestamp, or if the
//   * difference with the previous timestamp is too large.
//   * @throws IllegalArgumentException if the metric name is empty or contains
//   * illegal characters.
//   * @throws IllegalArgumentException if the tags list is empty or one of the
//   * elements contains illegal characters.
//   * @throws HBaseException (deferred) if there was a problem while persisting
//   * data.
//   * @since 2.4
//   */
//  public Deferred<Object> addAggregatePoint(final String metric,
//                                   final long timestamp,
//                                   final long value,
//                                   final Map<String, String> tags,
//                                   final boolean is_groupby,
//                                   final String interval,
//                                   final String rollup_aggregator,
//                                   final String groupby_aggregator) {
//    final byte[] val = Internal.vleEncodeLong(value);
//
//    final short flags = (short) (val.length - 1);  // Just the length.
//    
//    return addAggregatePointInternal(metric, timestamp,
//            val, tags, flags, is_groupby, interval, rollup_aggregator,
//            groupby_aggregator);
//  }
//  
//  /**
//   * Adds a rolled up and/or groupby/pre-agged data point to the proper table.
//   * <p>
//   * WARNING: The tags map may be modified by this method without a lock. Give 
//   * the method a copy if you plan to use it elsewhere.
//   * <p>
//   * If {@code interval} is null then the value will be directed to the 
//   * pre-agg table.
//   * If the {@code is_groupby} flag is set, then the aggregate tag, defined in
//   * "tsd.rollups.agg_tag", will be added or overwritten with the {@code aggregator}
//   * value in uppercase as the value. 
//   * @param metric A non-empty string.
//   * @param timestamp The timestamp associated with the value.
//   * @param value The value of the data point.
//   * @param tags The tags on this series.  This map must be non-empty.
//   * @param is_groupby Whether or not the value is a pre-aggregate
//   * @param interval The interval the data reflects (may be null)
//   * @param rollup_aggregator The aggregator used to generate the data
//   * @param groupby_aggregator = The aggregator used for pre-aggregated data.
//   * @return A deferred to optionally wait on to be sure the value was stored 
//   * @throws IllegalArgumentException if the timestamp is less than or equal
//   * to the previous timestamp added or 0 for the first timestamp, or if the
//   * difference with the previous timestamp is too large.
//   * @throws IllegalArgumentException if the metric name is empty or contains
//   * illegal characters.
//   * @throws IllegalArgumentException if the tags list is empty or one of the
//   * elements contains illegal characters.
//   * @throws HBaseException (deferred) if there was a problem while persisting
//   * data.
//   * @since 2.4
//   */
//  public Deferred<Object> addAggregatePoint(final String metric,
//                                   final long timestamp,
//                                   final float value,
//                                   final Map<String, String> tags,
//                                   final boolean is_groupby,
//                                   final String interval,
//                                   final String rollup_aggregator,
//                                   final String groupby_aggregator) {
//    if (Float.isNaN(value) || Float.isInfinite(value)) {
//      throw new IllegalArgumentException("value is NaN or Infinite: " + value
//              + " for metric=" + metric
//              + " timestamp=" + timestamp);
//    }
//
//    final short flags = Const.FLAG_FLOAT | 0x3;  // A float stored on 4 bytes.
//
//    final byte[] val = Bytes.fromInt(Float.floatToRawIntBits(value));
//
//    return addAggregatePointInternal(metric, timestamp,
//            val, tags, flags, is_groupby, interval, rollup_aggregator,
//            groupby_aggregator);
//  }
//  
//  /**
//   * Adds a rolled up and/or groupby/pre-agged data point to the proper table.
//   * If {@code interval} is null then the value will be directed to the 
//   * pre-agg table.
//   * If the {@code is_groupby} flag is set, then the aggregate tag, defined in
//   * "tsd.rollups.agg_tag", will be added or overwritten with the {@code aggregator}
//   * value in uppercase as the value. 
//   * @param metric A non-empty string.
//   * @param timestamp The timestamp associated with the value.
//   * @param value The value of the data point.
//   * @param tags The tags on this series.  This map must be non-empty.
//   * @param is_groupby Whether or not the value is a pre-aggregate
//   * @param interval The interval the data reflects (may be null)
//   * @param rollup_aggregator The aggregator used to generate the data
//   * @param groupby_aggregator = The aggregator used for pre-aggregated data.
//   * @return A deferred to optionally wait on to be sure the value was stored 
//   * @throws IllegalArgumentException if the timestamp is less than or equal
//   * to the previous timestamp added or 0 for the first timestamp, or if the
//   * difference with the previous timestamp is too large.
//   * @throws IllegalArgumentException if the metric name is empty or contains
//   * illegal characters.
//   * @throws IllegalArgumentException if the tags list is empty or one of the
//   * elements contains illegal characters.
//   * @throws HBaseException (deferred) if there was a problem while persisting
//   * data.
//   * @since 2.4
//   */
//  public Deferred<Object> addAggregatePoint(final String metric,
//                                   final long timestamp,
//                                   final double value,
//                                   final Map<String, String> tags,
//                                   final boolean is_groupby,
//                                   final String interval,
//                                   final String rollup_aggregator,
//                                   final String groupby_aggregator) {
//    if (Double.isNaN(value) || Double.isInfinite(value)) {
//      throw new IllegalArgumentException("value is NaN or Infinite: " + value
//              + " for metric=" + metric
//              + " timestamp=" + timestamp);
//    }
//
//    final short flags = Const.FLAG_FLOAT | 0x7;  // A float stored on 4 bytes.
//
//    final byte[] val = Bytes.fromLong(Double.doubleToRawLongBits(value));
//
//    return addAggregatePointInternal(metric, timestamp,
//            val, tags, flags, is_groupby, interval, rollup_aggregator,
//            groupby_aggregator);
//  }
//  
//  Deferred<Object> addAggregatePointInternal(final String metric,
//      final long timestamp,
//      final byte[] value,
//      final Map<String, String> tags,
//      final short flags,
//      final boolean is_groupby,
//      final String interval,
//      final String rollup_aggregator,
//      final String groupby_aggregator) {
//    
//    if (interval != null && !interval.isEmpty() && rollup_config == null) {
//      throw new IllegalArgumentException(
//          "No rollup or aggregations were configured");
//    }
//    if (is_groupby && 
//        (groupby_aggregator == null || groupby_aggregator.isEmpty())) {
//      throw new IllegalArgumentException("Cannot write a group by data point "
//          + "without specifying the aggregation function. Metric=" + metric 
//          + " tags=" + tags);
//    }
//    
//    // we only accept positive unix epoch timestamps in seconds for rollups
//    // and allow milliseconds for pre-aggregates
//    if (timestamp < 0 || ((timestamp & Const.SECOND_MASK) != 0)) {
//      throw new IllegalArgumentException((timestamp < 0 ? "negative " : "bad")
//        + " timestamp=" + timestamp
//        + " when trying to add value=" + Arrays.toString(value) + '/' + flags
//        + " to metric=" + metric + ", tags=" + tags);
//    }
//    
//    String agg_tag_value = tags.get(agg_tag_key);
//    if (agg_tag_value == null) {
//      if (!is_groupby) {
//        // it's a rollup on "raw" data.
//        if (tag_raw_data) {
//          tags.put(agg_tag_key, raw_agg_tag_value);
//        }
//        agg_tag_value = raw_agg_tag_value;
//      } else {
//        // pre-agged so use the aggregator as the tag
//        agg_tag_value = groupby_aggregator.toUpperCase();
//        tags.put(agg_tag_key, agg_tag_value);
//      }
//    } else {
//      // sanity check
//      if (!agg_tag_value.equalsIgnoreCase(groupby_aggregator)) {
//        throw new IllegalArgumentException("Given tag value for " + agg_tag_key 
//            + " of " + agg_tag_value + " did not match the group by "
//                + "aggregator of " + groupby_aggregator + " for " + metric 
//                + " " + tags);
//      }
//      // force upper case
//      agg_tag_value = groupby_aggregator.toUpperCase();
//      tags.put(agg_tag_key, agg_tag_value);
//    }
//    
//    if (is_groupby) {
//      try {
//        Aggregators.get(groupby_aggregator.toLowerCase());
//      } catch (NoSuchElementException e) {
//        throw new IllegalArgumentException("Invalid group by aggregator " 
//            + groupby_aggregator + " with metric " + metric + " " + tags);
//      }
//      if (rollups_block_derived &&
//          // TODO - create a better list of aggs to block
//          (agg_tag_value.equals("AVG") || 
//              agg_tag_value.equals("DEV"))) {
//        throw new IllegalArgumentException("Derived group by aggregations "
//            + "are not allowed " + groupby_aggregator + " with metric " 
//            + metric + " " + tags);
//      }
//    }
//    
//    IncomingDataPoints.checkMetricAndTags(metric, tags);
//    
//    final RollupInterval rollup_interval = interval == null || interval.isEmpty()
//        ? null : rollup_config.getRollupInterval(interval);
//    
//    final byte[] row = IncomingDataPoints.rowKeyTemplate(this, metric, tags);
//    final String rollup_agg = rollup_aggregator != null ? 
//        rollup_aggregator.toUpperCase() : null;
//    if (rollup_agg!= null && rollups_block_derived && 
//        // TODO - create a better list of aggs to block
//        (rollup_agg.equals("AVG") || 
//            rollup_agg.equals("DEV"))) {
//      throw new IllegalArgumentException("Derived rollup aggregations "
//          + "are not allowed " + rollup_agg + " with metric " 
//          + metric + " " + tags);
//    }
//    final int base_time = interval == null || interval.isEmpty() ? 
//        (int)(timestamp - (timestamp % Const.MAX_TIMESPAN))
//          : RollupUtils.getRollupBasetime(timestamp, rollup_interval);
//    final byte[] qualifier = interval == null || interval.isEmpty() ? 
//        Internal.buildQualifier(timestamp, flags)
//        : RollupUtils.buildRollupQualifier(
//            timestamp, base_time, flags, rollup_agg, rollup_interval);
//    
//    /** Callback executed for chaining filter calls to see if the value
//    * should be written or not. */
//    final class WriteCB implements Callback<Deferred<Object>, Boolean> {
//      @Override
//      public Deferred<Object> call(final Boolean allowed) throws Exception {
//        if (!allowed) {
//          rejected_aggregate_dps.incrementAndGet();
//          return Deferred.fromResult(null);
//        }
//        Internal.setBaseTime(row, base_time);
//        // NOTE: Do not modify the row key after calculating and applying the salt
//        RowKey.prefixKeyWithSalt(row);
//        
//        Deferred<Object> result;
//        
//        final PutRequest point;
//        if (interval == null || interval.isEmpty()) {
//          if (!is_groupby) {
//            throw new IllegalArgumentException("Interval cannot be null "
//                + "for a non-group by point");
//          }
//          point = new PutRequest(default_interval.getGroupbyTable(), row, 
//              FAMILY, qualifier, value);
//        } else {
//          point = new PutRequest(
//          is_groupby ? rollup_interval.getGroupbyTable() : 
//            rollup_interval.getTemporalTable(), 
//              row, FAMILY, qualifier, value);
//        }
//        
//        // TODO: Add a callback to time the latency of HBase and store the
//        // timing in a moving Histogram (once we have a class for this).
//        result = client.put(point);
//        
//        // TODO - figure out what we want to do with the real time publisher and
//        // the meta tracking.
//        return result;
//      }
//    }
//    
//    if (ts_filter != null) {
//      return ts_filter.allowDataPoint(metric, timestamp, value, tags, flags)
//          .addCallbackDeferring(new WriteCB());
//    }
//    try {
//      return new WriteCB().call(true);
//    } catch (Exception e) {
//      return Deferred.fromError(e);
//    }
//  }
//  
//  /**
//   * Forces a flush of any un-committed in memory data including left over 
//   * compactions.
//   * <p>
//   * For instance, any data point not persisted will be sent to HBase.
//   * @return A {@link Deferred} that will be called once all the un-committed
//   * data has been successfully and durably stored.  The value of the deferred
//   * object return is meaningless and unspecified, and can be {@code null}.
//   * @throws HBaseException (deferred) if there was a problem sending
//   * un-committed data to HBase.  Please refer to the {@link HBaseException}
//   * hierarchy to handle the possible failures.  Some of them are easily
//   * recoverable by retrying, some are not.
//   */
//  public Deferred<Object> flush() throws HBaseException {
//    final class HClientFlush implements Callback<Object, ArrayList<Object>> {
//      public Object call(final ArrayList<Object> args) {
//        return client.flush();
//      }
//      public String toString() {
//        return "flush HBase client";
//      }
//    }
//
//    return config.enable_compactions() && compactionq != null
//      ? compactionq.flush().addCallback(new HClientFlush())
//      : client.flush();
//  }

  /**
   * Gracefully shuts down this TSD instance.
   * <p>
   * The method must call {@code shutdown()} on all plugins, thread pools, etc.
   * @return A {@link Deferred} that will be called once all the un-committed
   * data has been successfully and durably stored, and all resources used by
   * this instance have been released.  The value of the deferred object
   * return is meaningless and unspecified, and can be {@code null} or may
   * return an exception.
   * 
   * @since 1.0
   */
  public Deferred<Object> shutdown() {
    return registry.shutdown();
//    final ArrayList<Deferred<Object>> deferreds = 
//      new ArrayList<Deferred<Object>>();
//    
//    final class FinalShutdown implements Callback<Object, Object> {
//      @Override
//      public Object call(Object result) throws Exception {
//        if (result instanceof Exception) {
//          LOG.error("A previous shutdown failed", (Exception)result);
//        }
//        final Set<Timeout> timeouts = timer.stop();
//        // TODO - at some point we should clean these up.
//        if (timeouts.size() > 0) {
//          LOG.warn("There were " + timeouts.size() + " timer tasks queued");
//        }
//        LOG.info("Completed shutting down the TSDB");
//        return Deferred.fromResult(null);
//      }
//    }
//    
//    final class SEHShutdown implements Callback<Object, Object> {
//      @Override
//      public Object call(Object result) throws Exception {
//        if (result instanceof Exception) {
//          LOG.error("Shutdown of the HBase client failed", (Exception)result);
//        }
//        LOG.info("Shutting down storage exception handler plugin: " + 
//            storage_exception_handler.getClass().getCanonicalName());
//        return storage_exception_handler.shutdown().addBoth(new FinalShutdown());
//      }
//      @Override
//      public String toString() {
//        return "SEHShutdown";
//      }
//    }
//    
//    final class HClientShutdown implements Callback<Deferred<Object>, ArrayList<Object>> {
//      public Deferred<Object> call(final ArrayList<Object> args) {
//        if (storage_exception_handler != null) {
//          return client.shutdown().addBoth(new SEHShutdown());
//        }
//        return client.shutdown().addBoth(new FinalShutdown());
//      }
//      public String toString() {
//        return "shutdown HBase client";
//      }
//    }
//    
//    final class ShutdownErrback implements Callback<Object, Exception> {
//      public Object call(final Exception e) {
//        final Logger LOG = LoggerFactory.getLogger(ShutdownErrback.class);
//        if (e instanceof DeferredGroupException) {
//          final DeferredGroupException ge = (DeferredGroupException) e;
//          for (final Object r : ge.results()) {
//            if (r instanceof Exception) {
//              LOG.error("Failed to shutdown the TSD", (Exception) r);
//            }
//          }
//        } else {
//          LOG.error("Failed to shutdown the TSD", e);
//        }
//        return new HClientShutdown().call(null);
//      }
//      public String toString() {
//        return "shutdown HBase client after error";
//      }
//    }
//    
//    final class CompactCB implements Callback<Object, ArrayList<Object>> {
//      public Object call(ArrayList<Object> compactions) throws Exception {
//        return null;
//      }
//    }
//    
//    if (config.enable_compactions()) {
//      LOG.info("Flushing compaction queue");
//      deferreds.add(compactionq.flush().addCallback(new CompactCB()));
//    }
//    if (startup != null) {
//      LOG.info("Shutting down startup plugin: " +
//              startup.getClass().getCanonicalName());
//      deferreds.add(startup.shutdown());
//    }
//    if (authentication != null) {
//      LOG.info("Shutting down authentication plugin: " +
//              authentication.getClass().getCanonicalName());
//      deferreds.add(authentication.shutdown());
//    }
//    if (search != null) {
//      LOG.info("Shutting down search plugin: " + 
//          search.getClass().getCanonicalName());
//      deferreds.add(search.shutdown());
//    }
//    if (rt_publisher != null) {
//      LOG.info("Shutting down RT plugin: " + 
//          rt_publisher.getClass().getCanonicalName());
//      deferreds.add(rt_publisher.shutdown());
//    }
//    if (meta_cache != null) {
//      LOG.info("Shutting down meta cache plugin: " + 
//          meta_cache.getClass().getCanonicalName());
//      deferreds.add(meta_cache.shutdown());
//    }
//    if (storage_exception_handler != null) {
//      LOG.info("Shutting down storage exception handler plugin: " + 
//          storage_exception_handler.getClass().getCanonicalName());
//      deferreds.add(storage_exception_handler.shutdown());
//    }
//    if (ts_filter != null) {
//      LOG.info("Shutting down time series filter plugin: " + 
//          ts_filter.getClass().getCanonicalName());
//      deferreds.add(ts_filter.shutdown());
//    }
//    if (uid_filter != null) {
//      LOG.info("Shutting down UID filter plugin: " + 
//          uid_filter.getClass().getCanonicalName());
//      deferreds.add(uid_filter.shutdown());
//    }
//    
//    // wait for plugins to shutdown before we close the client
//    return deferreds.size() > 0
//      ? Deferred.group(deferreds).addCallbackDeferring(new HClientShutdown())
//          .addErrback(new ShutdownErrback())
//      : new HClientShutdown().call(null);
  }
//
//  /**
//   * Given a prefix search, returns a few matching metric names.
//   * @param search A prefix to search.
//   */
//  public List<String> suggestMetrics(final String search) {
//    return metrics.suggest(search);
//  }
//  
//  /**
//   * Given a prefix search, returns matching metric names.
//   * @param search A prefix to search.
//   * @param max_results Maximum number of results to return.
//   * @since 2.0
//   */
//  public List<String> suggestMetrics(final String search, 
//      final int max_results) {
//    return metrics.suggest(search, max_results);
//  }
//
//  /**
//   * Given a prefix search, returns a few matching tag names.
//   * @param search A prefix to search.
//   */
//  public List<String> suggestTagNames(final String search) {
//    return tag_names.suggest(search);
//  }
//  
//  /**
//   * Given a prefix search, returns matching tagk names.
//   * @param search A prefix to search.
//   * @param max_results Maximum number of results to return.
//   * @since 2.0
//   */
//  public List<String> suggestTagNames(final String search, 
//      final int max_results) {
//    return tag_names.suggest(search, max_results);
//  }
//
//  /**
//   * Given a prefix search, returns a few matching tag values.
//   * @param search A prefix to search.
//   */
//  public List<String> suggestTagValues(final String search) {
//    return tag_values.suggest(search);
//  }
//  
//  /**
//   * Given a prefix search, returns matching tag values.
//   * @param search A prefix to search.
//   * @param max_results Maximum number of results to return.
//   * @since 2.0
//   */
//  public List<String> suggestTagValues(final String search, 
//      final int max_results) {
//    return tag_values.suggest(search, max_results);
//  }
//
//  /**
//   * Discards all in-memory caches.
//   * @since 1.1
//   */
//  public void dropCaches() {
//    metrics.dropCaches();
//    tag_names.dropCaches();
//    tag_values.dropCaches();
//  }
//
//  /**
//   * Attempts to assign a UID to a name for the given type
//   * Used by the UniqueIdRpc call to generate IDs for new metrics, tagks or 
//   * tagvs. The name must pass validation and if it's already assigned a UID,
//   * this method will throw an error with the proper UID. Otherwise if it can
//   * create the UID, it will be returned
//   * @param type The type of uid to assign, metric, tagk or tagv
//   * @param name The name of the uid object
//   * @return A byte array with the UID if the assignment was successful
//   * @throws IllegalArgumentException if the name is invalid or it already 
//   * exists
//   * @since 2.0
//   */
//  public byte[] assignUid(final String type, final String name) {
//    Tags.validateString(type, name);
//    if (type.toLowerCase().equals("metric")) {
//      try {
//        final byte[] uid = this.metrics.getId(name);
//        throw new IllegalArgumentException("Name already exists with UID: " +
//            UniqueId.uidToString(uid));
//      } catch (NoSuchUniqueName nsue) {
//        return this.metrics.getOrCreateId(name);
//      }
//    } else if (type.toLowerCase().equals("tagk")) {
//      try {
//        final byte[] uid = this.tag_names.getId(name);
//        throw new IllegalArgumentException("Name already exists with UID: " +
//            UniqueId.uidToString(uid));
//      } catch (NoSuchUniqueName nsue) {
//        return this.tag_names.getOrCreateId(name);
//      }
//    } else if (type.toLowerCase().equals("tagv")) {
//      try {
//        final byte[] uid = this.tag_values.getId(name);
//        throw new IllegalArgumentException("Name already exists with UID: " +
//            UniqueId.uidToString(uid));
//      } catch (NoSuchUniqueName nsue) {
//        return this.tag_values.getOrCreateId(name);
//      }
//    } else {
//      LOG.warn("Unknown type name: " + type);
//      throw new IllegalArgumentException("Unknown type name");
//    }
//  }
//  
//  /**
//   * Attempts to delete the given UID name mapping from the storage table as
//   * well as the local cache.
//   * @param type The type of UID to delete. Must be "metrics", "tagk" or "tagv"
//   * @param name The name of the UID to delete
//   * @return A deferred to wait on for completion, or an exception if thrown
//   * @throws IllegalArgumentException if the type is invalid
//   * @since 2.2
//   */
//  public Deferred<Object> deleteUidAsync(final String type, final String name) {
//    final UniqueIdType uid_type = UniqueId.stringToUniqueIdType(type);
//    switch (uid_type) {
//    case METRIC:
//      return metrics.deleteAsync(name);
//    case TAGK:
//      return tag_names.deleteAsync(name);
//    case TAGV:
//      return tag_values.deleteAsync(name);
//    default:
//      throw new IllegalArgumentException("Unrecognized UID type: " + uid_type); 
//    }
//  }
//  
//  /**
//   * Attempts to rename a UID from existing name to the given name
//   * Used by the UniqueIdRpc call to rename name of existing metrics, tagks or
//   * tagvs. The name must pass validation. If the UID doesn't exist, the method
//   * will throw an error. Chained IllegalArgumentException is directly exposed
//   * to caller. If the rename was successful, this method returns.
//   * @param type The type of uid to rename, one of metric, tagk and tagv
//   * @param oldname The existing name of the uid object
//   * @param newname The new name to be used on the uid object
//   * @throws IllegalArgumentException if error happened
//   * @since 2.2
//   */
//  public void renameUid(final String type, final String oldname,
//      final String newname) {
//    Tags.validateString(type, oldname);
//    Tags.validateString(type, newname);
//    if (type.toLowerCase().equals("metric")) {
//      try {
//        this.metrics.getId(oldname);
//        this.metrics.rename(oldname, newname);
//      } catch (NoSuchUniqueName nsue) {
//        throw new IllegalArgumentException("Name(\"" + oldname +
//            "\") does not exist");
//      }
//    } else if (type.toLowerCase().equals("tagk")) {
//      try {
//        this.tag_names.getId(oldname);
//        this.tag_names.rename(oldname, newname);
//      } catch (NoSuchUniqueName nsue) {
//        throw new IllegalArgumentException("Name(\"" + oldname +
//            "\") does not exist");
//      }
//    } else if (type.toLowerCase().equals("tagv")) {
//      try {
//        this.tag_values.getId(oldname);
//        this.tag_values.rename(oldname, newname);
//      } catch (NoSuchUniqueName nsue) {
//        throw new IllegalArgumentException("Name(\"" + oldname +
//            "\") does not exist");
//      }
//    } else {
//      LOG.warn("Unknown type name: " + type);
//      throw new IllegalArgumentException("Unknown type name");
//    }
//  }
//
//  /** @return the name of the UID table as a byte array for client requests */
//  public byte[] uidTable() {
//    return this.uidtable;
//  }
//  
//  /** @return the name of the data table as a byte array for client requests */
//  public byte[] dataTable() {
//    return this.table;
//  }
//  
//  /** @return the name of the tree table as a byte array for client requests */
//  public byte[] treeTable() {
//    return this.treetable;
//  }
//  
//  /** @return the name of the meta table as a byte array for client requests */
//  public byte[] metaTable() {
//    return this.meta_table;
//  }
//
//  /**
//   * Index the given timeseries meta object via the configured search plugin
//   * @param meta The meta data object to index
//   * @since 2.0
//   */
//  public void indexTSMeta(final TSMeta meta) {
//    if (search != null) {
//      search.indexTSMeta(meta).addErrback(new PluginError());
//    }
//  }
//  
//  /**
//   * Delete the timeseries meta object from the search index
//   * @param tsuid The TSUID to delete
//   * @since 2.0
//   */
//  public void deleteTSMeta(final String tsuid) {
//    if (search != null) {
//      search.deleteTSMeta(tsuid).addErrback(new PluginError());
//    }
//  }
//  
//  /**
//   * Index the given UID meta object via the configured search plugin
//   * @param meta The meta data object to index
//   * @since 2.0
//   */
//  public void indexUIDMeta(final UIDMeta meta) {
//    if (search != null) {
//      search.indexUIDMeta(meta).addErrback(new PluginError());
//    }
//  }
//  
//  /**
//   * Delete the UID meta object from the search index
//   * @param meta The UID meta object to delete
//   * @since 2.0
//   */
//  public void deleteUIDMeta(final UIDMeta meta) {
//    if (search != null) {
//      search.deleteUIDMeta(meta).addErrback(new PluginError());
//    }
//  }
//  
//  /**
//   * Index the given Annotation object via the configured search plugin
//   * @param note The annotation object to index
//   * @since 2.0
//   */
//  public void indexAnnotation(final Annotation note) {
//    if (search != null) {
//      search.indexAnnotation(note).addErrback(new PluginError());
//    }
//    if( rt_publisher != null ) {
//    	rt_publisher.publishAnnotation(note);
//    }
//  }
//  
//  /**
//   * Delete the annotation object from the search index
//   * @param note The annotation object to delete
//   * @since 2.0
//   */
//  public void deleteAnnotation(final Annotation note) {
//    if (search != null) {
//      search.deleteAnnotation(note).addErrback(new PluginError());
//    }
//  }
//  
//  /**
//   * Processes the TSMeta through all of the trees if configured to do so
//   * @param meta The meta data to process
//   * @since 2.0
//   */
//  public Deferred<Boolean> processTSMetaThroughTrees(final TSMeta meta) {
//    if (config.enable_tree_processing()) {
//      return TreeBuilder.processAllTrees(this, meta);
//    }
//    return Deferred.fromResult(false);
//  }
//  
//  /**
//   * Executes a search query using the search plugin
//   * @param query The query to execute
//   * @return A deferred object to wait on for the results to be fetched
//   * @throws IllegalStateException if the search plugin has not been enabled or
//   * configured
//   * @since 2.0
//   */
//  public Deferred<SearchQuery> executeSearch(final SearchQuery query) {
//    if (search == null) {
//      throw new IllegalStateException(
//          "Searching has not been enabled on this TSD");
//    }
//    
//    return search.executeQuery(query);
//  }
//  
//  /**
//   * Simply logs plugin errors when they're thrown by attaching as an errorback. 
//   * Without this, exceptions will just disappear (unless logged by the plugin) 
//   * since we don't wait for a result.
//   */
//  final class PluginError implements Callback<Object, Exception> {
//    @Override
//    public Object call(final Exception e) throws Exception {
//      LOG.error("Exception from Search plugin indexer", e);
//      return null;
//    }
//  }
//  
//  /** @return the rollup config object. May be null 
//   * @since 2.4 */
//  public RollupConfig getRollupConfig() {
//    return rollup_config;
//  }
//  
//  /** @return The default rollup interval config. May be null.
//   * @since 2.4 */
//  public RollupInterval getDefaultInterval() {
//    return default_interval;
//  }
//  
  @Override
  public Timer getMaintenanceTimer() {
    return maintenance_timer;
  }
  
  @Override
  public Timer getQueryTimer() {
    return query_timer;
  }
  
  @Override
  public TSDBThreadPoolExecutor getQueryThreadPool() {
    return query_pool;
  }
  
  @Override
  public boolean registerRunningQuery(final long hash, 
                                      final QueryContext context) {
    return running_queries.putIfAbsent(hash, context) == null;
  }
  
  @Override
  public boolean completeRunningQuery(final long hash) {
    final QueryContext context = running_queries.remove(hash);
    if (context == null) {
      return false;
    }
    try {
      context.close();
      if (LOG.isTraceEnabled()) {
        LOG.trace("Closed query: " + hash);
      }
    } catch (Throwable t) {
      LOG.error("Failed to close query: " + hash, t);
    }
    return true;
  }
  
//  // ------------------ //
//  // Compaction helpers //
//  // ------------------ //
//
//  final KeyValue compact(final ArrayList<KeyValue> row, 
//      List<Annotation> annotations) {
//    return compactionq.compact(row, annotations);
//  }
//
//  /**
//   * Schedules the given row key for later re-compaction.
//   * Once this row key has become "old enough", we'll read back all the data
//   * points in that row, write them back to HBase in a more compact fashion,
//   * and delete the individual data points.
//   * @param row The row key to re-compact later.  Will not be modified.
//   * @param base_time The 32-bit unsigned UNIX timestamp.
//   */
//  final void scheduleForCompaction(final byte[] row, final int base_time) {
//    if (config.enable_compactions()) {
//      compactionq.add(row);
//    }
//  }

  
}<|MERGE_RESOLUTION|>--- conflicted
+++ resolved
@@ -79,7 +79,6 @@
 //import net.opentsdb.stats.QueryStats;
 //import net.opentsdb.stats.StatsCollector;
 import net.opentsdb.stats.StatsCollector;
-import net.opentsdb.threadpools.FixedThreadPoolExecutor;
 import net.opentsdb.threadpools.TSDBThreadPoolExecutor;
 
 /**
@@ -329,13 +328,8 @@
     maintenance_timer = Threads.newTimer("TSDBMaintenanceTimer");
     query_timer = Threads.newTimer("TSDBQueryTimer");
     // TODO - fixed potentially.
-<<<<<<< HEAD
-//    query_pool = registry.getDefaultPlugin(TSDBThreadPoolExecutor.class);
-=======
-    query_pool = Executors.newFixedThreadPool(
-        Runtime.getRuntime().availableProcessors() * 2);
+    query_pool = registry.getDefaultPlugin(TSDBThreadPoolExecutor.class);
     running_queries = Maps.newConcurrentMap();
->>>>>>> 4e7c111d
     
     if (!config.hasProperty(MAINT_TIMER_KEY)) {
       config.register(MAINT_TIMER_KEY, MAINT_TIMER_DEFAULT, true, 
