// This file is part of OpenTSDB.
// Copyright (C) 2018  The OpenTSDB Authors.
//
// Licensed under the Apache License, Version 2.0 (the "License");
// you may not use this file except in compliance with the License.
// You may obtain a copy of the License at
//
//   http://www.apache.org/licenses/LICENSE-2.0
//
// Unless required by applicable law or agreed to in writing, software
// distributed under the License is distributed on an "AS IS" BASIS,
// WITHOUT WARRANTIES OR CONDITIONS OF ANY KIND, either express or implied.
// See the License for the specific language governing permissions and
// limitations under the License.
package net.opentsdb.query;

import com.google.common.collect.Lists;
import com.stumbleupon.async.Callback;
import com.stumbleupon.async.Deferred;
import java.time.Instant;
import java.time.format.DateTimeFormatter;
import java.util.Collection;
import java.util.Collections;
import java.util.List;
import com.google.common.reflect.TypeToken;
import net.opentsdb.auth.AuthState;
import net.opentsdb.common.Const;
import net.opentsdb.core.TSDB;
import net.opentsdb.data.TimeSeriesId;
import net.opentsdb.query.TimeSeriesQuery.LogLevel;
import net.opentsdb.query.filter.NamedFilter;
import net.opentsdb.stats.QueryStats;
import net.opentsdb.stats.Span;
import net.opentsdb.utils.Deferreds;

/**
 * A base class for QueryContext's.
 * 
 * @since 3.0
 */
public abstract class BaseQueryContext implements QueryContext {

  protected static final DateTimeFormatter TS_FORMATTER = 
      DateTimeFormatter.ofPattern("kk:mm:ss,SSS").withZone(Const.UTC);
  
  /** The TSDB to which we belong. */
  protected TSDB tsdb;
  
  /** The query we're executing. */
  protected SemanticQuery query;
  
  /** A stats object. */
  protected QueryStats stats;
  
  /** The sinks we'll write to. */
  protected List<QuerySinkConfig> sink_configs;
  
  /** The pipeline. */
  protected LocalPipeline pipeline;
  
  /** The authentication state. */
  protected AuthState auth_state;
  
  /** Our logs. */
  protected List<String> logs;
  
  /** A local span for tracing. */
  protected Span local_span;
  
  /** Returns true if the pipeline is closed. */
  private boolean isClosed;
  
  protected BaseQueryContext(final Builder builder) {
    tsdb = builder.tsdb;
    query = builder.query;
    stats = builder.stats;
    sink_configs = builder.sink_configs;
    if (stats != null && stats.trace() != null) {
      local_span = stats.trace().newSpan("Query Context Initialization")
          .asChildOf(stats.querySpan())
          .start();
    }
    auth_state = builder.auth_state;
<<<<<<< HEAD
    isClosed = false;
  }
  
  @Override
  public QueryPipelineContext getQueryPipelineContext() {
    return pipeline;
=======
    if (stats != null) {
      stats.setQueryContext(this);
    }
>>>>>>> 7fd3ea72
  }
  
  @Override
  public Collection<QuerySink> sinks() {
    return pipeline.sinks();
  }

  @Override
  public QueryMode mode() {
    return query.getMode();
  }

  @Override
  public void fetchNext(Span span) {
    pipeline.fetchNext(span);
  }

  @Override
  public void close() {
    pipeline.close();
    if (local_span != null) {
      // TODO - more stats around the context
      local_span.finish();
    }
    isClosed = true;
  }
  
  @Override
  public boolean isClosed() {
    return isClosed;
  }

  @Override
  public QueryStats stats() {
    return stats;
  }

  @Override
  public List<QuerySinkConfig> sinkConfigs() {
    return sink_configs;
  }
  
  @Override
  public TimeSeriesQuery query() {
    return query;
  }
  
  @Override
  public TSDB tsdb() {
    return tsdb;
  }
  
  @Override
  public AuthState authState() {
    return auth_state;
  }
  
  @Override
  public Deferred<Void> initialize(final Span span) {
    List<Deferred<Void>> initializations = null;
    if (query.getFilters() != null && !query.getFilters().isEmpty()) {
      initializations = Lists.newArrayListWithExpectedSize(
          query.getFilters().size());
      for (final NamedFilter filter : query.getFilters()) {
        initializations.add(filter.getFilter().initialize(span));
      }
    }
    
    class FilterCB implements Callback<Deferred<Void>, Void> {
      @Override
      public Deferred<Void> call(Void arg) throws Exception {
        return pipeline.initialize(local_span);
      }
    }
    
    if (initializations != null) {
      return Deferred.group(initializations)
          .addBoth(Deferreds.VOID_GROUP_CB)
          .addCallbackDeferring(new FilterCB());
    } else {
      return pipeline.initialize(local_span);
    }
  }
  
  @Override
  public TimeSeriesId getId(final long hash, 
                            final TypeToken<? extends TimeSeriesId> type) {
    return pipeline.getId(hash, type);
  }
  
  @Override
  public List<String> logs() {
    return logs != null ? logs : Collections.emptyList();
  }
  
  @Override
  public void logError(final String log) {
    log(LogLevel.ERROR, null, log);
  }
  
  @Override
  public void logError(final QueryNode node, final String log) {
    log(LogLevel.ERROR, node, log);
  }
  
  @Override
  public void logWarn(final String log) {
    log(LogLevel.WARN, null, log);
  }
  
  @Override
  public void logWarn(final QueryNode node, final String log) {
    log(LogLevel.WARN, node, log);
  }
  
  @Override
  public void logInfo(final String log) {
    log(LogLevel.INFO, null, log);
  }
  
  @Override
  public void logInfo(final QueryNode node, final String log) {
    log(LogLevel.INFO, node, log);
  }
  
  @Override
  public void logDebug(final String log) {
    log(LogLevel.DEBUG, null, log);
  }
  
  @Override
  public void logDebug(final QueryNode node, final String log) {
    log(LogLevel.DEBUG, node, log);
  }
  
  @Override
  public void logTrace(final String log) {
    log(LogLevel.TRACE, null, log);
  }
  
  @Override
  public void logTrace(final QueryNode node, final String log) {
    log(LogLevel.TRACE, node, log);
  }
  
  /**
   * Helper to figure out if we need to log or not. Formats similar to Logback.
   * @param level The non-null log level.
   * @param node The optional node to pull an ID from.
   * @param log The log.
   */
  protected void log(final LogLevel level, final QueryNode node, final String log) {
    if (level.ordinal() > query.getLogLevel().ordinal()) {
      return;
    }
    
    synchronized (this) {
      if (logs == null) {
        logs = Lists.newArrayList();
      }
      final StringBuilder buf = new StringBuilder(15 + 6 + 32 + log.length())
          .append(TS_FORMATTER.format(Instant.now()))
          .append(" ")
          .append(level)
          .append("  [")
          .append(node == null ? "None" : node.config().getId())
          .append("] - ")
          .append(log);
      logs.add(buf.toString());
    }
  }
  
  /**
   * Simple pipeline implementation.
   */
  protected class LocalPipeline extends AbstractQueryPipelineContext {

    public LocalPipeline(final QueryContext context, 
                         final List<QuerySink> direct_sinks) {
      super(context);
      if (direct_sinks != null && !direct_sinks.isEmpty()) {
        sinks.addAll(direct_sinks);
      }
    }

    @Override
    public Deferred<Void> initialize(final Span span) {
      final Span child;
      if (span != null) {
        child = span.newChild(getClass().getSimpleName() + ".initialize()")
                     .start();
      } else {
        child = null;
      }
      
      class SpanCB implements Callback<Void, Void> {
        @Override
        public Void call(final Void ignored) throws Exception {
          if (child != null) {
            child.setSuccessTags().finish();
          }
          return null;
        }
      }
      
      return initializeGraph(child).addCallback(new SpanCB());
    }
    
  }
  
  /**
   * Base builder class.
   */
  public static abstract class Builder implements QueryContextBuilder {
    protected TSDB tsdb;
    protected SemanticQuery query;
    protected QueryStats stats;
    protected List<QuerySinkConfig> sink_configs;
    protected List<QuerySink> sinks;
    protected AuthState auth_state;
    
    public QueryContextBuilder setTSDB(final TSDB tsdb) {
      this.tsdb = tsdb;
      return this;
    }
    
    @Override
    public QueryContextBuilder setQuery(final TimeSeriesQuery query) {
      if (!(query instanceof SemanticQuery)) {
        throw new IllegalArgumentException("Hey, we want a semantic query here.");
      }
      this.query = (SemanticQuery) query;
      return this;
    }

    @Override
    public QueryContextBuilder setMode(final QueryMode mode) {
      // TODO Auto-generated method stub
      return this;
    }

    @Override
    public QueryContextBuilder setStats(final QueryStats stats) {
      this.stats = stats;
      return this;
    }

    @Override
    public QueryContextBuilder setSinks(final List<QuerySinkConfig> configs) {
      this.sink_configs = configs;
      return this;
    }
    
    @Override
    public QueryContextBuilder addSink(final QuerySinkConfig config) {
      if (sink_configs == null) {
        sink_configs = Lists.newArrayList();
      }
      sink_configs.add(config);
      return this;
    }
    
    @Override
    public QueryContextBuilder addSink(final QuerySink sink) {
      if (sinks == null) {
        sinks = Lists.newArrayList();
      }
      sinks.add(sink);
      return this;
    }
    
    @Override
    public QueryContextBuilder setAuthState(final AuthState auth_state) {
      this.auth_state = auth_state;
      return this;
    }
    
  }
}<|MERGE_RESOLUTION|>--- conflicted
+++ resolved
@@ -81,18 +81,17 @@
           .start();
     }
     auth_state = builder.auth_state;
-<<<<<<< HEAD
+    if (stats != null) {
+      stats.setQueryContext(this);
+    }
+
     isClosed = false;
+    
   }
   
   @Override
   public QueryPipelineContext getQueryPipelineContext() {
     return pipeline;
-=======
-    if (stats != null) {
-      stats.setQueryContext(this);
-    }
->>>>>>> 7fd3ea72
   }
   
   @Override
