--- conflicted
+++ resolved
@@ -27,7 +27,6 @@
 import com.google.common.hash.Hashing;
 import net.opentsdb.core.Const;
 import net.opentsdb.query.BaseQueryNodeConfigWithInterpolators;
-import net.opentsdb.query.QueryNodeConfig;
 
 import java.util.List;
 
@@ -70,16 +69,6 @@
         .setId(id);
   }
 
-<<<<<<< HEAD
-=======
-  @Override
-  public HashCode buildHashCode() {
-    // TODO Auto-generated method stub
-    return Const.HASH_FUNCTION().newHasher()
-        .putString(id, Const.UTF8_CHARSET)
-        .hash();
-  }
->>>>>>> 7fd3ea72
 
   @Override
   public boolean equals(final Object o) {
