// This file is part of OpenTSDB.
// Copyright (C) 2019  The OpenTSDB Authors.
//
// Licensed under the Apache License, Version 2.0 (the "License");
// you may not use this file except in compliance with the License.
// You may obtain a copy of the License at
//
//   http://www.apache.org/licenses/LICENSE-2.0
//
// Unless required by applicable law or agreed to in writing, software
// distributed under the License is distributed on an "AS IS" BASIS,
// WITHOUT WARRANTIES OR CONDITIONS OF ANY KIND, either express or implied.
// See the License for the specific language governing permissions and
// limitations under the License.
package net.opentsdb.query.processor.rate;

<<<<<<< HEAD
import java.time.Duration;
import java.time.temporal.ChronoUnit;
import java.util.List;

=======
>>>>>>> 7fd3ea72
import com.fasterxml.jackson.annotation.JsonIgnoreProperties;
import com.fasterxml.jackson.annotation.JsonInclude;
import com.fasterxml.jackson.annotation.JsonInclude.Include;
import com.fasterxml.jackson.annotation.JsonProperty;
import com.fasterxml.jackson.databind.annotation.JsonDeserialize;
import com.google.common.base.Objects;
import com.google.common.base.Strings;
import com.google.common.collect.ComparisonChain;
import com.google.common.collect.Lists;
import com.google.common.hash.HashCode;
import com.google.common.hash.Hasher;
<<<<<<< HEAD

import com.google.common.hash.Hashing;
=======
>>>>>>> 7fd3ea72
import net.opentsdb.core.Const;
import net.opentsdb.core.TSDB;
import net.opentsdb.data.TimeStamp;
import net.opentsdb.query.BaseQueryNodeConfig;
<<<<<<< HEAD
import net.opentsdb.query.QueryNodeConfig;
=======
>>>>>>> 7fd3ea72
import net.opentsdb.utils.DateTime;

import java.time.Duration;
import java.time.temporal.ChronoUnit;

/**
 * Provides additional options that will be used when calculating rates. These
 * options are useful when working with metrics that are raw counter values, 
 * where a counter is defined by a value that always increases until it hits
 * a maximum value and then it "rolls over" to start back at 0.
 * <p>
 * These options will only be utilized if the query is for a rate calculation
 * and if the "counter" options is set to true.
 * @since 2.0
 */
@JsonInclude(Include.NON_DEFAULT)
@JsonIgnoreProperties(ignoreUnknown = true)
@JsonDeserialize(builder = RateConfig.Builder.class)
public class RateConfig extends BaseQueryNodeConfig<RateConfig.Builder, RateConfig> {
  public static final long DEFAULT_RESET_VALUE = 0;
  public static final String DEFAULT_INTERVAL = "1s";
  public static final long DEFAULT_COUNTER_MAX = Long.MAX_VALUE;
  
  /**
   * If true, then when calculating a rate of change assume that the metric
   * values are counters and thus non-zero, always increasing and wrap around at
   * some maximum. */
  private boolean counter;
  
  /** Whether or not to simply drop rolled-over or reset data points */
  private boolean drop_resets;

  /**
   * If calculating a rate of change over a metric that is a counter, then this
   * value specifies the maximum value the counter will obtain before it rolls
   * over. This value will default to Long.MAX_VALUE.
   */
  private long counter_max = DEFAULT_COUNTER_MAX;

  /**
   * Specifies the the rate change value which, if exceeded, will be considered
   * a data anomaly, such as a system reset of the counter, and the rate will be
   * returned as a zero value for a given data point.
   */
  private long reset_value;
  
  /** The rate interval in duration format. Default is 1 seconds as per TSDB 1/2 */
  private String interval = DEFAULT_INTERVAL;
  
  /** Whether or not we just want a delta. */
  private boolean delta_only;
  
  /** Whether we want the rate to count. */
  private boolean rate_to_count;

  /** Parsed values. */
  private Duration duration;
  private ChronoUnit units;
    
  /**
   * Ctor
   */
  protected RateConfig(final Builder builder) {
    super(builder);
    counter = builder.counter;
    drop_resets = builder.dropResets;
    counter_max = builder.counterMax;
    reset_value = builder.resetValue;
    interval = builder.interval;
    delta_only = builder.deltaOnly;
    rate_to_count = builder.rateToCount;
    
    if (interval.toLowerCase().equals("auto")) {
      if (builder.start_time != null && builder.end_time != null) {
        if (builder.factory.intervals() == null) {
          throw new IllegalArgumentException("Auto downsampling is not "
              + "configured or enabled.");
        }
        // TODO - handle smaller scales
        final long delta = builder.end_time.msEpoch() - 
            builder.start_time.msEpoch();
        interval = builder.factory.getAutoInterval(delta);
        final long interval_part = DateTime.getDurationInterval(interval);
        units = DateTime.unitsToChronoUnit(DateTime.getDurationUnits(interval));
        duration = Duration.of(interval_part, units);
      } else {
        // we've just be parsed, not setup, so set back to auto.
        interval = "auto";
      }
    } else {
      final long interval_part = DateTime.getDurationInterval(interval);
      units = DateTime.unitsToChronoUnit(DateTime.getDurationUnits(interval));
      duration = Duration.of(interval_part, units);
    }
  }
  
  /** @return Whether or not the counter flag is set */
  public boolean isCounter() {
    return counter;
  }

  /** @return The counter max value */
  public long getCounterMax() {
    return counter_max;
  }

  /** @return The optional reset value for anomaly suppression */
  public long getResetValue() {
    return reset_value;
  }

  /** @return Whether or not to drop rolled-over or reset counters */
  public boolean getDropResets() {
    return drop_resets;
  }
  
  /** @return The rate interval in duration format. Default is 1 seconds as 
   * per TSDB 1/2. */
  public String getInterval() {
    return interval;
  }
  
  /** @return Whether or not to return the delta only, not rate. */
  public boolean getDeltaOnly() {
    return delta_only;
  }

  /** @return Whether or not we want to convert a rate to a count. */
  public boolean getRateToCount() {
    return rate_to_count;
  }
  
  /** @return The duration of the rate to convert to. E.g. per second or per
   * 8 seconds, etc. */
  public Duration duration() {
    return duration;
  }
  
  /** @return The parsed units of the interval. */
  public ChronoUnit units() {
    return units;
  }

  @Override
  public Builder toBuilder() {
    return new Builder()
        .setInterval(interval)
        .setDropResets(drop_resets)
        .setCounter(counter)
        .setCounterMax(counter_max)
        .setDeltaOnly(delta_only)
        .setResetValue(reset_value)
        .setRateToCount(rate_to_count)
        .setOverrides(overrides)
        .setSources(sources)
        .setType(type)
        .setId(id);
  }


  @Override
  public boolean pushDown() {
    return true;
  }
  
  @Override
  public boolean joins() {
    return false;
  }

  /**
   * Generates a String version of the rate option instance in a format that 
   * can be utilized in a query.
   * @return string version of the rate option instance.
   */
  public String toString() {
    StringBuilder buf = new StringBuilder();
    buf.append('{');
    buf.append(counter);
    buf.append(',').append(counter_max);
    buf.append(',').append(reset_value);
    buf.append('}');
    return buf.toString();
  }

  /** Validates the config
   * @throws IllegalArgumentException if one or more parameters were invalid
   */
  public void validate(final TSDB tsdb) {
    if (Strings.isNullOrEmpty(interval)) {
      throw new IllegalArgumentException("Interval cannot be null or empty.");
    }
    DateTime.parseDuration2(interval);
  }
  
  @Override
  public boolean equals(final Object o) {
    if (this == o)
      return true;
    if (o == null || getClass() != o.getClass())
      return false;
   final RateConfig options = (RateConfig) o;
   return Objects.equal(counter, options.counter)
       && Objects.equal(drop_resets, options.drop_resets)
       && Objects.equal(counter_max, options.counter_max)
       && Objects.equal(reset_value, options.reset_value)
       && Objects.equal(interval, options.interval)
       && Objects.equal(delta_only, options.delta_only)
       && Objects.equal(id, options.id);
  }
  
  @Override
  public int hashCode() {
    return buildHashCode().asInt();
  }

  /** @return A HashCode object for deterministic, non-secure hashing */
  public HashCode buildHashCode() {
    final List<HashCode> hashes =
            Lists.newArrayListWithCapacity(3);

    hashes.add(super.buildHashCode());

    Hasher hasher = Const.HASH_FUNCTION().newHasher();
    hasher.putBoolean(counter)
    .putBoolean(drop_resets)
    .putBoolean(delta_only)
    .putLong(counter_max)
    .putLong(reset_value)
    .putString(interval, Const.UTF8_CHARSET);

    if (id !=null) {
      hasher.putString(id, Const.UTF8_CHARSET);
    }

    hashes.add(hasher.hash());

    return Hashing.combineOrdered(hashes);
  }
  
  @Override
  public int compareTo(final RateConfig other) {
    return ComparisonChain.start()
        .compareTrueFirst(counter, other.counter)
        .compareTrueFirst(drop_resets, other.drop_resets)
        .compare(counter_max, other.counter_max)
        .compare(reset_value, other.reset_value)
        .compare(interval, other.interval)
        .result();
  }
  
  /** @return A new builder to construct a RateOptions from. */
  public static Builder newBuilder() {
    return new Builder();
  }
  
  /**
   * Clones an options into a new builder.
   * @param options A non-null options to pull values from
   * @return A new builder populated with values from the given options.
   * @throws IllegalArgumentException if the options was null.
   * @since 3.0
   */
  public static Builder newBuilder(final RateConfig options) {
    if (options == null) {
      throw new IllegalArgumentException("RateOptions cannot be null.");
    }
    return new Builder()
        .setCounter(options.counter)
        .setCounterMax(options.counter_max)
        .setResetValue(options.reset_value)
        .setDropResets(options.drop_resets)
        .setInterval(options.interval)
        .setRateToCount(options.rate_to_count);
  }
  
  /**
   * A builder for the rate options config for a query.
   */
  @JsonIgnoreProperties(ignoreUnknown = true)
  public static final class Builder extends BaseQueryNodeConfig.Builder<Builder, RateConfig> {
    @JsonProperty
    private boolean counter;
    @JsonProperty
    private boolean dropResets;
    @JsonProperty
    private long counterMax = DEFAULT_COUNTER_MAX;
    @JsonProperty
    private long resetValue = DEFAULT_RESET_VALUE;
    @JsonProperty
    private String interval = DEFAULT_INTERVAL;
    @JsonProperty
    private boolean deltaOnly;
    @JsonProperty
    private boolean rateToCount;
    private TimeStamp start_time;
    private TimeStamp end_time;
    private RateFactory factory;
    
    Builder() {
      setType(RateFactory.TYPE);
    }
    
    public Builder setCounter(final boolean counter) {
      this.counter = counter;
      return this;
    }
    
    public Builder setDropResets(final boolean drop_resets) {
      this.dropResets = drop_resets;
      return this;
    }
    
    public Builder setCounterMax(final long counter_max) {
      this.counterMax = counter_max;
      return this;
    }
    
    public Builder setResetValue(final long counter_reset) {
      this.resetValue = counter_reset;
      return this;
    }
    
    public Builder setInterval(final String interval) {
      this.interval = interval;
      return this;
    }

    public Builder setDeltaOnly(final boolean delta_only) {
      this.deltaOnly = delta_only;
      return this;
    }
    public Builder setRateToCount(final boolean rate_to_count) {
      this.rateToCount = rate_to_count;
      return this;
    }
    public Builder setStartTime(final TimeStamp start_time) {
      this.start_time = start_time;
      return this;
    }
    
    public Builder setEndTime(final TimeStamp end_time) {
      this.end_time = end_time;
      return this;
    }
    
    public Builder setFactory(final RateFactory factory) {
      this.factory = factory;
      return this;
    }
    
    public RateConfig build() {
      return new RateConfig(this);
    }

    @Override
    public Builder self() {
      return this;
    }
  }
  
}<|MERGE_RESOLUTION|>--- conflicted
+++ resolved
@@ -14,13 +14,10 @@
 // limitations under the License.
 package net.opentsdb.query.processor.rate;
 
-<<<<<<< HEAD
 import java.time.Duration;
 import java.time.temporal.ChronoUnit;
 import java.util.List;
 
-=======
->>>>>>> 7fd3ea72
 import com.fasterxml.jackson.annotation.JsonIgnoreProperties;
 import com.fasterxml.jackson.annotation.JsonInclude;
 import com.fasterxml.jackson.annotation.JsonInclude.Include;
@@ -32,23 +29,13 @@
 import com.google.common.collect.Lists;
 import com.google.common.hash.HashCode;
 import com.google.common.hash.Hasher;
-<<<<<<< HEAD
 
 import com.google.common.hash.Hashing;
-=======
->>>>>>> 7fd3ea72
 import net.opentsdb.core.Const;
 import net.opentsdb.core.TSDB;
 import net.opentsdb.data.TimeStamp;
 import net.opentsdb.query.BaseQueryNodeConfig;
-<<<<<<< HEAD
-import net.opentsdb.query.QueryNodeConfig;
-=======
->>>>>>> 7fd3ea72
 import net.opentsdb.utils.DateTime;
-
-import java.time.Duration;
-import java.time.temporal.ChronoUnit;
 
 /**
  * Provides additional options that will be used when calculating rates. These
@@ -253,7 +240,9 @@
        && Objects.equal(reset_value, options.reset_value)
        && Objects.equal(interval, options.interval)
        && Objects.equal(delta_only, options.delta_only)
-       && Objects.equal(id, options.id);
+       && Objects.equal(id, options.id)
+       && Objects.equal(rate_to_count, options.getRateToCount());
+
   }
   
   @Override
@@ -274,7 +263,8 @@
     .putBoolean(delta_only)
     .putLong(counter_max)
     .putLong(reset_value)
-    .putString(interval, Const.UTF8_CHARSET);
+    .putString(interval, Const.UTF8_CHARSET)
+    .putBoolean(rate_to_count);
 
     if (id !=null) {
       hasher.putString(id, Const.UTF8_CHARSET);
