// This file is part of OpenTSDB.
// Copyright (C) 2019  The OpenTSDB Authors.
//
// Licensed under the Apache License, Version 2.0 (the "License");
// you may not use this file except in compliance with the License.
// You may obtain a copy of the License at
//
//   http://www.apache.org/licenses/LICENSE-2.0
//
// Unless required by applicable law or agreed to in writing, software
// distributed under the License is distributed on an "AS IS" BASIS,
// WITHOUT WARRANTIES OR CONDITIONS OF ANY KIND, either express or implied.
// See the License for the specific language governing permissions and
// limitations under the License.
package net.opentsdb.query.processor.timeshift;

import com.fasterxml.jackson.annotation.JsonIgnoreProperties;
import com.fasterxml.jackson.annotation.JsonInclude;
import com.fasterxml.jackson.annotation.JsonInclude.Include;
import com.fasterxml.jackson.databind.annotation.JsonDeserialize;
import com.google.common.base.Objects;
import com.google.common.base.Strings;
import com.google.common.collect.Lists;
import com.google.common.hash.HashCode;

import java.time.temporal.TemporalAmount;
import java.util.List;

import com.google.common.hash.Hashing;
import net.opentsdb.core.Const;
import net.opentsdb.query.BaseQueryNodeConfig;
import net.opentsdb.query.QueryNodeConfig;
import net.opentsdb.utils.DateTime;
import net.opentsdb.utils.Pair;
import org.slf4j.Logger;
import org.slf4j.LoggerFactory;

@JsonInclude(Include.NON_NULL)
@JsonDeserialize(builder = TimeShiftConfig.Builder.class)
public class TimeShiftConfig extends BaseQueryNodeConfig<TimeShiftConfig.Builder, TimeShiftConfig> {
  private static final Logger LOG = LoggerFactory.getLogger(TimeShiftConfig.class);

  private String timeShiftInterval;
  private Pair<Boolean, TemporalAmount> amounts;

  protected TimeShiftConfig(final Builder builder) {
    super(builder);
    timeShiftInterval = builder.interval;
    if (!Strings.isNullOrEmpty(builder.interval)) {
      DateTime.parseDuration(builder.interval);
      timeShiftInterval = builder.interval;

      // TODO - must be easier/cleaner ways.
      // TODO - handle calendaring
      final int count = DateTime.getDurationInterval(timeShiftInterval);
      final String units = DateTime.getDurationUnits(timeShiftInterval);
      final TemporalAmount amount = DateTime.parseDuration2(
              Integer.toString(count) + units);
      amounts = new Pair<Boolean, TemporalAmount>(true, amount);

    }
  }

  public Pair<Boolean, TemporalAmount> amounts() {
    return amounts;
  }

  public String getTimeShiftInterval() {
    return timeShiftInterval;
  }

  @Override
  public Builder toBuilder() {
<<<<<<< HEAD
    return (Builder) new Builder()
            .setTimeshiftInterval(timeShiftInterval)
            .setId(id)
            .setSources(sources);
=======
    return new Builder().setTimeshiftInterval(timeShiftInterval).setId(id).setSources(sources);
>>>>>>> 7fd3ea72
  }

  @Override
  public int compareTo(final TimeShiftConfig o) {
    // TODO Auto-generated method stub
    return 0;
  }

  @Override
  public boolean equals(final Object o) {
    if (this == o)
      return true;
    if (o == null || getClass() != o.getClass())
      return false;

    if (!super.equals(o)) {
      return false;
    }

    final TimeShiftConfig tsconfig = (TimeShiftConfig) o;

    return Objects.equal(timeShiftInterval, tsconfig.getTimeShiftInterval());
  }

  @Override
  public int hashCode() {
    return buildHashCode().asInt();
  }

  @Override
  public HashCode buildHashCode() {
    final HashCode hc = net.opentsdb.core.Const.HASH_FUNCTION().newHasher()
            .putString(Strings.nullToEmpty(timeShiftInterval), Const.UTF8_CHARSET)
            .hash();
    final List<HashCode> hashes =
            Lists.newArrayListWithCapacity(2);

    hashes.add(super.buildHashCode());

    hashes.add(hc);

    return Hashing.combineOrdered(hashes);
  }

  @Override
  public boolean pushDown() {
    return true;
  }

  @Override
  public boolean joins() {
    return false;
  }

  public static Builder newBuilder() {
    return new Builder();
  }

  @JsonIgnoreProperties(ignoreUnknown = true)
  public static class Builder extends BaseQueryNodeConfig.Builder<Builder, TimeShiftConfig> {
    protected String interval;

    Builder() {
      setType(TimeShiftFactory.TYPE);
    }

    public Builder setTimeshiftInterval(final String interval) {
      this.interval = interval;
      return this;
    }

<<<<<<< HEAD
    public QueryNodeConfig build() {
=======
    @Override
    public TimeShiftConfig build() {
>>>>>>> 7fd3ea72
      return new TimeShiftConfig(this);
    }

    @Override
    public Builder self() {
      return this;
    }
  }

}<|MERGE_RESOLUTION|>--- conflicted
+++ resolved
@@ -29,7 +29,6 @@
 import com.google.common.hash.Hashing;
 import net.opentsdb.core.Const;
 import net.opentsdb.query.BaseQueryNodeConfig;
-import net.opentsdb.query.QueryNodeConfig;
 import net.opentsdb.utils.DateTime;
 import net.opentsdb.utils.Pair;
 import org.slf4j.Logger;
@@ -71,14 +70,7 @@
 
   @Override
   public Builder toBuilder() {
-<<<<<<< HEAD
-    return (Builder) new Builder()
-            .setTimeshiftInterval(timeShiftInterval)
-            .setId(id)
-            .setSources(sources);
-=======
     return new Builder().setTimeshiftInterval(timeShiftInterval).setId(id).setSources(sources);
->>>>>>> 7fd3ea72
   }
 
   @Override
@@ -150,12 +142,8 @@
       return this;
     }
 
-<<<<<<< HEAD
-    public QueryNodeConfig build() {
-=======
     @Override
     public TimeShiftConfig build() {
->>>>>>> 7fd3ea72
       return new TimeShiftConfig(this);
     }
 
