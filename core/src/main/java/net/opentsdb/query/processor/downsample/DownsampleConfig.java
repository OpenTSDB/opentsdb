// This file is part of OpenTSDB.
// Copyright (C) 2017-2018  The OpenTSDB Authors.
//
// Licensed under the Apache License, Version 2.0 (the "License");
// you may not use this file except in compliance with the License.
// You may obtain a copy of the License at
//
//   http://www.apache.org/licenses/LICENSE-2.0
//
// Unless required by applicable law or agreed to in writing, software
// distributed under the License is distributed on an "AS IS" BASIS,
// WITHOUT WARRANTIES OR CONDITIONS OF ANY KIND, either express or implied.
// See the License for the specific language governing permissions and
// limitations under the License.
package net.opentsdb.query.processor.downsample;

import com.fasterxml.jackson.annotation.JsonIgnoreProperties;
import com.fasterxml.jackson.annotation.JsonInclude;
import com.fasterxml.jackson.annotation.JsonInclude.Include;
import com.fasterxml.jackson.annotation.JsonProperty;
import com.fasterxml.jackson.databind.annotation.JsonDeserialize;
import com.google.common.base.Objects;
import com.google.common.base.Strings;
import com.google.common.collect.Lists;
import com.google.common.hash.HashCode;
<<<<<<< HEAD

import com.google.common.hash.Hashing;
=======
>>>>>>> 7fd3ea72
import net.opentsdb.common.Const;
import net.opentsdb.data.MillisecondTimeStamp;
import net.opentsdb.data.TimeStamp;
import net.opentsdb.data.TimeStamp.Op;
import net.opentsdb.query.BaseQueryNodeConfigWithInterpolators;
import net.opentsdb.query.TimeSeriesQuery;
import net.opentsdb.utils.DateTime;
import net.opentsdb.utils.Pair;

import java.time.ZoneId;
import java.time.temporal.ChronoUnit;
import java.time.temporal.TemporalAmount;
import java.util.List;

/**
 * A configuration implementation for Downsampling processors.
 * <p>
 * Given the {@link TimeSeriesQuery}, the builder will parse out the start and
 * end timestamps and snap to an interval greater than or equal to the query
 * start time and less than or equal to the query end time using the interval.
 * <p>
 * If the end time would be the same as the start, after snapping, the builder
 * will throw an {@link IllegalArgumentException}.
 * <p>
 * By default, snaps are to the UTC calendar. If you want to snap to a different
 * calendar for hourly and greater intervals, please supply the timezone.
 * @since 3.0
 */
@JsonInclude(Include.NON_NULL)
@JsonDeserialize(builder = DownsampleConfig.Builder.class)
<<<<<<< HEAD
public class DownsampleConfig extends BaseQueryNodeConfigWithInterpolators {

=======
public class DownsampleConfig extends BaseQueryNodeConfigWithInterpolators<DownsampleConfig.Builder, DownsampleConfig> {
  
>>>>>>> 7fd3ea72
  /** The given start timestamp. */
  private final String start;

  /** The given end timestamp. */
  private final String end;

  /** The raw, original interval string. */
  private final String interval;

  /** The raw interval string that is allowed to change. */
  private final String original_interval;

  /** The timezone for the downsample snapping. Defaults to UTC. */
  private final ZoneId timezone;

  /** The raw aggregator. */
  private final String aggregator;

  /** Whether or not NaNs are infectious. */
  private final boolean infectious_nan;

  /** Whether or not to reduce to a single value. */
  private final boolean run_all;

  /** Whether or not to fill empty timestamps. */
  private final boolean fill;

  /** The numeric part of the parsed interval. */
  private final int interval_part;

  /** The units of the parsed interval. */
  private final ChronoUnit units;

  /** The interval converted to a duration. */
  private final TemporalAmount duration;

  /** The computed start time for downsampling (First value) */
  private final TimeStamp start_time;

  /** The computed end time for downsampling (Last value) */
  private final TimeStamp end_time;

  /** A reference to the auto downsample interval config. */
  private final List<Pair<Long, String>> intervals;

  /** The cached intervals. */
  private int cached_intervals = -1;

  /**
   * Default ctor.
   * @param builder A non-null builder to pull settings from.
   */
  protected DownsampleConfig(final Builder builder) {
    super(builder);
    if (Strings.isNullOrEmpty(builder.interval)) {
      throw new IllegalArgumentException("Interval cannot be null or empty.");
    }
    if (Strings.isNullOrEmpty(builder.aggregator)) {
      throw new IllegalArgumentException("Aggregator cannot be null or empty.");
    }
    if (interpolator_configs == null ||
            interpolator_configs.isEmpty()) {
      throw new IllegalArgumentException("At least one interpolator "
              + "config must be present.");
    }

    intervals = builder.intervals;
    timezone = builder.timezone != null ? ZoneId.of(builder.timezone) : Const.UTC;
    aggregator = builder.aggregator;
    infectious_nan = builder.infectious_nan;
    run_all = builder.run_all;
    fill = builder.fill;

//    original_interval = builder.original_interval;

    if (!Strings.isNullOrEmpty(builder.start)) {
      start_time = new MillisecondTimeStamp(
              DateTime.parseDateTimeString(builder.start, builder.timezone));
    } else {
      start_time = null;
    }
    if (!Strings.isNullOrEmpty(builder.end)) {
      end_time = new MillisecondTimeStamp(
              DateTime.parseDateTimeString(builder.end, builder.timezone));
    } else {
      end_time = new MillisecondTimeStamp(DateTime.currentTimeMillis());
    }

    if (!run_all) {
      // try for auto.
      if (builder.interval.equalsIgnoreCase("auto")) {
        if (start_time != null && end_time != null) {
          if (intervals == null) {
            throw new IllegalArgumentException("Auto downsampling is not "
                    + "configured or enabled.");
          }
          // TODO - handle smaller scales
          final long delta = end_time.msEpoch() - start_time.msEpoch();
          interval = DownsampleFactory.getAutoInterval(delta, intervals);
        } else {
          // we've just be parsed, not setup, so set back to auto.
          interval = "auto";
        }
      } else {
        interval = builder.interval;
      }

      if (interval.equalsIgnoreCase("auto")) {
        interval_part = DateTime.getDurationInterval("1m");
        units = DateTime.unitsToChronoUnit(DateTime.getDurationUnits("1m"));
        duration = DateTime.parseDuration2("1m");
      } else {
        interval_part = DateTime.getDurationInterval(interval);
        units = DateTime.unitsToChronoUnit(DateTime.getDurationUnits(interval));
        duration = DateTime.parseDuration2(interval);
      }
    } else {
      interval = "0all";
      interval_part = 0;
      units = null;
      duration = null;
    }

    // if the original interval isn't already set, set it to interval
    original_interval = Strings.isNullOrEmpty(getOriginalInterval()) ? interval : getOriginalInterval();

    start = builder.start;
    if (!Strings.isNullOrEmpty(builder.start)) {
      if (!run_all) {
        final TimeStamp original = start_time.getCopy();
        start_time.snapToPreviousInterval(interval_part, units);
        if (start_time.compare(Op.LT, original)) {
          start_time.add(duration);
        }
      }
    }

    end = builder.end;
    if (!Strings.isNullOrEmpty(builder.end)) {
      if (!run_all) {
        end_time.snapToPreviousInterval(interval_part, units);
      }
      // TODO - fall to next interval?
    } else {
      if (!run_all) {
        end_time.snapToPreviousInterval(interval_part, units);
      }
    }

    // make sure we have at least one interval in our range
    // TODO - propper difference function
    if (start_time != null && end_time.msEpoch() - start_time.msEpoch() <
            DateTime.parseDuration(interval)) {
      throw new IllegalArgumentException("The start and stop times of "
              + "the query must be greater than the interval provided: " + interval);
    }
  }

  /** @return The non-null and non-empty interval. */
  public TemporalAmount interval() {
    return duration;
  }

  /** @return The non-null timezone. */
  public ZoneId timezone() {
    return timezone;
  }

  /** @return The non-null timezone string name. */
  public String getTimezone() {
    return timezone.toString();
  }

  /** @return The non-null and non-empty aggregation function name. */
  public String getAggregator() {
    return aggregator;
  }

  /** @return Whether or not NaNs should be treated as sentinels or considered
   * in arithmetic. */
  public boolean getInfectiousNan() {
    return infectious_nan;
  }

  /** @return Whether or not to downsample to a single value. */
  public boolean getRunAll() {
    return run_all;
  }

  /** @return Whether or not to fill missing values. */
  public boolean getFill() {
    return fill;
  }

  /** @return The numeric part of the raw interval. */
  public int intervalPart() {
    return interval_part;
  }

  /** @return The units of the interval. */
  public ChronoUnit units() {
    return units;
  }

  /**  @returnConverts the units to a 2x style parseable string. */
  public String getInterval() {
    if (units == null) {
      return "0all";
    }

    switch (units) {
      case NANOS:
        return interval_part + "ns";
      case MICROS:
        return interval_part + "mu";
      case MILLIS:
        return interval_part + "ms";
      case SECONDS:
        return interval_part + "s";
      case MINUTES:
        return interval_part + "m";
      case HOURS:
        return interval_part + "h";
      case DAYS:
        return interval_part + "d";
      case WEEKS:
        return interval_part + "w";
      case MONTHS:
        return interval_part + "n";
      case YEARS:
        return interval_part + "y";
      default:
        throw new IllegalStateException("Unsupported units: " + units);
    }
  }

  /** @return The originally set value of the interval. */
  public String getOriginalInterval() {
    return original_interval;
  }


  public String getStart() { return start; }

  public String getEnd() { return end; }

  /** @return The non-null computed start time for downsampling. */
  public TimeStamp startTime() {
    return start_time;
  }

  /** @return The non-null computed end time for downsampling. */
  public TimeStamp endTime() {
    return end_time;
  }

  /** @return The number of intervals in the downsampling window bounded
   * by {@link #startTime()} and {@link #endTime()}. */
  public int intervals() {
    if (run_all) {
      return 1;
    }

    if (cached_intervals < 0) {
      TimeStamp ts = start_time.getCopy();
      int intervals = 0;
      while (ts.compare(Op.LT, end_time)) {
        intervals++;
        ts.add(duration);
      }
      cached_intervals = intervals;
    }
    return cached_intervals;
  }

  /**
   * Returns the auto intervals for this factory.
   * <b>WARNING:</b> Do NOT modify the list or entries.
   * @return The non-null intervals list.
   */
  public List<Pair<Long, String>> autoIntervals() {
    return intervals;
  }

<<<<<<< HEAD
=======
  @Override
  public boolean pushDown() {
    return true;
  }
  
>>>>>>> 7fd3ea72
  @Override
  public boolean joins() {
    return false;
  }


  @Override
  public Builder toBuilder() {
<<<<<<< HEAD
    return (Builder) new Builder()
            .setInterval(interval)
//            .setOriginal_Interval(original_interval)
            .setTimeZone(timezone.toString())
            .setAggregator(aggregator)
            .setInfectiousNan(infectious_nan)
            .setRunAll(run_all)
            .setFill(fill)
            .setStart(start)
            .setEnd(end)
            .setIntervals(intervals)
            .setInterpolatorConfigs(Lists.newArrayList(interpolator_configs.values()))
            .setId(id);
  }

  @Override
  public boolean pushDown() {
    return true;
  }

  @Override
  public boolean joins() {
    return false;
=======
    return new Builder()
        .setInterval(interval)
        .setTimeZone(timezone.toString())
        .setAggregator(aggregator)
        .setInfectiousNan(infectious_nan)
        .setRunAll(run_all)
        .setFill(fill)
        .setStart(start)
        .setEnd(end)
        .setIntervals(intervals)
        .setInterpolatorConfigs(Lists.newArrayList(interpolator_configs.values()))
        .setId(id);
  }

  public static void cloneBuilder(DownsampleConfig config, Builder builder) {
    builder
        .setStart(config.start)
        .setEnd(config.end)
        .setAggregator(config.aggregator)
        .setFill(config.fill)
        .setRunAll(config.run_all)
        .setInfectiousNan(config.infectious_nan)
        .setInterval(config.interval)
        .setTimeZone(config.timezone.toString())
        .setIntervals(config.intervals)
        .setInterpolatorConfigs(Lists.newArrayList(config.interpolator_configs.values()))
        .setSources(Lists.newArrayList(config.getSources()))
        .setId(config.id);
>>>>>>> 7fd3ea72
  }

  @Override
  public int compareTo(DownsampleConfig o) {
    // TODO Auto-generated method stub
    return 0;
  }

  @Override
  public boolean equals(final Object o) {
    if (this == o)
      return true;
    if (o == null || getClass() != o.getClass())
      return false;

    if (!super.equals(o)) {
      return false;
    }

    final DownsampleConfig dsconfig = (DownsampleConfig) o;

    return Objects.equal(timezone.toString(), dsconfig.getTimezone())
            && Objects.equal(original_interval, dsconfig.getOriginalInterval())
            && Objects.equal(aggregator, dsconfig.getAggregator())
            && Objects.equal(infectious_nan, dsconfig.getInfectiousNan())
            && Objects.equal(run_all, dsconfig.getRunAll())
            && Objects.equal(fill, dsconfig.getFill());
  }

  @Override
  public int hashCode() {
    return buildHashCode().asInt();
  }

  @Override
  /** @return A HashCode object for deterministic, non-secure hashing */
  public HashCode buildHashCode() {
    final HashCode hc = net.opentsdb.core.Const.HASH_FUNCTION().newHasher()
            .putString(Strings.nullToEmpty(original_interval), Const.UTF8_CHARSET)
            .putString(Strings.nullToEmpty(timezone.toString()), Const.UTF8_CHARSET)
            .putString(Strings.nullToEmpty(aggregator), Const.UTF8_CHARSET)
            .putBoolean(infectious_nan)
            .putBoolean(run_all)
            .putBoolean(fill)
            .hash();

    final List<HashCode> hashes =
            Lists.newArrayListWithCapacity(2);

    hashes.add(super.buildHashCode());

    hashes.add(hc);

    return Hashing.combineOrdered(hashes);
  }

<<<<<<< HEAD
  /** @return A new builder to work from. */
=======
>>>>>>> 7fd3ea72
  public static Builder newBuilder() {
    return new Builder();
  }

<<<<<<< HEAD
  public static Builder newBuilder(final DownsampleConfig config) {
    return (Builder) new Builder()
            .setStart(config.start)
            .setEnd(config.end)
            .setAggregator(config.aggregator)
            .setFill(config.fill)
            .setRunAll(config.run_all)
            .setInfectiousNan(config.infectious_nan)
            .setInterval(config.interval)
//            .setOriginal_Interval(config.original_interval)
            .setTimeZone(config.timezone.toString())
            .setIntervals(config.intervals)
            .setInterpolatorConfigs(Lists.newArrayList(
                    config.interpolator_configs.values()))
            .setSources(Lists.newArrayList(config.getSources()))
            .setId(config.id);
  }

=======
>>>>>>> 7fd3ea72
  @JsonIgnoreProperties(ignoreUnknown = true)
  public static class Builder extends BaseQueryNodeConfigWithInterpolators.Builder<Builder, DownsampleConfig> {
    @JsonProperty
    private String interval;
//    @JsonProperty
//    private String original_interval;
    @JsonProperty
    private String timezone;
    @JsonProperty
    private String aggregator;
    @JsonProperty
    private boolean infectious_nan;
    @JsonProperty
    private boolean run_all;
    @JsonProperty
    private boolean fill;
    @JsonProperty
    private String start;
    @JsonProperty
    private String end;
    private List<Pair<Long, String>> intervals;

    Builder() {
      setType(DownsampleFactory.TYPE);
    }

<<<<<<< HEAD
=======
    @Override
    public Builder self() {
      return this;
    }

>>>>>>> 7fd3ea72
    /**
     * @param id A non-null and on-empty Id for the group by function.
     * @return The builder.
     */
    public Builder setId(final String id) {
      this.id = id;
      return this;
    }

    /**
     * @param interval The non-null and non-empty interval, e.g. "1h" or "60s"
     * which is dynamic.
     * @return The builder.
     */
    public Builder setInterval(final String interval) {
      this.interval = interval;
      return this;
    }

//    /**
//     * @param interval The non-null and non-empty original_interval, e.g. "1h" or "60s"
//     * which is final and set to the original interval.
//     * @return The builder.
//     */
//    public Builder setOriginal_Interval(final String original_interval) {
//      this.original_interval = original_interval;
//      return this;
//    }

    /**
     * @param timezone An optional timezone. If null, UTC is assumed.
     * @return The builder.
     */
    public Builder setTimeZone(final String timezone) {
      this.timezone = timezone;
      return this;
    }

    /**
     * @param aggregator A non-null and non-empty aggregation function.
     * @return The builder.
     */
    public Builder setAggregator(final String aggregator) {
      this.aggregator = aggregator;
      return this;
    }

    /**
     * @param infectious_nan Whether or not NaNs should be sentinels or included
     * in arithmetic.
     * @return The builder.
     */
    public Builder setInfectiousNan(final boolean infectious_nan) {
      this.infectious_nan = infectious_nan;
      return this;
    }

    /**
     * @param run_all Whether or not to downsample to a single value.
     * @return The builder.
     */
    public Builder setRunAll(final boolean run_all) {
      this.run_all = run_all;
      return this;
    }

    /**
     * @param fill Whether or not to fill empty values.
     * @return The builder.
     */
    public Builder setFill(final boolean fill) {
      this.fill = fill;
      return this;
    }

    public Builder setStart(final String start) {
      this.start = start;
      return this;
    }

    public Builder setEnd(final String end) {
      this.end = end;
      return this;
    }

    public Builder setIntervals(final List<Pair<Long, String>> intervals) {
      this.intervals = intervals;
      return this;
    }

    /** @return The constructed config.
     * @throws IllegalArgumentException if a required parameter is missing or
     * invalid. */
    public DownsampleConfig build() {
      return new DownsampleConfig(this);
    }
  }

}<|MERGE_RESOLUTION|>--- conflicted
+++ resolved
@@ -23,11 +23,8 @@
 import com.google.common.base.Strings;
 import com.google.common.collect.Lists;
 import com.google.common.hash.HashCode;
-<<<<<<< HEAD
 
 import com.google.common.hash.Hashing;
-=======
->>>>>>> 7fd3ea72
 import net.opentsdb.common.Const;
 import net.opentsdb.data.MillisecondTimeStamp;
 import net.opentsdb.data.TimeStamp;
@@ -58,13 +55,8 @@
  */
 @JsonInclude(Include.NON_NULL)
 @JsonDeserialize(builder = DownsampleConfig.Builder.class)
-<<<<<<< HEAD
-public class DownsampleConfig extends BaseQueryNodeConfigWithInterpolators {
-
-=======
 public class DownsampleConfig extends BaseQueryNodeConfigWithInterpolators<DownsampleConfig.Builder, DownsampleConfig> {
   
->>>>>>> 7fd3ea72
   /** The given start timestamp. */
   private final String start;
 
@@ -73,9 +65,6 @@
 
   /** The raw, original interval string. */
   private final String interval;
-
-  /** The raw interval string that is allowed to change. */
-  private final String original_interval;
 
   /** The timezone for the downsample snapping. Defaults to UTC. */
   private final ZoneId timezone;
@@ -137,8 +126,6 @@
     infectious_nan = builder.infectious_nan;
     run_all = builder.run_all;
     fill = builder.fill;
-
-//    original_interval = builder.original_interval;
 
     if (!Strings.isNullOrEmpty(builder.start)) {
       start_time = new MillisecondTimeStamp(
@@ -187,9 +174,6 @@
       units = null;
       duration = null;
     }
-
-    // if the original interval isn't already set, set it to interval
-    original_interval = Strings.isNullOrEmpty(getOriginalInterval()) ? interval : getOriginalInterval();
 
     start = builder.start;
     if (!Strings.isNullOrEmpty(builder.start)) {
@@ -301,12 +285,6 @@
     }
   }
 
-  /** @return The originally set value of the interval. */
-  public String getOriginalInterval() {
-    return original_interval;
-  }
-
-
   public String getStart() { return start; }
 
   public String getEnd() { return end; }
@@ -349,14 +327,11 @@
     return intervals;
   }
 
-<<<<<<< HEAD
-=======
   @Override
   public boolean pushDown() {
     return true;
   }
   
->>>>>>> 7fd3ea72
   @Override
   public boolean joins() {
     return false;
@@ -365,31 +340,6 @@
 
   @Override
   public Builder toBuilder() {
-<<<<<<< HEAD
-    return (Builder) new Builder()
-            .setInterval(interval)
-//            .setOriginal_Interval(original_interval)
-            .setTimeZone(timezone.toString())
-            .setAggregator(aggregator)
-            .setInfectiousNan(infectious_nan)
-            .setRunAll(run_all)
-            .setFill(fill)
-            .setStart(start)
-            .setEnd(end)
-            .setIntervals(intervals)
-            .setInterpolatorConfigs(Lists.newArrayList(interpolator_configs.values()))
-            .setId(id);
-  }
-
-  @Override
-  public boolean pushDown() {
-    return true;
-  }
-
-  @Override
-  public boolean joins() {
-    return false;
-=======
     return new Builder()
         .setInterval(interval)
         .setTimeZone(timezone.toString())
@@ -418,7 +368,6 @@
         .setInterpolatorConfigs(Lists.newArrayList(config.interpolator_configs.values()))
         .setSources(Lists.newArrayList(config.getSources()))
         .setId(config.id);
->>>>>>> 7fd3ea72
   }
 
   @Override
@@ -441,7 +390,7 @@
     final DownsampleConfig dsconfig = (DownsampleConfig) o;
 
     return Objects.equal(timezone.toString(), dsconfig.getTimezone())
-            && Objects.equal(original_interval, dsconfig.getOriginalInterval())
+            && Objects.equal(interval, dsconfig.getInterval())
             && Objects.equal(aggregator, dsconfig.getAggregator())
             && Objects.equal(infectious_nan, dsconfig.getInfectiousNan())
             && Objects.equal(run_all, dsconfig.getRunAll())
@@ -457,7 +406,7 @@
   /** @return A HashCode object for deterministic, non-secure hashing */
   public HashCode buildHashCode() {
     final HashCode hc = net.opentsdb.core.Const.HASH_FUNCTION().newHasher()
-            .putString(Strings.nullToEmpty(original_interval), Const.UTF8_CHARSET)
+            .putString(Strings.nullToEmpty(interval), Const.UTF8_CHARSET)
             .putString(Strings.nullToEmpty(timezone.toString()), Const.UTF8_CHARSET)
             .putString(Strings.nullToEmpty(aggregator), Const.UTF8_CHARSET)
             .putBoolean(infectious_nan)
@@ -475,41 +424,14 @@
     return Hashing.combineOrdered(hashes);
   }
 
-<<<<<<< HEAD
-  /** @return A new builder to work from. */
-=======
->>>>>>> 7fd3ea72
   public static Builder newBuilder() {
     return new Builder();
   }
 
-<<<<<<< HEAD
-  public static Builder newBuilder(final DownsampleConfig config) {
-    return (Builder) new Builder()
-            .setStart(config.start)
-            .setEnd(config.end)
-            .setAggregator(config.aggregator)
-            .setFill(config.fill)
-            .setRunAll(config.run_all)
-            .setInfectiousNan(config.infectious_nan)
-            .setInterval(config.interval)
-//            .setOriginal_Interval(config.original_interval)
-            .setTimeZone(config.timezone.toString())
-            .setIntervals(config.intervals)
-            .setInterpolatorConfigs(Lists.newArrayList(
-                    config.interpolator_configs.values()))
-            .setSources(Lists.newArrayList(config.getSources()))
-            .setId(config.id);
-  }
-
-=======
->>>>>>> 7fd3ea72
   @JsonIgnoreProperties(ignoreUnknown = true)
   public static class Builder extends BaseQueryNodeConfigWithInterpolators.Builder<Builder, DownsampleConfig> {
     @JsonProperty
     private String interval;
-//    @JsonProperty
-//    private String original_interval;
     @JsonProperty
     private String timezone;
     @JsonProperty
@@ -530,14 +452,11 @@
       setType(DownsampleFactory.TYPE);
     }
 
-<<<<<<< HEAD
-=======
     @Override
     public Builder self() {
       return this;
     }
 
->>>>>>> 7fd3ea72
     /**
      * @param id A non-null and on-empty Id for the group by function.
      * @return The builder.
@@ -556,16 +475,6 @@
       this.interval = interval;
       return this;
     }
-
-//    /**
-//     * @param interval The non-null and non-empty original_interval, e.g. "1h" or "60s"
-//     * which is final and set to the original interval.
-//     * @return The builder.
-//     */
-//    public Builder setOriginal_Interval(final String original_interval) {
-//      this.original_interval = original_interval;
-//      return this;
-//    }
 
     /**
      * @param timezone An optional timezone. If null, UTC is assumed.
