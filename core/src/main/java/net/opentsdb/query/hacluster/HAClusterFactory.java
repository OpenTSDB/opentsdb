--- conflicted
+++ resolved
@@ -80,13 +80,8 @@
  *
  * @since 3.0
  */
-<<<<<<< HEAD
-public class HAClusterFactory extends BaseQueryNodeFactory implements
-        TimeSeriesDataSourceFactory {
-=======
 public class HAClusterFactory extends BaseQueryNodeFactory<HAClusterConfig, HACluster> implements
     TimeSeriesDataSourceFactory<HAClusterConfig, HACluster> {
->>>>>>> 7fd3ea72
   public static final String TYPE = "HACluster";
 
   public static final String KEY_PREFIX = "tsd.query.";
@@ -106,24 +101,15 @@
   }
 
   @Override
-<<<<<<< HEAD
-  public QueryNodeConfig parseConfig(final ObjectMapper mapper,
-=======
   public HAClusterConfig parseConfig(final ObjectMapper mapper,
->>>>>>> 7fd3ea72
                                      final TSDB tsdb,
                                      final JsonNode node) {
     return HAClusterConfig.parse(mapper, tsdb, node);
   }
 
   @Override
-<<<<<<< HEAD
-  public boolean supportsQuery(final TimeSeriesQuery query,
-                               final TimeSeriesDataSourceConfig config) {
-=======
   public boolean supportsQuery(final TimeSeriesQuery query, 
                                final HAClusterConfig config) {
->>>>>>> 7fd3ea72
     if (config instanceof HAClusterConfig) {
       final HAClusterConfig cluster_config = config;
       if (cluster_config.getHasBeenSetup()) {
@@ -131,8 +117,8 @@
       }
 
       final List<String> sources;
-      if (cluster_config.getDataSources().isEmpty() &&
-              cluster_config.getDataSourceConfigs().isEmpty()) {
+      if (cluster_config.getDataSources().isEmpty() && 
+          cluster_config.getDataSourceConfigs().isEmpty()) {
         // sub in the defaults.
         synchronized (default_sources) {
           sources = Lists.newArrayList(default_sources);
@@ -142,19 +128,19 @@
       }
 
       for (final String source : sources) {
-        final TimeSeriesDataSourceFactory factory =
-                tsdb.getRegistry().getPlugin(
-                        TimeSeriesDataSourceFactory.class, source);
+        final TimeSeriesDataSourceFactory factory = 
+            tsdb.getRegistry().getPlugin(
+                TimeSeriesDataSourceFactory.class, source);
         if (factory != null && factory.supportsQuery(query, config)) {
           return true;
         }
       }
-
-      for (final TimeSeriesDataSourceConfig source :
-              cluster_config.getDataSourceConfigs()) {
-        final TimeSeriesDataSourceFactory factory =
-                tsdb.getRegistry().getPlugin(
-                        TimeSeriesDataSourceFactory.class, source.getSourceId());
+      
+      for (final TimeSeriesDataSourceConfig source : 
+        cluster_config.getDataSourceConfigs()) {
+        final TimeSeriesDataSourceFactory factory = 
+            tsdb.getRegistry().getPlugin(
+                TimeSeriesDataSourceFactory.class, source.getSourceId());
         if (factory != null && factory.supportsQuery(query, config)) {
           return true;
         }
@@ -166,9 +152,9 @@
       }
 
       for (final String source : sources) {
-        final TimeSeriesDataSourceFactory factory =
-                tsdb.getRegistry().getPlugin(
-                        TimeSeriesDataSourceFactory.class, source);
+        final TimeSeriesDataSourceFactory factory = 
+            tsdb.getRegistry().getPlugin(
+                TimeSeriesDataSourceFactory.class, source);
         if (factory != null && factory.supportsQuery(query, config)) {
           return true;
         }
@@ -180,13 +166,8 @@
   }
 
   @Override
-<<<<<<< HEAD
-  public void setupGraph(final QueryPipelineContext context,
-                         final QueryNodeConfig config,
-=======
   public void setupGraph(final QueryPipelineContext context, 
                          final HAClusterConfig config,
->>>>>>> 7fd3ea72
                          final QueryPlanner planner) {
     if (((TimeSeriesDataSourceConfig) config).hasBeenSetup()) {
       return;
@@ -196,31 +177,25 @@
     boolean needs_id_converter = false;
 
     if (config instanceof HAClusterConfig) {
-<<<<<<< HEAD
-      final HAClusterConfig cluster_config = (HAClusterConfig) config;
-      builder = (Builder) ((HAClusterConfig) config).toBuilder()
-              .setHasBeenSetup(true);
-=======
       final HAClusterConfig cluster_config = config;
       builder = config.toBuilder();
       builder.setHasBeenSetup(true);
->>>>>>> 7fd3ea72
 
       if (Strings.isNullOrEmpty(cluster_config.getMergeAggregator())) {
         builder.setMergeAggregator(tsdb.getConfig().getString(
-                getConfigKey(AGGREGATOR_KEY)));
+            getConfigKey(AGGREGATOR_KEY)));
       }
       if (Strings.isNullOrEmpty(cluster_config.getPrimaryTimeout())) {
         builder.setPrimaryTimeout(tsdb.getConfig().getString(
-                getConfigKey(PRIMARY_KEY)));
+            getConfigKey(PRIMARY_KEY)));
       }
       if (Strings.isNullOrEmpty(cluster_config.getSecondaryTimeout())) {
         builder.setSecondaryTimeout(tsdb.getConfig().getString(
-                getConfigKey(SECONDARY_KEY)));
-      }
-
-      if (cluster_config.getDataSources().isEmpty() &&
-              cluster_config.getDataSourceConfigs().isEmpty()) {
+            getConfigKey(SECONDARY_KEY)));
+      }
+      
+      if (cluster_config.getDataSources().isEmpty() && 
+          cluster_config.getDataSourceConfigs().isEmpty()) {
         // sub in the defaults.
         synchronized (default_sources) {
           builder.setDataSources(Lists.newArrayList(default_sources));
@@ -228,18 +203,13 @@
       }
     } else {
       builder = HAClusterConfig.newBuilder();
-<<<<<<< HEAD
-      HAClusterConfig.newBuilder((TimeSeriesDataSourceConfig) config,
-              builder);
-=======
->>>>>>> 7fd3ea72
       builder.setMergeAggregator(tsdb.getConfig().getString(
-              getConfigKey(AGGREGATOR_KEY)))
-              .setPrimaryTimeout(tsdb.getConfig().getString(
-                      getConfigKey(PRIMARY_KEY)))
-              .setSecondaryTimeout(tsdb.getConfig().getString(
-                      getConfigKey(SECONDARY_KEY)))
-              .setHasBeenSetup(true);
+               getConfigKey(AGGREGATOR_KEY)))
+             .setPrimaryTimeout(tsdb.getConfig().getString(
+               getConfigKey(PRIMARY_KEY)))
+             .setSecondaryTimeout(tsdb.getConfig().getString(
+                getConfigKey(SECONDARY_KEY)))
+             .setHasBeenSetup(true);
       synchronized (default_sources) {
         builder.setDataSources(Lists.newArrayList(default_sources));
       }
@@ -254,16 +224,16 @@
     if (builder.dataSources().size() + builder.dataSourceConfigs().size() == 1) {
       if (!builder.dataSources().isEmpty()) {
         if (planner.context().tsdb().getRegistry().getPlugin(
-                TimeSeriesDataSourceFactory.class,
-                builder.dataSources().get(0)) == null) {
-          throw new IllegalArgumentException("No data source found for: "
-                  + builder.dataSources().get(0));
-        }
-
+              TimeSeriesDataSourceFactory.class, 
+              builder.dataSources().get(0)) == null) {
+          throw new IllegalArgumentException("No data source found for: " 
+            + builder.dataSources().get(0));
+        }
+        
         QueryNodeConfig rebuilt = builder
-                .setSourceId(builder.dataSources().get(0))
-                .setId(config.getId())
-                .build();
+            .setSourceId(builder.dataSources().get(0))
+            .setId(config.getId())
+            .build();
         planner.replace(config, rebuilt);
 //        // Check for time offsets.
 //        DefaultTimeSeriesDataSourceConfig.setupTimeShiftSingleNode(
@@ -272,65 +242,54 @@
       }
 
       if (Strings.isNullOrEmpty(
-              builder.dataSourceConfigs().get(0).getSourceId())) {
+          builder.dataSourceConfigs().get(0).getSourceId())) {
         throw new IllegalArgumentException("The sourceId cannot be null "
-                + "or empty for the config override: "
-                + builder.dataSourceConfigs().get(0));
+            + "or empty for the config override: " 
+            + builder.dataSourceConfigs().get(0));
       }
 
       TimeSeriesDataSourceConfig rebuilt = (TimeSeriesDataSourceConfig)
-              builder.dataSourceConfigs().get(0).toBuilder()
-                      .setId(config.getId())
-                      .build();
+         builder.dataSourceConfigs().get(0).toBuilder()
+            .setId(config.getId())
+            .build();
       planner.replace(config, rebuilt);
       if (context.query().isTraceEnabled()) {
-        context.queryContext().logTrace("Only one source available for query: "
-                + rebuilt.getSourceId());
+        context.queryContext().logTrace("Only one source available for query: " 
+            + rebuilt.getSourceId());
       }
       return;
     }
-
-    final List<TimeSeriesDataSourceConfig.Builder> new_sources =
-            Lists.newArrayList();
+    
+    final List<TimeSeriesDataSourceConfig.Builder> new_sources = 
+        Lists.newArrayList();
     final Map<String, TimeSeriesDataSourceFactory> factories = Maps.newHashMap();
 
     if (config instanceof HAClusterConfig) {
-<<<<<<< HEAD
-      for (final TimeSeriesDataSourceConfig source :
-              ((HAClusterConfig) config).getDataSourceConfigs()) {
-=======
       for (final TimeSeriesDataSourceConfig source : 
             (config).getDataSourceConfigs()) {
->>>>>>> 7fd3ea72
         if (Strings.isNullOrEmpty(source.getSourceId())) {
           throw new IllegalArgumentException("The sourceId cannot be null "
-                  + "or empty for the config override: " + source);
+              + "or empty for the config override: " + source);
         }
         // we have to fix the ID here to avoid dupes and collisions.
-<<<<<<< HEAD
-        TimeSeriesDataSourceConfig.Builder rebuilt = (TimeSeriesDataSourceConfig.Builder)
-                ((TimeSeriesDataSourceConfig.Builder) source.toBuilder())
-                        .setId(new_id + "_" + source.getSourceId());
-=======
         TimeSeriesDataSourceConfig.Builder rebuilt =
             (TimeSeriesDataSourceConfig.Builder)
                 source.toBuilder().setId(new_id + "_" + source.getSourceId());
 
->>>>>>> 7fd3ea72
         for (final TimeSeriesDataSourceConfig.Builder extant : new_sources) {
           if (extant.id().equals(rebuilt.id())) {
             throw new IllegalArgumentException("Duplicate source IDs are "
-                    + "not allowed: " + source);
+                + "not allowed: " + source);
           }
         }
-
-        final TimeSeriesDataSourceFactory factory =
-                planner.context().tsdb().getRegistry().getPlugin(
-                        TimeSeriesDataSourceFactory.class,
-                        source.getSourceId());
+        
+        final TimeSeriesDataSourceFactory factory = 
+            planner.context().tsdb().getRegistry().getPlugin(
+              TimeSeriesDataSourceFactory.class, 
+              source.getSourceId());
         if (factory == null) {
-          throw new IllegalArgumentException("No data source found for: "
-                  + source.getSourceId());
+          throw new IllegalArgumentException("No data source found for: " 
+              + source.getSourceId());
         }
 
         if (!factory.supportsQuery(context.query(), source)) {
@@ -352,13 +311,8 @@
         throw new IllegalArgumentException("No data source found for: "
                 + source);
       }
-<<<<<<< HEAD
-
-      if (!factory.supportsQuery(context.query(), (TimeSeriesDataSourceConfig) config)) {
-=======
       
       if (!factory.supportsQuery(context.query(), config)) {
->>>>>>> 7fd3ea72
         continue;
       }
 
@@ -368,14 +322,7 @@
 
       factories.put(source, factory);
 
-<<<<<<< HEAD
-      TimeSeriesDataSourceConfig.Builder rebuilt = (TimeSeriesDataSourceConfig.Builder)
-              ((TimeSeriesDataSourceConfig.Builder) config.toBuilder())
-                      .setSourceId(source)
-                      .setId(new_id + "_" + source);
-=======
       Builder rebuilt = config.toBuilder().setSourceId(source).setId(new_id + "_" + source);
->>>>>>> 7fd3ea72
       for (final TimeSeriesDataSourceConfig.Builder extant : new_sources) {
         if (extant.id().equals(rebuilt.id())) {
           throw new IllegalArgumentException("Duplicate source IDs are "
@@ -450,19 +397,11 @@
         for (final TimeSeriesDataSourceConfig.Builder source : new_sources) {
           data_sources.add(source.id());
         }
-<<<<<<< HEAD
-
-        HAClusterConfig rebuilt = (HAClusterConfig) builder
-                .setDataSources(data_sources)
-                .setId(new_id)
-                .build();
-=======
         
         HAClusterConfig rebuilt = builder
             .setDataSources(data_sources)
             .setId(new_id)
             .build();
->>>>>>> 7fd3ea72
         planner.addEdge(converter != null ? converter : merger, rebuilt);
 
         final List<QueryNodeConfig> max = push_downs.get(max_index);
@@ -533,13 +472,8 @@
             }
           }
           new_sources.get(i).setPushDownNodes(renamed_pushdowns);
-<<<<<<< HEAD
-
-          final TimeSeriesDataSourceConfig new_source = new_sources.get(i).build();
-=======
           
           final TimeSeriesDataSourceConfig new_source = (TimeSeriesDataSourceConfig) new_sources.get(i).build();
->>>>>>> 7fd3ea72
           if (source_push_downs.size() == max_pushdowns) {
             planner.addEdge(rebuilt, new_source);
           } else {
@@ -560,21 +494,6 @@
     }
 
     // no push down, just replace
-<<<<<<< HEAD
-    MergerConfig merger = (MergerConfig) MergerConfig.newBuilder()
-            .setAggregator(
-                    Strings.isNullOrEmpty(builder.mergeAggregator()) ?
-                            tsdb.getConfig().getString(getConfigKey(AGGREGATOR_KEY)) :
-                            builder.mergeAggregator())
-            .addInterpolatorConfig(NumericInterpolatorConfig.newBuilder()
-                    .setFillPolicy(FillPolicy.NONE)
-                    .setRealFillPolicy(FillWithRealPolicy.NONE)
-                    .setDataType(NumericType.TYPE.toString())
-                    .build())
-            .addSource(new_id)
-            .setId(builder.id())
-            .build();
-=======
     MergerConfig merger = MergerConfig.newBuilder()
         .setAggregator(
             Strings.isNullOrEmpty(builder.mergeAggregator()) ? 
@@ -588,7 +507,6 @@
         .addSource(new_id)
         .setId(config.getId())
         .build();
->>>>>>> 7fd3ea72
     planner.replace(config, merger);
 
     QueryNodeConfig converter;
@@ -606,19 +524,11 @@
     for (final TimeSeriesDataSourceConfig.Builder source : new_sources) {
       data_sources.add(source.id());
     }
-<<<<<<< HEAD
-
-    HAClusterConfig rebuilt = (HAClusterConfig) builder
-            .setDataSources(data_sources)
-            .setId(new_id)
-            .build();
-=======
     
     HAClusterConfig rebuilt = builder
         .setDataSources(data_sources)
         .setId(new_id)
         .build();
->>>>>>> 7fd3ea72
     planner.addEdge(converter != null ? converter : merger, rebuilt);
     for (final TimeSeriesDataSourceConfig.Builder source : new_sources) {
       planner.addEdge(rebuilt, source.build());
