// This file is part of OpenTSDB.
// Copyright (C) 2017-2018  The OpenTSDB Authors.
//
// Licensed under the Apache License, Version 2.0 (the "License");
// you may not use this file except in compliance with the License.
// You may obtain a copy of the License at
//
//   http://www.apache.org/licenses/LICENSE-2.0
//
// Unless required by applicable law or agreed to in writing, software
// distributed under the License is distributed on an "AS IS" BASIS,
// WITHOUT WARRANTIES OR CONDITIONS OF ANY KIND, either express or implied.
// See the License for the specific language governing permissions and
// limitations under the License.
package net.opentsdb.query.hacluster;

import java.util.Collections;
import java.util.List;

import com.fasterxml.jackson.annotation.JsonIgnore;
import com.fasterxml.jackson.annotation.JsonIgnoreProperties;
import com.fasterxml.jackson.annotation.JsonInclude;
import com.fasterxml.jackson.annotation.JsonProperty;
import com.fasterxml.jackson.core.JsonProcessingException;
import com.fasterxml.jackson.annotation.JsonInclude.Include;
import com.fasterxml.jackson.databind.JsonNode;
import com.fasterxml.jackson.databind.ObjectMapper;
import com.fasterxml.jackson.databind.annotation.JsonDeserialize;
import com.google.common.base.Objects;
import com.google.common.base.Strings;
import com.google.common.collect.Lists;
import com.google.common.hash.HashCode;

import com.google.common.hash.Hasher;
import com.google.common.hash.Hashing;
import net.opentsdb.core.Const;
import net.opentsdb.core.TSDB;
import net.opentsdb.query.BaseTimeSeriesDataSourceConfig;
import net.opentsdb.query.DefaultTimeSeriesDataSourceConfig;
import net.opentsdb.query.TimeSeriesDataSourceConfig;
import net.opentsdb.utils.Comparators;
import net.opentsdb.utils.DateTime;

/**
 * The config for a high-availability cluster query wherein the same data
 * is written to multiple locations and the query is executed against all
 * of them, merging the results.
 *
 * @since 3.0
 */
@JsonInclude(Include.NON_NULL)
@JsonDeserialize(builder = HAClusterConfig.Builder.class)
<<<<<<< HEAD
public class HAClusterConfig extends BaseTimeSeriesDataSourceConfig {
=======
public class HAClusterConfig extends BaseTimeSeriesDataSourceConfig<HAClusterConfig.Builder, HAClusterConfig> {
>>>>>>> 7fd3ea72

  /** The non-null and non-empty list of sources to query. */
  private final List<String> data_sources;

  /** A list of custom, fully defined data sources. */
  private final List<TimeSeriesDataSourceConfig> data_source_configs;

  /** The non-null and non-empty aggregator to use to merge results. */
  private final String merge_aggregator;

  /** An optional timeout for the secondary (etc) sources. */
  private final String secondary_timeout;

<<<<<<< HEAD
  /** The original version of optional timeout for the secondary (etc) sources. */
  private final String original_secondary_timeout;

=======
>>>>>>> 7fd3ea72
  /** An optional timeout for the primary source when a secondary
   * returns first. */
  private final String primary_timeout;

<<<<<<< HEAD
  /** The original version of optional timeout for the primary source when a secondary
   * returns first. */
  private final String original_primary_timeout;

  private final int hash;

  public void display() {
    System.out.println(merge_aggregator + " " + original_secondary_timeout + " " + original_primary_timeout);
  }

=======
>>>>>>> 7fd3ea72
  /**
   * Default ctor.
   * @param builder A non-null builder.
   * @throws IllegalArgumentException if the ID was null or empty, if the
   * cluster config was null or the execution graph config was null.
   */
  protected HAClusterConfig(final Builder builder) {
    super(builder);
    data_sources = builder.dataSources == null ?
<<<<<<< HEAD
            Collections.emptyList() : builder.dataSources;
=======
        Collections.emptyList() : builder.dataSources;
>>>>>>> 7fd3ea72
    data_source_configs = builder.dataSourceConfigs == null ?
            Collections.emptyList() : builder.dataSourceConfigs;
    merge_aggregator = builder.mergeAggregator;
    secondary_timeout = builder.secondaryTimeout;
    primary_timeout = builder.primaryTimeout;

<<<<<<< HEAD
    original_secondary_timeout = Strings.isNullOrEmpty(getOriginalsecondarytimeout()) ? secondary_timeout : getOriginalsecondarytimeout();
    original_primary_timeout = Strings.isNullOrEmpty(getOriginalprimarytimeout()) ? primary_timeout : getOriginalprimarytimeout();
    hash = buildHashCode().asInt();

=======
>>>>>>> 7fd3ea72
    // validate the timeouts
    if (!Strings.isNullOrEmpty(secondary_timeout)) {
      DateTime.parseDuration(secondary_timeout);
    }
    if (!Strings.isNullOrEmpty(primary_timeout)) {
      DateTime.parseDuration(primary_timeout);
    }
  }

  /** @return The non-null list of sources to query. The first entry is
   * primary. */
  public List<String> getDataSources() {
    return data_sources;
  }

  /** @return The non-null list of data source config overrides. */
  public List<TimeSeriesDataSourceConfig> getDataSourceConfigs() {
    return data_source_configs;
  }

  /** @return The non-null and non-empty aggregator to use to merge results. */
  public String getMergeAggregator() {
    return merge_aggregator;
  }

  /** @return An optional timeout for the secondary (etc) sources. */
  public String getSecondaryTimeout() {
    return secondary_timeout;
  }

  /** @return An optional timeout for the primary when a secondary
   * responds first. */
  public String getPrimaryTimeout() {
    return primary_timeout;
  }

<<<<<<< HEAD
  /** @return The originally set value of the interval. */
  public String getOriginalsecondarytimeout() {
    return original_secondary_timeout;
  }

  /** @return The originally set value of the interval. */
  public String getOriginalprimarytimeout() {
    return original_primary_timeout;
  }

=======
>>>>>>> 7fd3ea72
  /** @return Whether or not this node has gone through the planner setup
   * step. */
  public boolean getHasBeenSetup() {
    return has_been_setup;
  }
<<<<<<< HEAD
=======

  @Override
  public HashCode buildHashCode() {
    // TODO Auto-generated method stub
    return Const.HASH_FUNCTION().newHasher()
        .putString(id, Const.UTF8_CHARSET)
        .hash();
  }
>>>>>>> 7fd3ea72

  @Override
  public boolean pushDown() {
    return false;
  }

  @Override
  public boolean joins() {
    // NOTE: We purposely leave this false so that we don't treat it
    // as a source.
    return false;
  }

  @Override
  public int compareTo(HAClusterConfig o) {
    // TODO Auto-generated method stub
    return 0;
  }

  @Override
  public boolean equals(final Object o) {
    System.out.println("here");
    if (this == o)
      return true;
    if (o == null || getClass() != o.getClass())
      return false;

    if (!super.equals(o)) {
      System.out.println("super");
      return false;
    }

    final HAClusterConfig haconfig = (HAClusterConfig) o;


    final boolean result = Objects.equal(merge_aggregator, haconfig.getMergeAggregator())
            && Objects.equal(original_secondary_timeout, haconfig.getOriginalsecondarytimeout())
            && Objects.equal(original_primary_timeout, haconfig.getOriginalprimarytimeout());

    if (!result) {
      System.out.println("result");
      return false;
    }

    // comparing data sources
    if (!Comparators.ListComparison.equalLists(data_sources, haconfig.getDataSources())) {
      System.out.println("datasources");
      return false;
    }

    // comparing data sources configs
    if (!Comparators.ListComparison.equalLists(data_source_configs, haconfig.getDataSourceConfigs())) {
      System.out.println("configs");
      return false;
    }

<<<<<<< HEAD
    return true;
=======
    return id.equals(((HAClusterConfig) o).id);
>>>>>>> 7fd3ea72
  }

  @Override
  public int hashCode() {
    return hash;
  }

  @Override
  /** @return A HashCode object for deterministic, non-secure hashing */
  public HashCode buildHashCode() {
    final HashCode hc = Const.HASH_FUNCTION().newHasher()
            .putString(Strings.nullToEmpty(merge_aggregator), Const.UTF8_CHARSET)
            .putString(Strings.nullToEmpty(original_secondary_timeout), Const.UTF8_CHARSET)
            .putString(Strings.nullToEmpty(original_primary_timeout), Const.UTF8_CHARSET)
            .hash();
    final List<HashCode> hashes =
            Lists.newArrayListWithCapacity(3 +
                    (data_source_configs != null ? data_source_configs.size() : 0));

    hashes.add(super.buildHashCode());

    hashes.add(hc);

    if (data_sources != null) {
      final List<String> keys = Lists.newArrayList(data_sources);
      Collections.sort(keys);
      final Hasher hasher = Const.HASH_FUNCTION().newHasher();
      for (final String key : keys) {
        hasher.putString(key, Const.UTF8_CHARSET);
      }
      hashes.add(hasher.hash());
    }

    if (data_source_configs != null) {
      for (final TimeSeriesDataSourceConfig node : data_source_configs) {
        hashes.add(node.buildHashCode());
      }
    }

    return Hashing.combineOrdered(hashes);
  }

  @Override
  public Builder toBuilder() {
<<<<<<< HEAD
    final Builder builder = (Builder) new Builder()
            .setMergeAggregator(merge_aggregator)
            .setSecondaryTimeout(secondary_timeout)
            .setPrimaryTimeout(primary_timeout)
            .setHasBeenSetup(has_been_setup);
=======
    final Builder builder = new Builder()
        .setMergeAggregator(merge_aggregator)
        .setSecondaryTimeout(secondary_timeout)
        .setPrimaryTimeout(primary_timeout)
        .setHasBeenSetup(has_been_setup);
>>>>>>> 7fd3ea72
    if (!data_sources.isEmpty()) {
      builder.setDataSources(Lists.newArrayList(data_sources));
    }
    if (!data_source_configs.isEmpty()) {
      builder.setDataSourceConfigs(Lists.newArrayList(data_source_configs));
    }
    BaseTimeSeriesDataSourceConfig.cloneBuilder(this, builder);
    return builder;
  }

  /** @return A new builder to construct a Cluster Config */
  public static Builder newBuilder() {
    return new Builder();
  }

  /** The builder class for cluster configs. */
  @JsonIgnoreProperties(ignoreUnknown = true)
  public static class Builder extends BaseTimeSeriesDataSourceConfig.Builder<Builder, HAClusterConfig> {
    @JsonProperty
    private List<String> dataSources;
    @JsonProperty
    private List<TimeSeriesDataSourceConfig> dataSourceConfigs;
    @JsonProperty
    private String mergeAggregator;
    @JsonProperty
    private String secondaryTimeout;
    @JsonProperty
    private String primaryTimeout;

    Builder() {
      setType("HAClusterConfig");
    }

    /**
     * @param data_sources The list of sources to query from.
     * @return The builder.
     */
    public Builder setDataSources(final List<String> data_sources) {
      this.dataSources = data_sources;
      return this;
    }

    public Builder addDataSource(final String source) {
      if (dataSources == null) {
        dataSources = Lists.newArrayList();
      }
      dataSources.add(source);
      return this;
    }

    public Builder setDataSourceConfigs(
            final List<TimeSeriesDataSourceConfig> data_source_configs) {
      dataSourceConfigs = data_source_configs;
      return this;
    }

    public Builder addDataSourceConfig(final TimeSeriesDataSourceConfig config) {
      if (dataSourceConfigs == null) {
        dataSourceConfigs = Lists.newArrayList();
      }
      dataSourceConfigs.add(config);
      return this;
    }

    /**
     * @param merge_aggregator The aggregation function to use.
     * @return The builder.
     */
    @JsonIgnore
    public Builder setMergeAggregator(final String merge_aggregator) {
      mergeAggregator = merge_aggregator;
      return this;
    }

    /**
     * @param secondary_timeout The amount of time to wait after the
     * primary call before returning data. E.g. "5s".
     * @return The builder.
     */
    public Builder setSecondaryTimeout(final String secondary_timeout) {
      secondaryTimeout = secondary_timeout;
      return this;
    }

    /**
     * @param primary_timeout The amount of time to wait after a
     * secondary response comes in before returning data. E.g. "5s".
     * @return The builder.
     */
    public Builder setPrimaryTimeout(final String primary_timeout) {
      primaryTimeout = primary_timeout;
      return this;
    }

    public List<String> dataSources() {
      return dataSources == null ? Collections.emptyList() : dataSources;
    }

    public List<TimeSeriesDataSourceConfig> dataSourceConfigs() {
      return dataSourceConfigs == null ? Collections.emptyList() : dataSourceConfigs;
    }

    @Override
    public String id() {
      return id;
    }

    @Override
    public String sourceId() {
      return sourceId;
    }

    public String mergeAggregator() {
      return mergeAggregator;
    }

    /** @return The instantiated ClusterConfig on success or exceptions on
     * failure. */
    public HAClusterConfig build() {
      return new HAClusterConfig(this);
    }

    @Override
    public Builder self() {
      return this;
    }

  }

  public static HAClusterConfig parse(final ObjectMapper mapper,
                                      final TSDB tsdb,
                                      final JsonNode node) {
    Builder builder = new Builder();
    BaseTimeSeriesDataSourceConfig.parseConfig(mapper, tsdb, node, builder);

    JsonNode n = node.get("dataSources");
    if (n != null) {
      try {
        builder.setDataSources(mapper.treeToValue(n, List.class));
      } catch (JsonProcessingException e) {
        throw new IllegalArgumentException("Failed to parse json", e);
      }
    }

    n = node.get("id");
    if (n != null) {
      builder.setId(n.asText());
    }

    n = node.get("mergeAggregator");
    if (n != null) {
      builder.setMergeAggregator(n.asText());
    }

    n = node.get("secondaryTimeout");
    if (n != null) {
      builder.setSecondaryTimeout(n.asText());
    }

    n = node.get("primaryTimeout");
    if (n != null) {
      builder.setPrimaryTimeout(n.asText());
    }

    return (HAClusterConfig) builder.build();
  }

}<|MERGE_RESOLUTION|>--- conflicted
+++ resolved
@@ -36,7 +36,6 @@
 import net.opentsdb.core.Const;
 import net.opentsdb.core.TSDB;
 import net.opentsdb.query.BaseTimeSeriesDataSourceConfig;
-import net.opentsdb.query.DefaultTimeSeriesDataSourceConfig;
 import net.opentsdb.query.TimeSeriesDataSourceConfig;
 import net.opentsdb.utils.Comparators;
 import net.opentsdb.utils.DateTime;
@@ -50,11 +49,7 @@
  */
 @JsonInclude(Include.NON_NULL)
 @JsonDeserialize(builder = HAClusterConfig.Builder.class)
-<<<<<<< HEAD
-public class HAClusterConfig extends BaseTimeSeriesDataSourceConfig {
-=======
 public class HAClusterConfig extends BaseTimeSeriesDataSourceConfig<HAClusterConfig.Builder, HAClusterConfig> {
->>>>>>> 7fd3ea72
 
   /** The non-null and non-empty list of sources to query. */
   private final List<String> data_sources;
@@ -68,29 +63,13 @@
   /** An optional timeout for the secondary (etc) sources. */
   private final String secondary_timeout;
 
-<<<<<<< HEAD
-  /** The original version of optional timeout for the secondary (etc) sources. */
-  private final String original_secondary_timeout;
-
-=======
->>>>>>> 7fd3ea72
   /** An optional timeout for the primary source when a secondary
    * returns first. */
   private final String primary_timeout;
 
-<<<<<<< HEAD
-  /** The original version of optional timeout for the primary source when a secondary
-   * returns first. */
-  private final String original_primary_timeout;
-
-  private final int hash;
-
-  public void display() {
-    System.out.println(merge_aggregator + " " + original_secondary_timeout + " " + original_primary_timeout);
-  }
-
-=======
->>>>>>> 7fd3ea72
+  /** A hash that calculates and stores the hash code once. */
+  private int hash;
+
   /**
    * Default ctor.
    * @param builder A non-null builder.
@@ -100,24 +79,13 @@
   protected HAClusterConfig(final Builder builder) {
     super(builder);
     data_sources = builder.dataSources == null ?
-<<<<<<< HEAD
-            Collections.emptyList() : builder.dataSources;
-=======
         Collections.emptyList() : builder.dataSources;
->>>>>>> 7fd3ea72
     data_source_configs = builder.dataSourceConfigs == null ?
-            Collections.emptyList() : builder.dataSourceConfigs;
+        Collections.emptyList() : builder.dataSourceConfigs;
     merge_aggregator = builder.mergeAggregator;
     secondary_timeout = builder.secondaryTimeout;
     primary_timeout = builder.primaryTimeout;
 
-<<<<<<< HEAD
-    original_secondary_timeout = Strings.isNullOrEmpty(getOriginalsecondarytimeout()) ? secondary_timeout : getOriginalsecondarytimeout();
-    original_primary_timeout = Strings.isNullOrEmpty(getOriginalprimarytimeout()) ? primary_timeout : getOriginalprimarytimeout();
-    hash = buildHashCode().asInt();
-
-=======
->>>>>>> 7fd3ea72
     // validate the timeouts
     if (!Strings.isNullOrEmpty(secondary_timeout)) {
       DateTime.parseDuration(secondary_timeout);
@@ -125,6 +93,7 @@
     if (!Strings.isNullOrEmpty(primary_timeout)) {
       DateTime.parseDuration(primary_timeout);
     }
+    hash = buildHashCode().asInt();
   }
 
   /** @return The non-null list of sources to query. The first entry is
@@ -154,35 +123,11 @@
     return primary_timeout;
   }
 
-<<<<<<< HEAD
-  /** @return The originally set value of the interval. */
-  public String getOriginalsecondarytimeout() {
-    return original_secondary_timeout;
-  }
-
-  /** @return The originally set value of the interval. */
-  public String getOriginalprimarytimeout() {
-    return original_primary_timeout;
-  }
-
-=======
->>>>>>> 7fd3ea72
   /** @return Whether or not this node has gone through the planner setup
    * step. */
   public boolean getHasBeenSetup() {
     return has_been_setup;
   }
-<<<<<<< HEAD
-=======
-
-  @Override
-  public HashCode buildHashCode() {
-    // TODO Auto-generated method stub
-    return Const.HASH_FUNCTION().newHasher()
-        .putString(id, Const.UTF8_CHARSET)
-        .hash();
-  }
->>>>>>> 7fd3ea72
 
   @Override
   public boolean pushDown() {
@@ -204,14 +149,12 @@
 
   @Override
   public boolean equals(final Object o) {
-    System.out.println("here");
     if (this == o)
       return true;
     if (o == null || getClass() != o.getClass())
       return false;
 
     if (!super.equals(o)) {
-      System.out.println("super");
       return false;
     }
 
@@ -219,31 +162,24 @@
 
 
     final boolean result = Objects.equal(merge_aggregator, haconfig.getMergeAggregator())
-            && Objects.equal(original_secondary_timeout, haconfig.getOriginalsecondarytimeout())
-            && Objects.equal(original_primary_timeout, haconfig.getOriginalprimarytimeout());
+            && Objects.equal(primary_timeout, haconfig.getPrimaryTimeout())
+            && Objects.equal(secondary_timeout, haconfig.getSecondaryTimeout());
 
     if (!result) {
-      System.out.println("result");
       return false;
     }
 
     // comparing data sources
     if (!Comparators.ListComparison.equalLists(data_sources, haconfig.getDataSources())) {
-      System.out.println("datasources");
       return false;
     }
 
     // comparing data sources configs
     if (!Comparators.ListComparison.equalLists(data_source_configs, haconfig.getDataSourceConfigs())) {
-      System.out.println("configs");
-      return false;
-    }
-
-<<<<<<< HEAD
+      return false;
+    }
+
     return true;
-=======
-    return id.equals(((HAClusterConfig) o).id);
->>>>>>> 7fd3ea72
   }
 
   @Override
@@ -254,27 +190,23 @@
   @Override
   /** @return A HashCode object for deterministic, non-secure hashing */
   public HashCode buildHashCode() {
-    final HashCode hc = Const.HASH_FUNCTION().newHasher()
+    final Hasher hc = Const.HASH_FUNCTION().newHasher()
             .putString(Strings.nullToEmpty(merge_aggregator), Const.UTF8_CHARSET)
-            .putString(Strings.nullToEmpty(original_secondary_timeout), Const.UTF8_CHARSET)
-            .putString(Strings.nullToEmpty(original_primary_timeout), Const.UTF8_CHARSET)
-            .hash();
+            .putString(Strings.nullToEmpty(secondary_timeout), Const.UTF8_CHARSET)
+            .putString(Strings.nullToEmpty(primary_timeout), Const.UTF8_CHARSET);
     final List<HashCode> hashes =
-            Lists.newArrayListWithCapacity(3 +
+            Lists.newArrayListWithCapacity(2 +
                     (data_source_configs != null ? data_source_configs.size() : 0));
 
     hashes.add(super.buildHashCode());
-
-    hashes.add(hc);
 
     if (data_sources != null) {
       final List<String> keys = Lists.newArrayList(data_sources);
       Collections.sort(keys);
-      final Hasher hasher = Const.HASH_FUNCTION().newHasher();
       for (final String key : keys) {
-        hasher.putString(key, Const.UTF8_CHARSET);
-      }
-      hashes.add(hasher.hash());
+        hc.putString(key, Const.UTF8_CHARSET);
+      }
+      hashes.add(hc.hash());
     }
 
     if (data_source_configs != null) {
@@ -288,19 +220,11 @@
 
   @Override
   public Builder toBuilder() {
-<<<<<<< HEAD
-    final Builder builder = (Builder) new Builder()
-            .setMergeAggregator(merge_aggregator)
-            .setSecondaryTimeout(secondary_timeout)
-            .setPrimaryTimeout(primary_timeout)
-            .setHasBeenSetup(has_been_setup);
-=======
     final Builder builder = new Builder()
         .setMergeAggregator(merge_aggregator)
         .setSecondaryTimeout(secondary_timeout)
         .setPrimaryTimeout(primary_timeout)
         .setHasBeenSetup(has_been_setup);
->>>>>>> 7fd3ea72
     if (!data_sources.isEmpty()) {
       builder.setDataSources(Lists.newArrayList(data_sources));
     }
@@ -352,7 +276,7 @@
     }
 
     public Builder setDataSourceConfigs(
-            final List<TimeSeriesDataSourceConfig> data_source_configs) {
+        final List<TimeSeriesDataSourceConfig> data_source_configs) {
       dataSourceConfigs = data_source_configs;
       return this;
     }
