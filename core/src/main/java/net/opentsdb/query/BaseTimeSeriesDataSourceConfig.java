--- conflicted
+++ resolved
@@ -20,19 +20,11 @@
 import com.fasterxml.jackson.databind.ObjectMapper;
 import com.fasterxml.jackson.databind.annotation.JsonDeserialize;
 import com.google.common.base.Strings;
-import com.google.common.collect.ComparisonChain;
 import com.google.common.collect.Lists;
-import com.google.common.collect.Ordering;
+import com.google.common.base.Objects;
 import com.google.common.hash.HashCode;
 import com.google.common.hash.Hasher;
 import com.google.common.hash.Hashing;
-<<<<<<< HEAD
-import com.google.common.base.Objects;
-import java.time.temporal.TemporalAmount;
-import java.util.Collections;
-import java.util.List;
-=======
->>>>>>> 7fd3ea72
 import net.opentsdb.core.Const;
 import net.opentsdb.core.TSDB;
 import net.opentsdb.data.TimeSeriesDataSource;
@@ -46,7 +38,6 @@
 import java.time.temporal.TemporalAmount;
 import java.util.Collections;
 import java.util.List;
-import java.util.Objects;
 
 /**
  * A simple base config class for {@link TimeSeriesDataSource} nodes.
@@ -57,12 +48,7 @@
  */
 @JsonInclude(Include.NON_DEFAULT)
 @JsonDeserialize(builder = BaseTimeSeriesDataSourceConfig.Builder.class)
-<<<<<<< HEAD
-public abstract class BaseTimeSeriesDataSourceConfig extends BaseQueryNodeConfig
-        implements TimeSeriesDataSourceConfig {
-=======
 public abstract class BaseTimeSeriesDataSourceConfig<B extends BaseTimeSeriesDataSourceConfig.Builder<B, C>, C extends BaseQueryNodeConfig & TimeSeriesDataSourceConfig> extends BaseQueryNodeConfig<B, C> implements TimeSeriesDataSourceConfig<B, C> {
->>>>>>> 7fd3ea72
 
   /** The source provider ID. */
   private final String source_id;
@@ -129,27 +115,18 @@
     filter = builder.filter;
     fetch_last = builder.fetchLast;
     push_down_nodes = builder.push_down_nodes == null ?
-<<<<<<< HEAD
-            Collections.emptyList() : builder.push_down_nodes;
-    summary_interval = builder.summary_interval;
-    summary_aggregations = builder.summary_aggregations == null ?
-            Collections.emptyList() : builder.summary_aggregations;
-    rollup_intervals = builder.rollup_intervals == null ?
-            Collections.emptyList() : builder.rollup_intervals;
-=======
         Collections.emptyList() : builder.push_down_nodes;
     summary_interval = builder.summary_interval;
     summary_aggregations = builder.summary_aggregations == null ?
         Collections.emptyList() : builder.summary_aggregations;
     rollup_intervals = builder.rollup_intervals == null ?
         Collections.emptyList() : builder.rollup_intervals;
->>>>>>> 7fd3ea72
     pre_padding = builder.pre_padding;
     post_padding = builder.post_padding;
     has_been_setup = builder.has_been_setup;
-
-    if (!Strings.isNullOrEmpty(builder.interval) &&
-            builder.amounts == null) {
+    
+    if (!Strings.isNullOrEmpty(builder.interval) && 
+        builder.amounts == null) {
       DateTime.parseDuration(builder.interval);
       interval = builder.interval;
 
@@ -158,7 +135,7 @@
       final int count = DateTime.getDurationInterval(interval);
       final String units = DateTime.getDurationUnits(interval);
       final TemporalAmount amount = DateTime.parseDuration2(
-              Integer.toString(count) + units);
+          Integer.toString(count) + units);
       amounts = new Pair<Boolean, TemporalAmount>(true, amount);
 
     } else {
@@ -269,7 +246,6 @@
     }
 
     final BaseTimeSeriesDataSourceConfig tsconfig = (BaseTimeSeriesDataSourceConfig) o;
-
 
     final boolean result = Objects.equal(namespace, tsconfig.getNamespace())
             && Objects.equal(source_id, tsconfig.getSourceId())
@@ -280,11 +256,8 @@
             && Objects.equal(interval, tsconfig.getTimeShiftInterval());
 
     if (!result) {
-      System.out.println(namespace + " " + source_id + " " + filter_id + " " + (metric != null ? metric.getMetric() : metric) + " " + (filter != null ? filter.getType() : filter) + " " + fetch_last + " " + interval);
-      System.out.println(tsconfig.getNamespace() + " " + tsconfig.getSourceId() + " " + tsconfig.getFilterId() + " " + (tsconfig.getMetric() != null ? tsconfig.getMetric().getMetric() : tsconfig.getMetric()) + " " + (tsconfig.getFilter() != null ? tsconfig.getFilter().getType() : tsconfig.getFilter()) +  " " + tsconfig.getFetchLast() + " " + tsconfig.getTimeShiftInterval());
       return false;
     }
-<<<<<<< HEAD
 
     // comparing types
     if (!Comparators.ListComparison.equalLists(types, tsconfig.getTypes())) {
@@ -293,20 +266,6 @@
 
     return true;
 
-=======
-    
-    return Objects.equals(id, ((BaseTimeSeriesDataSourceConfig) o).id) &&
-        Objects.equals(source_id, ((BaseTimeSeriesDataSourceConfig) o).source_id);
-  }
-  
-  @Override
-  public int compareTo(final C o) {
-
-    // TODO - implement
-    return ComparisonChain.start()
-        .compare(id, ((BaseTimeSeriesDataSourceConfig) o).id, Ordering.natural().nullsFirst())
-        .result();
->>>>>>> 7fd3ea72
   }
 
 
@@ -318,19 +277,16 @@
   @Override
   /** @return A HashCode object for deterministic, non-secure hashing */
   public HashCode buildHashCode() {
-    final HashCode hc = Const.HASH_FUNCTION().newHasher()
+    final Hasher hc = Const.HASH_FUNCTION().newHasher()
             .putString(Strings.nullToEmpty(source_id), Const.UTF8_CHARSET)
             .putString(Strings.nullToEmpty(namespace), Const.UTF8_CHARSET)
             .putString(Strings.nullToEmpty(filter_id), Const.UTF8_CHARSET)
             .putString(Strings.nullToEmpty(interval), Const.UTF8_CHARSET)
-            .putBoolean(fetch_last)
-            .hash();
+            .putBoolean(fetch_last);
     final List<HashCode> hashes =
-            Lists.newArrayListWithCapacity(5);
+            Lists.newArrayListWithCapacity(4);
 
     hashes.add(super.buildHashCode());
-
-    hashes.add(hc);
 
     if (metric != null) {
       hashes.add(metric.buildHashCode());
@@ -343,62 +299,15 @@
     if (types != null) {
       final List<String> keys = Lists.newArrayList(types);
       Collections.sort(keys);
-      final Hasher hasher = Const.HASH_FUNCTION().newHasher();
       for (final String key : keys) {
-        hasher.putString(key, Const.UTF8_CHARSET);
-      }
-      hashes.add(hasher.hash());
+        hc.putString(key, Const.UTF8_CHARSET);
+      }
+      hashes.add(hc.hash());
     }
 
     return Hashing.combineOrdered(hashes);
   }
 
-<<<<<<< HEAD
-  @Override
-  public int compareTo(final QueryNodeConfig o) {
-    if (!(o instanceof BaseTimeSeriesDataSourceConfig)) {
-      return -1;
-    }
-
-    // TODO - implement
-    return ComparisonChain.start()
-            .compare(id, ((BaseTimeSeriesDataSourceConfig) o).id, Ordering.natural().nullsFirst())
-
-            .result();
-  }
-
-
-  /** @return A new builder. */
-  public static Builder newBuilder(final TimeSeriesDataSourceConfig config,
-                                   final Builder builder) {
-    builder
-            .setSourceId(config.getSourceId())
-            .setTypes(config.getTypes() != null ?
-                    Lists.newArrayList(config.getTypes()) : null)
-            .setNamespace(config.getNamespace())
-            .setMetric(config.getMetric())
-            .setFilterId(config.getFilterId())
-            .setQueryFilter(config.getFilter())
-            .setFetchLast(config.getFetchLast())
-            .setRollupIntervals(config.getRollupIntervals() == null ||
-                    config.getRollupIntervals().isEmpty() ?
-                    null : Lists.newArrayList(config.getRollupIntervals()))
-            .setSummaryInterval(config.getSummaryInterval())
-            .setSummaryAggregations(config.getRollupIntervals() == null ||
-                    config.getSummaryAggregations().isEmpty() ?
-                    null : Lists.newArrayList(config.getSummaryAggregations()))
-            .setPrePadding(config.getPrePadding())
-            .setPostPadding(config.getPostPadding())
-            .setPushDownNodes(config.getPushDownNodes() == null ||
-                    config.getPushDownNodes().isEmpty() ?
-                    null : Lists.newArrayList(config.getPushDownNodes()))
-            .setTimeShiftInterval(config.getTimeShiftInterval())
-            .setTimeShifts(config.timeShifts())
-            .setHasBeenSetup(config.hasBeenSetup())
-            // TODO - overrides if we keep em.
-            .setType(config.getType())
-            .setId(config.getId());
-=======
   public static void cloneBuilder(BaseTimeSeriesDataSourceConfig config, Builder builder) {
     builder
         .setSourceId(config.getSourceId())
@@ -429,7 +338,6 @@
         // TODO - overrides if we keep em.
         .setType(config.getType())
         .setId(config.getId());
->>>>>>> 7fd3ea72
     if (!config.getSources().isEmpty()) {
       builder.setSources(Lists.newArrayList(config.getSources()));
     }
@@ -469,12 +377,10 @@
     QueryFilter filter = factory.parse(tsdb, mapper, n);
     if (filter == null || !(filter instanceof MetricFilter)) {
       throw new IllegalArgumentException("Metric query filter was not "
-              + "an instanceof MetricFilter: " + filter.getClass());
+          + "an instanceof MetricFilter: " + filter.getClass());
     }
     builder.setMetric((MetricFilter) filter);
 
-<<<<<<< HEAD
-=======
     n = node.get("types");
     if (n != null && !n.isNull()) {
       for (final JsonNode t : n) {
@@ -482,7 +388,6 @@
       }
     }
 
->>>>>>> 7fd3ea72
     n = node.get("id");
     if (n == null || Strings.isNullOrEmpty(n.asText())) {
       throw new IllegalArgumentException("ID cannot be null.");
@@ -529,27 +434,22 @@
         QueryNodeFactory config_factory = null;
         if (temp != null && !temp.isNull()) {
           config_factory = tsdb.getRegistry()
-                  .getQueryNodeFactory(temp.asText());
+              .getQueryNodeFactory(temp.asText());
         } else {
           temp = pushdown.get("id");
           if (temp != null && !temp.isNull()) {
             config_factory = tsdb.getRegistry()
-                    .getQueryNodeFactory(temp.asText());
+                .getQueryNodeFactory(temp.asText());
           }
         }
 
         if (config_factory == null) {
           throw new IllegalArgumentException("Unable to find a config "
-<<<<<<< HEAD
-                  + "factory for type: " + (temp == null || temp.isNull() ?
-                  "null" : temp.asText()));
-=======
               + "factory for type: " + (temp == null || temp.isNull() ?
               "null" : temp.asText()));
->>>>>>> 7fd3ea72
         }
         builder.addPushDownNode(config_factory.parseConfig(
-                mapper, tsdb, pushdown));
+            mapper, tsdb, pushdown));
       }
     }
 
@@ -589,16 +489,11 @@
   }
 
   @JsonIgnoreProperties(ignoreUnknown = true)
-<<<<<<< HEAD
-  public static abstract class Builder extends BaseQueryNodeConfig.Builder
-          implements TimeSeriesDataSourceConfig.Builder {
-=======
   public abstract static class Builder<
           B extends Builder<B, C>, C extends BaseQueryNodeConfig & TimeSeriesDataSourceConfig>
       extends BaseQueryNodeConfig.Builder<B, C>
       implements TimeSeriesDataSourceConfig.Builder<B, C> {
 
->>>>>>> 7fd3ea72
     @JsonProperty
     protected String sourceId;
     @JsonProperty
@@ -628,9 +523,6 @@
       setType(TimeSeriesDataSourceConfig.DEFAULT);
     }
 
-<<<<<<< HEAD
-    public Builder setSourceId(final String source_id) {
-=======
     @Override
     public String id() {
       return id;
@@ -643,27 +535,18 @@
 
     @Override
     public B setSourceId(final String source_id) {
->>>>>>> 7fd3ea72
       sourceId = source_id;
       return self();
     }
 
-<<<<<<< HEAD
-    public Builder setTypes(final List<String> types) {
-=======
     @Override
     public B setTypes(final List<String> types) {
->>>>>>> 7fd3ea72
       this.types = types;
       return self();
     }
 
-<<<<<<< HEAD
-    public Builder addType(final String type) {
-=======
     @Override
     public B addType(final String type) {
->>>>>>> 7fd3ea72
       if (types == null) {
         types = Lists.newArrayList();
       }
@@ -671,12 +554,8 @@
       return self();
     }
 
-<<<<<<< HEAD
-    public Builder setNamespace(final String namespace) {
-=======
     @Override
     public B setNamespace(final String namespace) {
->>>>>>> 7fd3ea72
       this.namespace = namespace;
       return self();
     }
@@ -686,54 +565,33 @@
       return self();
     }
 
-<<<<<<< HEAD
-    public Builder setFilterId(final String filter_id) {
-=======
     @Override
     public B setFilterId(final String filter_id) {
->>>>>>> 7fd3ea72
       this.filterId = filter_id;
       return self();
     }
 
-<<<<<<< HEAD
-    public Builder setQueryFilter(final QueryFilter filter) {
-=======
     @Override
     public B setQueryFilter(final QueryFilter filter) {
->>>>>>> 7fd3ea72
       this.filter = filter;
       return self();
     }
 
-<<<<<<< HEAD
-    public Builder setFetchLast(final boolean fetch_last) {
-=======
     @Override
     public B setFetchLast(final boolean fetch_last) {
->>>>>>> 7fd3ea72
       this.fetchLast = fetch_last;
       return self();
     }
 
-<<<<<<< HEAD
-    public Builder setPushDownNodes(
-            final List<QueryNodeConfig> push_down_nodes) {
-=======
     @Override
     public B setPushDownNodes(
         final List<QueryNodeConfig> push_down_nodes) {
->>>>>>> 7fd3ea72
       this.push_down_nodes = push_down_nodes;
       return self();
     }
 
-<<<<<<< HEAD
-    public Builder addPushDownNode(final QueryNodeConfig node) {
-=======
     @Override
     public B addPushDownNode(final QueryNodeConfig node) {
->>>>>>> 7fd3ea72
       if (push_down_nodes == null) {
         push_down_nodes = Lists.newArrayList();
       }
@@ -741,32 +599,20 @@
       return self();
     }
 
-<<<<<<< HEAD
-    public Builder setSummaryInterval(final String summary_interval) {
-=======
     @Override
     public B setSummaryInterval(final String summary_interval) {
->>>>>>> 7fd3ea72
       this.summary_interval = summary_interval;
       return self();
     }
 
-<<<<<<< HEAD
-    public Builder setSummaryAggregations(final List<String> summary_aggregations) {
-=======
     @Override
     public B setSummaryAggregations(final List<String> summary_aggregations) {
->>>>>>> 7fd3ea72
       this.summary_aggregations = summary_aggregations;
       return self();
     }
 
-<<<<<<< HEAD
-    public Builder addSummaryAggregation(final String summary_aggregation) {
-=======
     @Override
     public B addSummaryAggregation(final String summary_aggregation) {
->>>>>>> 7fd3ea72
       if (summary_aggregations == null) {
         summary_aggregations = Lists.newArrayList();
       }
@@ -774,22 +620,14 @@
       return self();
     }
 
-<<<<<<< HEAD
-    public Builder setRollupIntervals(final List<String> rollup_intervals) {
-=======
     @Override
     public B setRollupIntervals(final List<String> rollup_intervals) {
->>>>>>> 7fd3ea72
       this.rollup_intervals = rollup_intervals;
       return self();
     }
 
-<<<<<<< HEAD
-    public Builder addRollupInterval(final String rollup_interval) {
-=======
     @Override
     public B addRollupInterval(final String rollup_interval) {
->>>>>>> 7fd3ea72
       if (rollup_intervals == null) {
         rollup_intervals = Lists.newArrayList();
       }
@@ -797,44 +635,27 @@
       return self();
     }
 
-<<<<<<< HEAD
-    public Builder setPrePadding(final String pre_padding) {
-=======
     @Override
     public B setPrePadding(final String pre_padding) {
->>>>>>> 7fd3ea72
       this.pre_padding = pre_padding;
       return self();
     }
 
-<<<<<<< HEAD
-    public Builder setPostPadding(final String post_padding) {
-=======
     @Override
     public B setPostPadding(final String post_padding) {
->>>>>>> 7fd3ea72
       this.post_padding = post_padding;
       return self();
     }
 
-<<<<<<< HEAD
-    public Builder setTimeShiftInterval(final String interval) {
-=======
     @Override
     public B setTimeShiftInterval(final String interval) {
->>>>>>> 7fd3ea72
       this.interval = interval;
       return self();
     }
 
     @Override
-<<<<<<< HEAD
-    public Builder setTimeShifts(
-            final Pair<Boolean, TemporalAmount> amounts) {
-=======
     public B setTimeShifts(
         final Pair<Boolean, TemporalAmount> amounts) {
->>>>>>> 7fd3ea72
       this.amounts = amounts;
       return self();
     }
@@ -844,13 +665,7 @@
       this.has_been_setup = has_been_setup;
       return self();
     }
-<<<<<<< HEAD
-
-    public abstract TimeSeriesDataSourceConfig build();
-
-=======
     
->>>>>>> 7fd3ea72
   }
 
 }