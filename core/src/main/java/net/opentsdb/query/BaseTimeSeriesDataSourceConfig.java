//This file is part of OpenTSDB.
//Copyright (C) 2017-2019  The OpenTSDB Authors.
//
//This program is free software: you can redistribute it and/or modify it
//under the terms of the GNU Lesser General Public License as published by
//the Free Software Foundation, either version 2.1 of the License, or (at your
//option) any later version.  This program is distributed in the hope that it
//will be useful, but WITHOUT ANY WARRANTY; without even the implied warranty
//of MERCHANTABILITY or FITNESS FOR A PARTICULAR PURPOSE.  See the GNU Lesser
//General Public License for more details.  You should have received a copy
//of the GNU Lesser General Public License along with this program.  If not,
//see <http://www.gnu.org/licenses/>.
package net.opentsdb.query;

<<<<<<< HEAD
import java.time.temporal.TemporalAmount;
import java.util.*;

=======
>>>>>>> b8257726
import com.fasterxml.jackson.annotation.JsonIgnoreProperties;
import com.fasterxml.jackson.annotation.JsonInclude;
import com.fasterxml.jackson.annotation.JsonInclude.Include;
import com.fasterxml.jackson.annotation.JsonProperty;
import com.fasterxml.jackson.databind.JsonNode;
import com.fasterxml.jackson.databind.ObjectMapper;
import com.fasterxml.jackson.databind.annotation.JsonDeserialize;
import com.google.common.base.Strings;
import com.google.common.collect.ComparisonChain;
import com.google.common.collect.Lists;
import com.google.common.collect.Ordering;
import com.google.common.hash.HashCode;
import com.google.common.hash.Hasher;
import com.google.common.hash.Hashing;
<<<<<<< HEAD
import com.google.common.base.Objects;

=======
import java.time.temporal.TemporalAmount;
import java.util.Collections;
import java.util.List;
import java.util.Map;
import java.util.Objects;
>>>>>>> b8257726
import net.opentsdb.core.Const;
import net.opentsdb.core.TSDB;
import net.opentsdb.query.filter.MetricFilter;
import net.opentsdb.query.filter.QueryFilter;
import net.opentsdb.query.filter.QueryFilterFactory;
import net.opentsdb.utils.Comparators;
import net.opentsdb.utils.DateTime;
import net.opentsdb.utils.Pair;

/**
 * A simple base config class for {@link TimeSeriesDataSource} nodes.
 *
 * TODO - this is ugly and needs a lot of re-org and work.
 *
 * @since 3.0
 */
@JsonInclude(Include.NON_DEFAULT)
@JsonDeserialize(builder = BaseTimeSeriesDataSourceConfig.Builder.class)
public abstract class BaseTimeSeriesDataSourceConfig extends BaseQueryNodeConfig
        implements TimeSeriesDataSourceConfig {

  /** The source provider ID. */
  private final String source_id;

  /** An optional namespace. */
  private final String namespace;

  /** A list of data types to fetch. If empty, fetch all. */
  private final List<String> types;

  /** A non-null metric filter used to determine the metric(s) to fetch. */
  private final MetricFilter metric;

  /** An optional filter ID found in the query. */
  private final String filter_id;

  /** An optional filter. If filter_id is set, this is ignored. */
  private final QueryFilter filter;

  /** Whether or not to fetch only the last value. */
  private final boolean fetch_last;

  /** An optional list of nodes to push down to the driver. */
  private final List<QueryNodeConfig> push_down_nodes;

  /** An optional summary interval from an upstream downsampler. */
  private final String summary_interval;

  /** An optional list of summary aggregations from upstream. */
  private final List<String> summary_aggregations;

  /** An optional list of rollup intervals. */
  private final List<String> rollup_intervals;

  /** Optional pre-query padding. */
  private final String pre_padding;

  /** Optional post-query padding. */
  private final String post_padding;

  /** Optional offset interval. */
  private final String interval;
<<<<<<< HEAD

  /** Optional number of previous interval offsets to fetch. */
  protected final int previous;

  /** Optional number of post interval offsets to fetch. */
  protected final int next;

  /** Map of dataSource() IDs to amounts. */
  protected final Map<String, Pair<Boolean, TemporalAmount>> amounts;

=======
  
  /** Map of dataSource() IDs to amounts. */
  protected final Pair<Boolean, TemporalAmount> amounts;
  
>>>>>>> b8257726
  /** Whether or not this node has been setup already. */
  protected final boolean has_been_setup;

  /**
   * Private ctor for the builder.
   * @param builder The non-null builder.
   */
  protected BaseTimeSeriesDataSourceConfig(final Builder builder) {
    super(builder);
    if (builder.metric == null) {
      throw new IllegalArgumentException("Metric filter cannot be null.");
    }
    source_id = builder.sourceId;
    types = builder.types;
    namespace = builder.namespace;
    metric = builder.metric;
    filter_id = builder.filterId;
    filter = builder.filter;
    fetch_last = builder.fetchLast;
    push_down_nodes = builder.push_down_nodes == null ?
            Collections.emptyList() : builder.push_down_nodes;
    summary_interval = builder.summary_interval;
    summary_aggregations = builder.summary_aggregations == null ?
            Collections.emptyList() : builder.summary_aggregations;
    rollup_intervals = builder.rollup_intervals == null ?
            Collections.emptyList() : builder.rollup_intervals;
    pre_padding = builder.pre_padding;
    post_padding = builder.post_padding;
    has_been_setup = builder.has_been_setup;
<<<<<<< HEAD

    if (!Strings.isNullOrEmpty(builder.interval) &&
            builder.amounts == null) {
      if (builder.previous <= 0 && builder.next <= 0) {
        throw new IllegalArgumentException("At least one of Previous or Next must "
                + "be greater than zero.");
      }
      if (builder.previous < 0 || builder.next < 0) {
        throw new IllegalArgumentException("Previous and Next must be 0 or greater.");
      }
      DateTime.parseDuration(builder.interval);
      interval = builder.interval;
      previous = builder.previous;
      next = builder.next;
      amounts = Maps.newHashMap();
=======
    
    if (!Strings.isNullOrEmpty(builder.interval) && 
        builder.amounts == null) {
      DateTime.parseDuration(builder.interval);
      interval = builder.interval;
>>>>>>> b8257726

      // TODO - must be easier/cleaner ways.
      // TODO - handle calendaring
      final int count = DateTime.getDurationInterval(interval);
      final String units = DateTime.getDurationUnits(interval);
<<<<<<< HEAD
      for (int i = 0; i < previous; i++) {
        final TemporalAmount amount = DateTime.parseDuration2(
                Integer.toString(count * (i + 1)) + units);
        amounts.put(id + "-previous-" + amount.toString(),
                new Pair<Boolean, TemporalAmount>(true, amount));
      }

      for (int i = 0; i < next; i++) {
        final TemporalAmount amount = DateTime.parseDuration2(
                Integer.toString(count * (i + 1)) + units);
        amounts.put(id + "-next-" + amount.toString(),
                new Pair<Boolean, TemporalAmount>(false, amount));
      }
=======
      final TemporalAmount amount = DateTime.parseDuration2(
          Integer.toString(count) + units);
      amounts = new Pair<Boolean, TemporalAmount>(true, amount);

>>>>>>> b8257726
    } else {
      interval = builder.interval;
      amounts = builder.amounts;
    }
  }

  @Override
  public String getSourceId() {
    return source_id;
  }

  @Override
  public List<String> getTypes() {
    return types;
  }

  @Override
  public String getNamespace() {
    return namespace;
  }

  @Override
  public MetricFilter getMetric() {
    return metric;
  }

  @Override
  public String getFilterId() {
    return filter_id;
  }

  @Override
  public QueryFilter getFilter() {
    return filter;
  }

  @Override
  public boolean getFetchLast() {
    return fetch_last;
  }

  @Override
  public List<QueryNodeConfig> getPushDownNodes() {
    return push_down_nodes;
  }

  @Override
  public boolean pushDown() {
    return false;
  }

  @Override
  public String getSummaryInterval() {
    return summary_interval;
  }

  @Override
  public List<String> getSummaryAggregations() {
    return summary_aggregations;
  }

  @Override
  public List<String> getRollupIntervals() {
    return rollup_intervals;
  }

  @Override
  public String getPrePadding() {
    return pre_padding;
  }

  @Override
  public String getPostPadding() {
    return post_padding;
  }

  @Override
  public String getTimeShiftInterval() {
    return interval;
  }

  @Override
<<<<<<< HEAD
  public int getPreviousIntervals() {
    return previous;
  }

  @Override
  public int getNextIntervals() {
    return next;
  }

  @Override
  public Map<String, Pair<Boolean, TemporalAmount>> timeShifts() {
=======
  public Pair<Boolean, TemporalAmount> timeShifts() {
>>>>>>> b8257726
    return amounts;
  }

  @Override
  public boolean hasBeenSetup() {
    return has_been_setup;
  }

  @Override
  public boolean joins() {
    return false;
  }



  @Override
  public boolean equals(final Object o) {
    if (this == o)
      return true;
    if (o == null || getClass() != o.getClass())
      return false;

    if (!super.equals(o)) {
      return false;
    }

    final BaseTimeSeriesDataSourceConfig tsconfig = (BaseTimeSeriesDataSourceConfig) o;


    final boolean result = Objects.equal(namespace, tsconfig.getNamespace())
            && Objects.equal(source_id, tsconfig.getSourceId())
            && Objects.equal(filter_id, tsconfig.getFilterId())
            && Objects.equal(metric, tsconfig.getMetric())
            && Objects.equal(filter, tsconfig.getFilter())
            && Objects.equal(fetch_last, tsconfig.getFetchLast())
            && Objects.equal(interval, tsconfig.getTimeShiftInterval());

    if (!result) {
      return false;
    }

    // comparing types
    if (!Comparators.ListComparison.equalLists(types, tsconfig.getTypes())) {
      return false;
    }

    return true;

  }


  @Override
  public int hashCode() {
    return buildHashCode().asInt();
  }

  @Override
  /** @return A HashCode object for deterministic, non-secure hashing */
  public HashCode buildHashCode() {
    final HashCode hc = Const.HASH_FUNCTION().newHasher()
            .putString(Strings.nullToEmpty(source_id), Const.UTF8_CHARSET)
            .putString(Strings.nullToEmpty(namespace), Const.UTF8_CHARSET)
            .putString(Strings.nullToEmpty(filter_id), Const.UTF8_CHARSET)
            .putString(Strings.nullToEmpty(interval), Const.UTF8_CHARSET)
            .putBoolean(fetch_last)
            .hash();
    final List<HashCode> hashes =
            Lists.newArrayListWithCapacity(5);

    hashes.add(super.buildHashCode());

    hashes.add(hc);

    if (metric != null) {
      hashes.add(metric.buildHashCode());
    }

    if (filter != null) {
      hashes.add(filter.buildHashCode());
    }

    if (types != null) {
      final List<String> keys = Lists.newArrayList(types);
      Collections.sort(keys);
      final Hasher hasher = Const.HASH_FUNCTION().newHasher();
      for (final String key : keys) {
        hasher.putString(key, Const.UTF8_CHARSET);
      }
      hashes.add(hasher.hash());
    }

    return Hashing.combineOrdered(hashes);
  }



  @Override
  public int compareTo(final QueryNodeConfig o) {
    if (!(o instanceof BaseTimeSeriesDataSourceConfig)) {
      return -1;
    }

    // TODO - implement
    return ComparisonChain.start()
            .compare(id, ((BaseTimeSeriesDataSourceConfig) o).id, Ordering.natural().nullsFirst())

            .result();
  }


  /** @return A new builder. */
  public static Builder newBuilder(final TimeSeriesDataSourceConfig config,
                                   final Builder builder) {
    builder
<<<<<<< HEAD
            .setSourceId(config.getSourceId())
            .setTypes(config.getTypes() != null ?
                    Lists.newArrayList(config.getTypes()) : null)
            .setNamespace(config.getNamespace())
            .setMetric(config.getMetric())
            .setFilterId(config.getFilterId())
            .setQueryFilter(config.getFilter())
            .setFetchLast(config.getFetchLast())
            .setRollupIntervals(config.getRollupIntervals() == null ||
                    config.getRollupIntervals().isEmpty() ?
                    null : Lists.newArrayList(config.getRollupIntervals()))
            .setSummaryInterval(config.getSummaryInterval())
            .setSummaryAggregations(config.getRollupIntervals() == null ||
                    config.getSummaryAggregations().isEmpty() ?
                    null : Lists.newArrayList(config.getSummaryAggregations()))
            .setPrePadding(config.getPrePadding())
            .setPostPadding(config.getPostPadding())
            .setPushDownNodes(config.getPushDownNodes() == null ||
                    config.getPushDownNodes().isEmpty() ?
                    null : Lists.newArrayList(config.getPushDownNodes()))
            .setTimeShiftInterval(config.getTimeShiftInterval())
            .setPreviousIntervals(config.getPreviousIntervals())
            .setNextIntervals(config.getNextIntervals())
            .setTimeShifts(config.timeShifts())
            .setHasBeenSetup(config.hasBeenSetup())
            // TODO - overrides if we keep em.
            .setType(config.getType())
            .setId(config.getId());
=======
        .setSourceId(config.getSourceId())
        .setTypes(config.getTypes() != null ? 
            Lists.newArrayList(config.getTypes()) : null)
        .setNamespace(config.getNamespace())
        .setMetric(config.getMetric())
        .setFilterId(config.getFilterId())
        .setQueryFilter(config.getFilter())
        .setFetchLast(config.getFetchLast())
        .setRollupIntervals(config.getRollupIntervals() == null || 
          config.getRollupIntervals().isEmpty() ? 
            null : Lists.newArrayList(config.getRollupIntervals()))
        .setSummaryInterval(config.getSummaryInterval())
        .setSummaryAggregations(config.getRollupIntervals() == null || 
          config.getSummaryAggregations().isEmpty() ? 
            null : Lists.newArrayList(config.getSummaryAggregations()))
        .setPrePadding(config.getPrePadding())
        .setPostPadding(config.getPostPadding())
        .setPushDownNodes(config.getPushDownNodes() == null || 
          config.getPushDownNodes().isEmpty() ? 
            null : Lists.newArrayList(config.getPushDownNodes()))
        .setTimeShiftInterval(config.getTimeShiftInterval())
        .setTimeShifts(config.timeShifts())
        .setHasBeenSetup(config.hasBeenSetup())
        // TODO - overrides if we keep em.
        .setType(config.getType())
        .setId(config.getId());
>>>>>>> b8257726
    if (!config.getSources().isEmpty()) {
      builder.setSources(Lists.newArrayList(config.getSources()));
    }
    // Skipp push down nodes.
    return (Builder) builder;
  }

  public static void parseConfig(final ObjectMapper mapper,
                                 final TSDB tsdb,
                                 final JsonNode node,
                                 final Builder builder) {
    // TODO - types
    JsonNode n = node.get("sourceId");
    if (n != null && !n.isNull()) {
      builder.setSourceId(n.asText());
    }

    n = node.get("namespace");
    if (n != null && !n.isNull()) {
      builder.setNamespace(n.asText());
    }

    n = node.get("metric");
    if (n == null) {
      throw new IllegalArgumentException("Missing the metric field.");
    }
    JsonNode type_node = n.get("type");
    if (type_node == null) {
      throw new IllegalArgumentException("Missing the metric type field.");
    }
    String type = type_node.asText();
    if (Strings.isNullOrEmpty(type)) {
      throw new IllegalArgumentException("Metric type field cannot be null or empty.");
    }
    QueryFilterFactory factory = tsdb.getRegistry().getPlugin(QueryFilterFactory.class, type);
    if (factory == null) {
      throw new IllegalArgumentException("No query filter factory found for: " + type);
    }
    QueryFilter filter = factory.parse(tsdb, mapper, n);
    if (filter == null || !(filter instanceof MetricFilter)) {
      throw new IllegalArgumentException("Metric query filter was not "
              + "an instanceof MetricFilter: " + filter.getClass());
    }
    builder.setMetric((MetricFilter) filter);

    n = node.get("id");
    if (n == null || Strings.isNullOrEmpty(n.asText())) {
      throw new IllegalArgumentException("ID cannot be null.");
    }
    builder.setId(n.asText());

    n = node.get("fetchLast");
    if (n != null) {
      builder.setFetchLast(n.asBoolean());
    }

    n = node.get("filterId");
    if (n != null && !n.isNull()) {
      builder.setFilterId(n.asText());
    } else {
      n = node.get("filter");
      if (n != null && !n.isNull()) {
        type_node = n.get("type");
        if (type_node == null) {
          throw new IllegalArgumentException("Missing the filter type field.");
        }

        type = type_node.asText();
        if (Strings.isNullOrEmpty(type)) {
          throw new IllegalArgumentException("Filter type field cannot be null or empty.");
        }

        factory = tsdb.getRegistry().getPlugin(QueryFilterFactory.class, type);
        if (factory == null) {
          throw new IllegalArgumentException("No query filter factory found for: " + type);
        }
        filter = factory.parse(tsdb, mapper, n);
        if (filter == null) {
          throw new IllegalArgumentException("Unable to parse filter config.");
        }
        builder.setQueryFilter(filter);
      }
    }

    n = node.get("pushDownNodes");
    if (n != null) {
      for (final JsonNode pushdown : n) {
        JsonNode temp = pushdown.get("type");
        QueryNodeFactory config_factory = null;
        if (temp != null && !temp.isNull()) {
          config_factory = tsdb.getRegistry()
                  .getQueryNodeFactory(temp.asText());
        } else {
          temp = pushdown.get("id");
          if (temp != null && !temp.isNull()) {
            config_factory = tsdb.getRegistry()
                    .getQueryNodeFactory(temp.asText());
          }
        }

        if (config_factory == null) {
          throw new IllegalArgumentException("Unable to find a config "
                  + "factory for type: " + (temp == null || temp.isNull() ?
                  "null" : temp.asText()));
        }
        builder.addPushDownNode(config_factory.parseConfig(
                mapper, tsdb, pushdown));
      }
    }

    n = node.get("rollupIntervals");
    if (n != null && !n.isNull()) {
      for (final JsonNode agg : n) {
        builder.addRollupInterval(agg.asText());
      }
    }

    n = node.get("summaryInterval");
    if (n != null && !n.isNull()) {
      builder.setSummaryInterval(n.asText());
    }

    n = node.get("summaryAggregations");
    if (n != null && !n.isNull()) {
      for (final JsonNode agg : n) {
        builder.addSummaryAggregation(agg.asText());
      }
    }

    n = node.get("prePadding");
    if (n != null && !n.isNull()) {
      builder.setPrePadding(n.asText());
    }

    n = node.get("postPadding");
    if (n != null && !n.isNull()) {
      builder.setPostPadding(n.asText());
    }

    n = node.get("timeShiftInterval");
    if (n != null && !n.isNull()) {
      builder.setTimeShiftInterval(n.asText());
<<<<<<< HEAD

      // only bother with the others if this was set.
      n = node.get("previousIntervals");
      if (n != null && !n.isNull()) {
        builder.setPreviousIntervals(n.asInt());
      }

      n = node.get("nextIntervals");
      if (n != null && !n.isNull()) {
        builder.setNextIntervals(n.asInt());
      }
=======
>>>>>>> b8257726
    }
  }

  @JsonIgnoreProperties(ignoreUnknown = true)
  public static abstract class Builder extends BaseQueryNodeConfig.Builder
          implements TimeSeriesDataSourceConfig.Builder {
    @JsonProperty
    protected String sourceId;
    @JsonProperty
    protected List<String> types;
    @JsonProperty
    protected String namespace;
    @JsonProperty
    protected MetricFilter metric;
    @JsonProperty
    protected String filterId;
    @JsonProperty
    protected QueryFilter filter;
    @JsonProperty
    protected boolean fetchLast;
    protected List<QueryNodeConfig> push_down_nodes;
    protected String summary_interval;
    protected List<String> summary_aggregations;
    protected List<String> rollup_intervals;
    protected String pre_padding;
    protected String post_padding;
    @JsonProperty
    protected String interval;
<<<<<<< HEAD
    @JsonProperty
    protected int previous;
    @JsonProperty
    protected int next;
    protected Map<String, Pair<Boolean, TemporalAmount>> amounts;
=======
    protected Pair<Boolean, TemporalAmount> amounts;
>>>>>>> b8257726
    protected boolean has_been_setup;

    protected Builder() {
      setType(TimeSeriesDataSourceConfig.DEFAULT);
    }

    public Builder setSourceId(final String source_id) {
      sourceId = source_id;
      return this;
    }

    public Builder setTypes(final List<String> types) {
      this.types = types;
      return this;
    }

    public Builder addType(final String type) {
      if (types == null) {
        types = Lists.newArrayList();
      }
      types.add(type);
      return this;
    }

    public Builder setNamespace(final String namespace) {
      this.namespace = namespace;
      return this;
    }

    public Builder setMetric(final MetricFilter metric) {
      this.metric = metric;
      return this;
    }

    public Builder setFilterId(final String filter_id) {
      this.filterId = filter_id;
      return this;
    }

    public Builder setQueryFilter(final QueryFilter filter) {
      this.filter = filter;
      return this;
    }

    public Builder setFetchLast(final boolean fetch_last) {
      this.fetchLast = fetch_last;
      return this;
    }

    public Builder setPushDownNodes(
            final List<QueryNodeConfig> push_down_nodes) {
      this.push_down_nodes = push_down_nodes;
      return this;
    }

    public Builder addPushDownNode(final QueryNodeConfig node) {
      if (push_down_nodes == null) {
        push_down_nodes = Lists.newArrayList();
      }
      push_down_nodes.add(node);
      return this;
    }

    public Builder setSummaryInterval(final String summary_interval) {
      this.summary_interval = summary_interval;
      return this;
    }

    public Builder setSummaryAggregations(final List<String> summary_aggregations) {
      this.summary_aggregations = summary_aggregations;
      return this;
    }

    public Builder addSummaryAggregation(final String summary_aggregation) {
      if (summary_aggregations == null) {
        summary_aggregations = Lists.newArrayList();
      }
      summary_aggregations.add(summary_aggregation);
      return this;
    }

    public Builder setRollupIntervals(final List<String> rollup_intervals) {
      this.rollup_intervals = rollup_intervals;
      return this;
    }

    public Builder addRollupInterval(final String rollup_interval) {
      if (rollup_intervals == null) {
        rollup_intervals = Lists.newArrayList();
      }
      rollup_intervals.add(rollup_interval);
      return this;
    }

    public Builder setPrePadding(final String pre_padding) {
      this.pre_padding = pre_padding;
      return this;
    }

    public Builder setPostPadding(final String post_padding) {
      this.post_padding = post_padding;
      return this;
    }

    public Builder setTimeShiftInterval(final String interval) {
      this.interval = interval;
      return this;
    }
<<<<<<< HEAD

    public Builder setPreviousIntervals(final int intervals) {
      previous = intervals;
      return this;
    }

    public Builder setNextIntervals(final int intervals) {
      next = intervals;
      return this;
    }

    @Override
    public Builder setTimeShifts(
            final Map<String, Pair<Boolean, TemporalAmount>> amounts) {
=======
    
    @Override
    public Builder setTimeShifts(
        final Pair<Boolean, TemporalAmount> amounts) {
>>>>>>> b8257726
      this.amounts = amounts;
      return this;
    }

    @Override
    public Builder setHasBeenSetup(final boolean has_been_setup) {
      this.has_been_setup = has_been_setup;
      return this;
    }

    public abstract TimeSeriesDataSourceConfig build();

  }

}<|MERGE_RESOLUTION|>--- conflicted
+++ resolved
@@ -12,12 +12,6 @@
 //see <http://www.gnu.org/licenses/>.
 package net.opentsdb.query;
 
-<<<<<<< HEAD
-import java.time.temporal.TemporalAmount;
-import java.util.*;
-
-=======
->>>>>>> b8257726
 import com.fasterxml.jackson.annotation.JsonIgnoreProperties;
 import com.fasterxml.jackson.annotation.JsonInclude;
 import com.fasterxml.jackson.annotation.JsonInclude.Include;
@@ -32,16 +26,10 @@
 import com.google.common.hash.HashCode;
 import com.google.common.hash.Hasher;
 import com.google.common.hash.Hashing;
-<<<<<<< HEAD
 import com.google.common.base.Objects;
-
-=======
 import java.time.temporal.TemporalAmount;
 import java.util.Collections;
 import java.util.List;
-import java.util.Map;
-import java.util.Objects;
->>>>>>> b8257726
 import net.opentsdb.core.Const;
 import net.opentsdb.core.TSDB;
 import net.opentsdb.query.filter.MetricFilter;
@@ -104,23 +92,10 @@
 
   /** Optional offset interval. */
   private final String interval;
-<<<<<<< HEAD
-
-  /** Optional number of previous interval offsets to fetch. */
-  protected final int previous;
-
-  /** Optional number of post interval offsets to fetch. */
-  protected final int next;
-
-  /** Map of dataSource() IDs to amounts. */
-  protected final Map<String, Pair<Boolean, TemporalAmount>> amounts;
-
-=======
-  
+
   /** Map of dataSource() IDs to amounts. */
   protected final Pair<Boolean, TemporalAmount> amounts;
-  
->>>>>>> b8257726
+
   /** Whether or not this node has been setup already. */
   protected final boolean has_been_setup;
 
@@ -150,54 +125,20 @@
     pre_padding = builder.pre_padding;
     post_padding = builder.post_padding;
     has_been_setup = builder.has_been_setup;
-<<<<<<< HEAD
 
     if (!Strings.isNullOrEmpty(builder.interval) &&
             builder.amounts == null) {
-      if (builder.previous <= 0 && builder.next <= 0) {
-        throw new IllegalArgumentException("At least one of Previous or Next must "
-                + "be greater than zero.");
-      }
-      if (builder.previous < 0 || builder.next < 0) {
-        throw new IllegalArgumentException("Previous and Next must be 0 or greater.");
-      }
       DateTime.parseDuration(builder.interval);
       interval = builder.interval;
-      previous = builder.previous;
-      next = builder.next;
-      amounts = Maps.newHashMap();
-=======
-    
-    if (!Strings.isNullOrEmpty(builder.interval) && 
-        builder.amounts == null) {
-      DateTime.parseDuration(builder.interval);
-      interval = builder.interval;
->>>>>>> b8257726
 
       // TODO - must be easier/cleaner ways.
       // TODO - handle calendaring
       final int count = DateTime.getDurationInterval(interval);
       final String units = DateTime.getDurationUnits(interval);
-<<<<<<< HEAD
-      for (int i = 0; i < previous; i++) {
-        final TemporalAmount amount = DateTime.parseDuration2(
-                Integer.toString(count * (i + 1)) + units);
-        amounts.put(id + "-previous-" + amount.toString(),
-                new Pair<Boolean, TemporalAmount>(true, amount));
-      }
-
-      for (int i = 0; i < next; i++) {
-        final TemporalAmount amount = DateTime.parseDuration2(
-                Integer.toString(count * (i + 1)) + units);
-        amounts.put(id + "-next-" + amount.toString(),
-                new Pair<Boolean, TemporalAmount>(false, amount));
-      }
-=======
       final TemporalAmount amount = DateTime.parseDuration2(
-          Integer.toString(count) + units);
+              Integer.toString(count) + units);
       amounts = new Pair<Boolean, TemporalAmount>(true, amount);
 
->>>>>>> b8257726
     } else {
       interval = builder.interval;
       amounts = builder.amounts;
@@ -280,21 +221,7 @@
   }
 
   @Override
-<<<<<<< HEAD
-  public int getPreviousIntervals() {
-    return previous;
-  }
-
-  @Override
-  public int getNextIntervals() {
-    return next;
-  }
-
-  @Override
-  public Map<String, Pair<Boolean, TemporalAmount>> timeShifts() {
-=======
   public Pair<Boolean, TemporalAmount> timeShifts() {
->>>>>>> b8257726
     return amounts;
   }
 
@@ -307,8 +234,6 @@
   public boolean joins() {
     return false;
   }
-
-
 
   @Override
   public boolean equals(final Object o) {
@@ -389,8 +314,6 @@
     return Hashing.combineOrdered(hashes);
   }
 
-
-
   @Override
   public int compareTo(final QueryNodeConfig o) {
     if (!(o instanceof BaseTimeSeriesDataSourceConfig)) {
@@ -409,7 +332,6 @@
   public static Builder newBuilder(final TimeSeriesDataSourceConfig config,
                                    final Builder builder) {
     builder
-<<<<<<< HEAD
             .setSourceId(config.getSourceId())
             .setTypes(config.getTypes() != null ?
                     Lists.newArrayList(config.getTypes()) : null)
@@ -431,41 +353,11 @@
                     config.getPushDownNodes().isEmpty() ?
                     null : Lists.newArrayList(config.getPushDownNodes()))
             .setTimeShiftInterval(config.getTimeShiftInterval())
-            .setPreviousIntervals(config.getPreviousIntervals())
-            .setNextIntervals(config.getNextIntervals())
             .setTimeShifts(config.timeShifts())
             .setHasBeenSetup(config.hasBeenSetup())
             // TODO - overrides if we keep em.
             .setType(config.getType())
             .setId(config.getId());
-=======
-        .setSourceId(config.getSourceId())
-        .setTypes(config.getTypes() != null ? 
-            Lists.newArrayList(config.getTypes()) : null)
-        .setNamespace(config.getNamespace())
-        .setMetric(config.getMetric())
-        .setFilterId(config.getFilterId())
-        .setQueryFilter(config.getFilter())
-        .setFetchLast(config.getFetchLast())
-        .setRollupIntervals(config.getRollupIntervals() == null || 
-          config.getRollupIntervals().isEmpty() ? 
-            null : Lists.newArrayList(config.getRollupIntervals()))
-        .setSummaryInterval(config.getSummaryInterval())
-        .setSummaryAggregations(config.getRollupIntervals() == null || 
-          config.getSummaryAggregations().isEmpty() ? 
-            null : Lists.newArrayList(config.getSummaryAggregations()))
-        .setPrePadding(config.getPrePadding())
-        .setPostPadding(config.getPostPadding())
-        .setPushDownNodes(config.getPushDownNodes() == null || 
-          config.getPushDownNodes().isEmpty() ? 
-            null : Lists.newArrayList(config.getPushDownNodes()))
-        .setTimeShiftInterval(config.getTimeShiftInterval())
-        .setTimeShifts(config.timeShifts())
-        .setHasBeenSetup(config.hasBeenSetup())
-        // TODO - overrides if we keep em.
-        .setType(config.getType())
-        .setId(config.getId());
->>>>>>> b8257726
     if (!config.getSources().isEmpty()) {
       builder.setSources(Lists.newArrayList(config.getSources()));
     }
@@ -608,20 +500,6 @@
     n = node.get("timeShiftInterval");
     if (n != null && !n.isNull()) {
       builder.setTimeShiftInterval(n.asText());
-<<<<<<< HEAD
-
-      // only bother with the others if this was set.
-      n = node.get("previousIntervals");
-      if (n != null && !n.isNull()) {
-        builder.setPreviousIntervals(n.asInt());
-      }
-
-      n = node.get("nextIntervals");
-      if (n != null && !n.isNull()) {
-        builder.setNextIntervals(n.asInt());
-      }
-=======
->>>>>>> b8257726
     }
   }
 
@@ -650,15 +528,7 @@
     protected String post_padding;
     @JsonProperty
     protected String interval;
-<<<<<<< HEAD
-    @JsonProperty
-    protected int previous;
-    @JsonProperty
-    protected int next;
-    protected Map<String, Pair<Boolean, TemporalAmount>> amounts;
-=======
     protected Pair<Boolean, TemporalAmount> amounts;
->>>>>>> b8257726
     protected boolean has_been_setup;
 
     protected Builder() {
@@ -767,27 +637,10 @@
       this.interval = interval;
       return this;
     }
-<<<<<<< HEAD
-
-    public Builder setPreviousIntervals(final int intervals) {
-      previous = intervals;
-      return this;
-    }
-
-    public Builder setNextIntervals(final int intervals) {
-      next = intervals;
-      return this;
-    }
 
     @Override
     public Builder setTimeShifts(
-            final Map<String, Pair<Boolean, TemporalAmount>> amounts) {
-=======
-    
-    @Override
-    public Builder setTimeShifts(
-        final Pair<Boolean, TemporalAmount> amounts) {
->>>>>>> b8257726
+            final Pair<Boolean, TemporalAmount> amounts) {
       this.amounts = amounts;
       return this;
     }
