// This file is part of OpenTSDB.
// Copyright (C) 2010-2012  The OpenTSDB Authors.
//
// This program is free software: you can redistribute it and/or modify it
// under the terms of the GNU Lesser General Public License as published by
// the Free Software Foundation, either version 2.1 of the License, or (at your
// option) any later version.  This program is distributed in the hope that it
// will be useful, but WITHOUT ANY WARRANTY; without even the implied warranty
// of MERCHANTABILITY or FITNESS FOR A PARTICULAR PURPOSE.  See the GNU Lesser
// General Public License for more details.  You should have received a copy
// of the GNU Lesser General Public License along with this program.  If not,
// see <http://www.gnu.org/licenses/>.
package net.opentsdb.core;

import java.util.ArrayList;
import java.util.Arrays;
import java.util.Collections;
import java.util.Date;
import java.util.List;
import java.util.Map;

import com.stumbleupon.async.Callback;
import com.stumbleupon.async.Deferred;

import org.hbase.async.AppendRequest;
import org.hbase.async.Bytes;
import org.hbase.async.PutRequest;
import org.hbase.async.Bytes.ByteMap;

import net.opentsdb.meta.Annotation;
import net.opentsdb.stats.Histogram;

/**
 * Receives new data points and stores them in HBase.
 */
final class IncomingDataPoints implements WritableDataPoints {

  /** For how long to buffer edits when doing batch imports (in ms). */
  private static final short DEFAULT_BATCH_IMPORT_BUFFER_INTERVAL = 5000;

  /**
   * Keep track of the latency (in ms) we perceive sending edits to HBase. We
   * want buckets up to 16s, with 2 ms interval between each bucket up to 100 ms
   * after we which we switch to exponential buckets.
   */
  static final Histogram putlatency = new Histogram(16000, (short) 2, 100);

  /** The {@code TSDB} instance we belong to. */
  private final TSDB tsdb;

  /**
   * The row key. Optional salt + 3 bytes for the metric name, 4 bytes for 
   * the base timestamp, 6 bytes per tag (3 for the name, 3 for the value).
   */
  private byte[] row;

  /**
   * Qualifiers for individual data points. The last Const.FLAG_BITS bits are
   * used to store flags (the type of the data point - integer or floating point
   * - and the size of the data point in bytes). The remaining MSBs store a
   * delta in seconds from the base timestamp stored in the row key.
   */
  private short[] qualifiers;

  /** Each value in the row. */
  private long[] values;

  /** Track the last timestamp written for this series */
  private long last_ts;

  /** Number of data points in this row. */
  private short size;

  /** Are we doing a batch import? */
  private boolean batch_import;
  
  /** The metric for this time series */
  private String metric;
  
  /** Copy of the tags given us by the caller */
  private Map<String, String> tags;

  /**
   * Constructor.
   * 
   * @param tsdb
   *          The TSDB we belong to.
   */
  IncomingDataPoints(final TSDB tsdb) {
    this.tsdb = tsdb;
    // the qualifiers and values were meant for pre-compacting the rows. We
    // could implement this later, but for now we don't need to track the values
    // as they'll just consume space during an import
    // this.qualifiers = new short[3];
    // this.values = new long[3];
  }

  /**
   * Validates the given metric and tags.
   * 
   * @throws IllegalArgumentException
   *           if any of the arguments aren't valid.
   */
  static void checkMetricAndTags(final String metric,
      final Map<String, String> tags) {
    if (tags.size() <= 0) {
      throw new IllegalArgumentException("Need at least one tag (metric="
          + metric + ", tags=" + tags + ')');
    } else if (tags.size() > Const.MAX_NUM_TAGS()) {
      throw new IllegalArgumentException("Too many tags: " + tags.size()
          + " maximum allowed: " + Const.MAX_NUM_TAGS() + ", tags: " + tags);
    }

    Tags.validateString("metric name", metric);
    for (final Map.Entry<String, String> tag : tags.entrySet()) {
      Tags.validateString("tag name", tag.getKey());
      Tags.validateString("tag value", tag.getValue());
    }
  }

  /**
   * Returns a partially initialized row key for this metric and these tags. The
   * only thing left to fill in is the base timestamp.
   */
  static byte[] rowKeyTemplate(final TSDB tsdb, final String metric,
      final Map<String, String> tags) {
    final short metric_width = tsdb.metrics.width();
    final short tag_name_width = tsdb.tag_names.width();
    final short tag_value_width = tsdb.tag_values.width();
    final short num_tags = (short) tags.size();

    int row_size = (Const.SALT_WIDTH() + metric_width + Const.TIMESTAMP_BYTES 
        + tag_name_width * num_tags + tag_value_width * num_tags);
    final byte[] row = new byte[row_size];

    short pos = (short) Const.SALT_WIDTH();

    copyInRowKey(row, pos,
        (tsdb.config.auto_metric() ? tsdb.metrics.getOrCreateId(metric)
            : tsdb.metrics.getId(metric)));
    pos += metric_width;

    pos += Const.TIMESTAMP_BYTES;

    for (final byte[] tag : Tags.resolveOrCreateAll(tsdb, tags)) {
      copyInRowKey(row, pos, tag);
      pos += tag.length;
    }
    return row;
  }

  /**
   * Returns a partially initialized row key for this metric and these tags. The
   * only thing left to fill in is the base timestamp.
   * 
   * @since 2.0
   */
  static Deferred<byte[]> rowKeyTemplateAsync(final TSDB tsdb,
      final String metric, final Map<String, String> tags) {
    final short metric_width = tsdb.metrics.width();
    final short tag_name_width = tsdb.tag_names.width();
    final short tag_value_width = tsdb.tag_values.width();
    final short num_tags = (short) tags.size();

    int row_size = (Const.SALT_WIDTH() + metric_width + Const.TIMESTAMP_BYTES 
        + tag_name_width * num_tags + tag_value_width * num_tags);
    final byte[] row = new byte[row_size];

    // Lookup or create the metric ID.
    final Deferred<byte[]> metric_id;
    if (tsdb.config.auto_metric()) {
      metric_id = tsdb.metrics.getOrCreateIdAsync(metric, metric, tags);
    } else {
      metric_id = tsdb.metrics.getIdAsync(metric);
    }

    // Copy the metric ID at the beginning of the row key.
    class CopyMetricInRowKeyCB implements Callback<byte[], byte[]> {
      public byte[] call(final byte[] metricid) {
        copyInRowKey(row, (short) Const.SALT_WIDTH(), metricid);
        return row;
      }
    }

    // Copy the tag IDs in the row key.
    class CopyTagsInRowKeyCB implements
        Callback<Deferred<byte[]>, ArrayList<byte[]>> {
      public Deferred<byte[]> call(final ArrayList<byte[]> tags) {
        short pos = (short) (Const.SALT_WIDTH() + metric_width);
        pos += Const.TIMESTAMP_BYTES;
        for (final byte[] tag : tags) {
          copyInRowKey(row, pos, tag);
          pos += tag.length;
        }
        // Once we've resolved all the tags, schedule the copy of the metric
        // ID and return the row key we produced.
        return metric_id.addCallback(new CopyMetricInRowKeyCB());
      }
    }

    // Kick off the resolution of all tags.
    return Tags.resolveOrCreateAllAsync(tsdb, metric, tags)
        .addCallbackDeferring(new CopyTagsInRowKeyCB());
  }

  public void setSeries(final String metric, final Map<String, String> tags) {
    checkMetricAndTags(metric, tags);
    try {
      row = rowKeyTemplate(tsdb, metric, tags);
      RowKey.prefixKeyWithSalt(row);
    } catch (RuntimeException e) {
      throw e;
    } catch (Exception e) {
      throw new RuntimeException("Should never happen", e);
    }
    this.metric = metric;
    this.tags = tags;
    size = 0;
  }

  /**
   * Copies the specified byte array at the specified offset in the row key.
   * 
   * @param row
   *          The row key into which to copy the bytes.
   * @param offset
   *          The offset in the row key to start writing at.
   * @param bytes
   *          The bytes to copy.
   */
  private static void copyInRowKey(final byte[] row, final short offset,
      final byte[] bytes) {
    System.arraycopy(bytes, 0, row, offset, bytes.length);
  }

  /**
   * Updates the base time in the row key.
   * 
   * @param timestamp
   *          The timestamp from which to derive the new base time.
   * @return The updated base time.
   */
  private long updateBaseTime(final long timestamp) {
    // We force the starting timestamp to be on a MAX_TIMESPAN boundary
    // so that all TSDs create rows with the same base time. Otherwise
    // we'd need to coordinate TSDs to avoid creating rows that cover
    // overlapping time periods.
    final long base_time = timestamp - (timestamp % Const.MAX_TIMESPAN);
    // Clone the row key since we're going to change it. We must clone it
    // because the HBase client may still hold a reference to it in its
    // internal datastructures.
    row = Arrays.copyOf(row, row.length);
    Bytes.setInt(row, (int) base_time, Const.SALT_WIDTH() + tsdb.metrics.width());
    RowKey.prefixKeyWithSalt(row); // in case the timestamp will be involved in
                                   // salting later
    tsdb.scheduleForCompaction(row, (int) base_time);
    return base_time;
  }

  /**
   * Implements {@link #addPoint} by storing a value with a specific flag.
   * 
   * @param timestamp
   *          The timestamp to associate with the value.
   * @param value
   *          The value to store.
   * @param flags
   *          Flags to store in the qualifier (size and type of the data point).
   * @return A deferred object that indicates the completion of the request.
   */
  private Deferred<Object> addPointInternal(final long timestamp,
      final byte[] value, final short flags) {
    if (row == null) {
      throw new IllegalStateException("setSeries() never called!");
    }
    final boolean ms_timestamp = (timestamp & Const.SECOND_MASK) != 0;

    // we only accept unix epoch timestamps in seconds or milliseconds
    if (timestamp < 0 || (ms_timestamp && timestamp > 9999999999999L)) {
      throw new IllegalArgumentException((timestamp < 0 ? "negative " : "bad")
          + " timestamp=" + timestamp + " when trying to add value="
          + Arrays.toString(value) + " to " + this);
    }

    // always maintain last_ts in milliseconds
    if ((ms_timestamp ? timestamp : timestamp * 1000) <= last_ts) {
      throw new IllegalArgumentException("New timestamp=" + timestamp
          + " is less than or equal to previous=" + last_ts
          + " when trying to add value=" + Arrays.toString(value) + " to "
          + this);
    }
    
    /** Callback executed for chaining filter calls to see if the value
     * should be written or not. */
    final class WriteCB implements Callback<Deferred<Object>, Boolean> {
      @Override
      public Deferred<Object> call(final Boolean allowed) throws Exception {
        if (!allowed) {
          return Deferred.fromResult(null);
        }
        

        last_ts = (ms_timestamp ? timestamp : timestamp * 1000);

        long base_time = baseTime();
        long incoming_base_time;
        if (ms_timestamp) {
          // drop the ms timestamp to seconds to calculate the base timestamp
          incoming_base_time = ((timestamp / 1000) - ((timestamp / 1000) % Const.MAX_TIMESPAN));
        } else {
          incoming_base_time = (timestamp - (timestamp % Const.MAX_TIMESPAN));
        }

<<<<<<< HEAD
    // Java is so stupid with its auto-promotion of int to float.
    final byte[] qualifier = Internal.buildQualifier(timestamp, flags);

    // TODO(tsuna): The following timing is rather useless. First of all,
    // the histogram never resets, so it tends to converge to a certain
    // distribution and never changes. What we really want is a moving
    // histogram so we can see how the latency distribution varies over time.
    // The other problem is that the Histogram class isn't thread-safe and
    // here we access it from a callback that runs in an unknown thread, so
    // we might miss some increments. So let's comment this out until we
    // have a proper thread-safe moving histogram.
    // final long start_put = System.nanoTime();
    // final Callback<Object, Object> cb = new Callback<Object, Object>() {
    // public Object call(final Object arg) {
    // putlatency.add((int) ((System.nanoTime() - start_put) / 1000000));
    // return arg;
    // }
    // public String toString() {
    // return "time put request";
    // }
    // };

    // TODO(tsuna): Add an errback to handle some error cases here.
    if (tsdb.getConfig().enable_appends()) {
      final AppendDataPoints kv = new AppendDataPoints(qualifier, value);
      final AppendRequest point = new AppendRequest(tsdb.table, row, TSDB.FAMILY, 
          AppendDataPoints.APPEND_COLUMN_QUALIFIER, kv.getBytes());
      point.setDurable(!batch_import);
      return tsdb.client.append(point);/* .addBoth(cb) */
    } else {
      final PutRequest point = new PutRequest(tsdb.table, row, TSDB.FAMILY, qualifier, value);
      point.setDurable(!batch_import);
      return tsdb.client.put(point)/* .addBoth(cb) */;
=======
        if (incoming_base_time - base_time >= Const.MAX_TIMESPAN) {
          // Need to start a new row as we've exceeded Const.MAX_TIMESPAN.
          base_time = updateBaseTime((ms_timestamp ? timestamp / 1000 : timestamp));
        }

        // Java is so stupid with its auto-promotion of int to float.
        final byte[] qualifier = Internal.buildQualifier(timestamp, flags);

        // TODO(tsuna): The following timing is rather useless. First of all,
        // the histogram never resets, so it tends to converge to a certain
        // distribution and never changes. What we really want is a moving
        // histogram so we can see how the latency distribution varies over time.
        // The other problem is that the Histogram class isn't thread-safe and
        // here we access it from a callback that runs in an unknown thread, so
        // we might miss some increments. So let's comment this out until we
        // have a proper thread-safe moving histogram.
        // final long start_put = System.nanoTime();
        // final Callback<Object, Object> cb = new Callback<Object, Object>() {
        // public Object call(final Object arg) {
        // putlatency.add((int) ((System.nanoTime() - start_put) / 1000000));
        // return arg;
        // }
        // public String toString() {
        // return "time put request";
        // }
        // };

        // TODO(tsuna): Add an errback to handle some error cases here.
        if (tsdb.getConfig().enable_appends()) {
          final AppendDataPoints kv = new AppendDataPoints(qualifier, value);
          final AppendRequest point = new AppendRequest(tsdb.table, row, TSDB.FAMILY, 
              AppendDataPoints.APPEND_COLUMN_QUALIFIER, kv.getBytes());
          point.setDurable(!batch_import);
          return tsdb.client.append(point);/* .addBoth(cb) */
        } else {
          final PutRequest point = new PutRequest(tsdb.table, row, TSDB.FAMILY, 
              qualifier, value);
          point.setDurable(!batch_import);
          return tsdb.client.put(point)/* .addBoth(cb) */;
        }
      }
      @Override
      public String toString() {
        return "IncomingDataPoints.addPointInternal Write Callback";
      }
    }
    
    if (tsdb.getTSfilter() != null && tsdb.getTSfilter().filterDataPoints()) {
      return tsdb.getTSfilter().allowDataPoint(metric, timestamp, value, tags, flags)
          .addCallbackDeferring(new WriteCB());
>>>>>>> 1409b550
    }
    return Deferred.fromResult(true).addCallbackDeferring(new WriteCB());
  }

  private void grow() {
    // We can't have more than 1 value per second, so MAX_TIMESPAN values.
    final int new_size = Math.min(size * 2, Const.MAX_TIMESPAN);
    if (new_size == size) {
      throw new AssertionError("Can't grow " + this + " larger than " + size);
    }
    values = Arrays.copyOf(values, new_size);
    qualifiers = Arrays.copyOf(qualifiers, new_size);
  }

  /** Extracts the base timestamp from the row key. */
  private long baseTime() {
    return Bytes.getUnsignedInt(row, Const.SALT_WIDTH() + tsdb.metrics.width());
  }

  public Deferred<Object> addPoint(final long timestamp, final long value) {
    final byte[] v;
    
    if (Byte.MIN_VALUE <= value && value <= Byte.MAX_VALUE) {
      v = new byte[] { (byte) value };
    } else if (Short.MIN_VALUE <= value && value <= Short.MAX_VALUE) {
      v = Bytes.fromShort((short) value);
    } else if (Integer.MIN_VALUE <= value && value <= Integer.MAX_VALUE) {
      v = Bytes.fromInt((int) value);
    } else {
      v = Bytes.fromLong(value);
    }
    final short flags = (short) (v.length - 1); // Just the length.
    return addPointInternal(timestamp, v, flags);
  }

  public Deferred<Object> addPoint(final long timestamp, final float value) {
    if (Float.isNaN(value) || Float.isInfinite(value)) {
      throw new IllegalArgumentException("value is NaN or Infinite: " + value
          + " for timestamp=" + timestamp);
    }
    final short flags = Const.FLAG_FLOAT | 0x3; // A float stored on 4 bytes.
    return addPointInternal(timestamp,
        Bytes.fromInt(Float.floatToRawIntBits(value)), flags);
  }

  public void setBufferingTime(final short time) {
    if (time < 0) {
      throw new IllegalArgumentException("negative time: " + time);
    }
    tsdb.client.setFlushInterval(time);
  }

  public void setBatchImport(final boolean batchornot) {
    if (batch_import == batchornot) {
      return;
    }
    final long current_interval = tsdb.client.getFlushInterval();
    if (batchornot) {
      batch_import = true;
      // If we already were given a larger interval, don't override it.
      if (DEFAULT_BATCH_IMPORT_BUFFER_INTERVAL > current_interval) {
        setBufferingTime(DEFAULT_BATCH_IMPORT_BUFFER_INTERVAL);
      }
    } else {
      batch_import = false;
      // If we're using the default batch import buffer interval,
      // revert back to 0.
      if (current_interval == DEFAULT_BATCH_IMPORT_BUFFER_INTERVAL) {
        setBufferingTime((short) 0);
      }
    }
  }

  public String metricName() {
    try {
      return metricNameAsync().joinUninterruptibly();
    } catch (RuntimeException e) {
      throw e;
    } catch (Exception e) {
      throw new RuntimeException("Should never be here", e);
    }
  }

  public Deferred<String> metricNameAsync() {
    if (row == null) {
      throw new IllegalStateException(
          "The row key was null, setSeries was not called.");
    }
    final byte[] id = Arrays.copyOfRange(
        row, Const.SALT_WIDTH(), tsdb.metrics.width() + Const.SALT_WIDTH());
    return tsdb.metrics.getNameAsync(id);
  }

  @Override
  public byte[] metricUID() {
    return Arrays.copyOfRange(row, Const.SALT_WIDTH(), 
        Const.SALT_WIDTH() + TSDB.metrics_width());
  }
  
  public Map<String, String> getTags() {
    try {
      return getTagsAsync().joinUninterruptibly();
    } catch (RuntimeException e) {
      throw e;
    } catch (Exception e) {
      throw new RuntimeException("Should never be here", e);
    }
  }
  
  @Override
  public ByteMap<byte[]> getTagUids() {
    return Tags.getTagUids(row);
  }

  public Deferred<Map<String, String>> getTagsAsync() {
    return Tags.getTagsAsync(tsdb, row);
  }

  public List<String> getAggregatedTags() {
    return Collections.emptyList();
  }

  public Deferred<List<String>> getAggregatedTagsAsync() {
    final List<String> empty = Collections.emptyList();
    return Deferred.fromResult(empty);
  }

  @Override
  public List<byte[]> getAggregatedTagUids() {
    return Collections.emptyList();
  }
  
  public List<String> getTSUIDs() {
    return Collections.emptyList();
  }

  public List<Annotation> getAnnotations() {
    return null;
  }

  public int size() {
    return size;
  }

  public int aggregatedSize() {
    return 0;
  }

  public SeekableView iterator() {
    return new DataPointsIterator(this);
  }

  /**
   * @throws IndexOutOfBoundsException
   *           if {@code i} is out of bounds.
   */
  private void checkIndex(final int i) {
    if (i > size) {
      throw new IndexOutOfBoundsException("index " + i + " > " + size
          + " for this=" + this);
    }
    if (i < 0) {
      throw new IndexOutOfBoundsException("negative index " + i + " for this="
          + this);
    }
  }

  private static short delta(final short qualifier) {
    return (short) ((qualifier & 0xFFFF) >>> Const.FLAG_BITS);
  }

  public long timestamp(final int i) {
    checkIndex(i);
    return baseTime() + (delta(qualifiers[i]) & 0xFFFF);
  }

  public boolean isInteger(final int i) {
    checkIndex(i);
    return (qualifiers[i] & Const.FLAG_FLOAT) == 0x0;
  }

  public long longValue(final int i) {
    // Don't call checkIndex(i) because isInteger(i) already calls it.
    if (isInteger(i)) {
      return values[i];
    }
    throw new ClassCastException("value #" + i + " is not a long in " + this);
  }

  public double doubleValue(final int i) {
    // Don't call checkIndex(i) because isInteger(i) already calls it.
    if (!isInteger(i)) {
      return Float.intBitsToFloat((int) values[i]);
    }
    throw new ClassCastException("value #" + i + " is not a float in " + this);
  }

  /** Returns a human readable string representation of the object. */
  public String toString() {
    // The argument passed to StringBuilder is a pretty good estimate of the
    // length of the final string based on the row key and number of elements.
    final String metric = metricName();
    final StringBuilder buf = new StringBuilder(80 + metric.length()
        + row.length * 4 + size * 16);
    final long base_time = baseTime();
    buf.append("IncomingDataPoints(")
        .append(row == null ? "<null>" : Arrays.toString(row))
        .append(" (metric=").append(metric).append("), base_time=")
        .append(base_time).append(" (")
        .append(base_time > 0 ? new Date(base_time * 1000) : "no date")
        .append("), [");
    for (short i = 0; i < size; i++) {
      buf.append('+').append(delta(qualifiers[i]));
      if (isInteger(i)) {
        buf.append(":long(").append(longValue(i));
      } else {
        buf.append(":float(").append(doubleValue(i));
      }
      buf.append(')');
      if (i != size - 1) {
        buf.append(", ");
      }
    }
    buf.append("])");
    return buf.toString();
  }

  @Override
  public Deferred<Object> persist() {
    return Deferred.fromResult((Object) null);
  }

  public int getQueryIndex() {
    throw new UnsupportedOperationException("Not mapped to a query");
  }
}<|MERGE_RESOLUTION|>--- conflicted
+++ resolved
@@ -311,41 +311,6 @@
           incoming_base_time = (timestamp - (timestamp % Const.MAX_TIMESPAN));
         }
 
-<<<<<<< HEAD
-    // Java is so stupid with its auto-promotion of int to float.
-    final byte[] qualifier = Internal.buildQualifier(timestamp, flags);
-
-    // TODO(tsuna): The following timing is rather useless. First of all,
-    // the histogram never resets, so it tends to converge to a certain
-    // distribution and never changes. What we really want is a moving
-    // histogram so we can see how the latency distribution varies over time.
-    // The other problem is that the Histogram class isn't thread-safe and
-    // here we access it from a callback that runs in an unknown thread, so
-    // we might miss some increments. So let's comment this out until we
-    // have a proper thread-safe moving histogram.
-    // final long start_put = System.nanoTime();
-    // final Callback<Object, Object> cb = new Callback<Object, Object>() {
-    // public Object call(final Object arg) {
-    // putlatency.add((int) ((System.nanoTime() - start_put) / 1000000));
-    // return arg;
-    // }
-    // public String toString() {
-    // return "time put request";
-    // }
-    // };
-
-    // TODO(tsuna): Add an errback to handle some error cases here.
-    if (tsdb.getConfig().enable_appends()) {
-      final AppendDataPoints kv = new AppendDataPoints(qualifier, value);
-      final AppendRequest point = new AppendRequest(tsdb.table, row, TSDB.FAMILY, 
-          AppendDataPoints.APPEND_COLUMN_QUALIFIER, kv.getBytes());
-      point.setDurable(!batch_import);
-      return tsdb.client.append(point);/* .addBoth(cb) */
-    } else {
-      final PutRequest point = new PutRequest(tsdb.table, row, TSDB.FAMILY, qualifier, value);
-      point.setDurable(!batch_import);
-      return tsdb.client.put(point)/* .addBoth(cb) */;
-=======
         if (incoming_base_time - base_time >= Const.MAX_TIMESPAN) {
           // Need to start a new row as we've exceeded Const.MAX_TIMESPAN.
           base_time = updateBaseTime((ms_timestamp ? timestamp / 1000 : timestamp));
@@ -396,7 +361,6 @@
     if (tsdb.getTSfilter() != null && tsdb.getTSfilter().filterDataPoints()) {
       return tsdb.getTSfilter().allowDataPoint(metric, timestamp, value, tags, flags)
           .addCallbackDeferring(new WriteCB());
->>>>>>> 1409b550
     }
     return Deferred.fromResult(true).addCallbackDeferring(new WriteCB());
   }
