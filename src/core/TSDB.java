--- conflicted
+++ resolved
@@ -879,13 +879,9 @@
     
     Bytes.setInt(row, (int) base_time, metrics.width() + Const.SALT_WIDTH());
     RowKey.prefixKeyWithSalt(row);
-<<<<<<< HEAD
     
     Deferred<? extends Object> result = null;
-=======
-
-    Deferred<Object> result = null;
->>>>>>> 0b9c0c74
+
     if (config.enable_appends()) {
       final AppendDataPoints kv = new AppendDataPoints(qualifier, value);
       final AppendRequest point = new AppendRequest(table, row, FAMILY, 
