// This file is part of OpenTSDB.
// Copyright (C) 2010-2012  The OpenTSDB Authors.
//
// This program is free software: you can redistribute it and/or modify it
// under the terms of the GNU Lesser General Public License as published by
// the Free Software Foundation, either version 2.1 of the License, or (at your
// option) any later version.  This program is distributed in the hope that it
// will be useful, but WITHOUT ANY WARRANTY; without even the implied warranty
// of MERCHANTABILITY or FITNESS FOR A PARTICULAR PURPOSE.  See the GNU Lesser
// General Public License for more details.  You should have received a copy
// of the GNU Lesser General Public License along with this program.  If not,
// see <http://www.gnu.org/licenses/>.
package net.opentsdb.graph;

import java.io.IOException;
import java.io.PrintWriter;
import java.util.ArrayList;
import java.util.Map;
import java.util.TimeZone;

import org.slf4j.Logger;
import org.slf4j.LoggerFactory;

import net.opentsdb.core.DataPoint;
import net.opentsdb.core.DataPoints;

/**
 * Produces files to generate graphs with Gnuplot.
 * <p>
 * This class takes a bunch of {@link DataPoints} instances and generates a
 * Gnuplot script as well as the corresponding data files to feed to Gnuplot.
 */
public final class Plot {

  private static final Logger LOG = LoggerFactory.getLogger(Plot.class);

  /** Mask to use on 32-bit unsigned integers to avoid sign extension.  */
  private static final long UNSIGNED = 0x00000000FFFFFFFFL;

  /** Default (current) timezone.  */
  private static final TimeZone DEFAULT_TZ = TimeZone.getDefault();

  /** Start time (UNIX timestamp in seconds) on 32 bits ("unsigned" int). */
  private final int start_time;

  /** End time (UNIX timestamp in seconds) on 32 bits ("unsigned" int). */
  private final int end_time;

  /** All the DataPoints we want to plot. */
  private ArrayList<DataPoints> datapoints =
    new ArrayList<DataPoints>();

  /** Per-DataPoints Gnuplot options. */
  private ArrayList<String> options = new ArrayList<String>();

  /** Global Gnuplot parameters. */
  private Map<String, String> params;

  /** Minimum width / height allowed. */
  private static final short MIN_PIXELS = 100;

  /** Width of the graph to generate, in pixels. */
  private short width = (short) 1024;

  /** Height of the graph to generate, in pixels. */
  private short height = (short) 768;

  /**
   * Number of seconds of difference to apply in order to get local time.
   * Gnuplot always renders timestamps in UTC, so we simply apply a delta
   * to get local time.
   */
  private final short utc_offset;

  /**
   * Constructor.
   * @param start_time Timestamp of the start time of the graph.
   * @param end_time Timestamp of the end time of the graph.
   * @throws IllegalArgumentException if either timestamp is 0 or negative.
   * @throws IllegalArgumentException if {@code start_time >= end_time}.
   */
  public Plot(final long start_time, final long end_time) {
    this(start_time, end_time, DEFAULT_TZ);
  }

  /**
   * Constructor.
   * @param start_time Timestamp of the start time of the graph.
   * @param end_time Timestamp of the end time of the graph.
   * @param tz Timezone to use to render the timestamps.
   * If {@code null} the current timezone as of when the JVM started is used.
   * @throws IllegalArgumentException if either timestamp is 0 or negative.
   * @throws IllegalArgumentException if {@code start_time >= end_time}.
   * @since 1.1
   */
   public Plot(final long start_time, final long end_time, TimeZone tz) {
    if ((start_time & 0xFFFFFFFF00000000L) != 0) {
      throw new IllegalArgumentException("Invalid start time: " + start_time);
    } else if ((end_time & 0xFFFFFFFF00000000L) != 0) {
      throw new IllegalArgumentException("Invalid end time: " + end_time);
    } else if (start_time >= end_time) {
      throw new IllegalArgumentException("start time (" + start_time
        + ") is greater than or equal to end time: " + end_time);
    }
    this.start_time = (int) start_time;
    this.end_time = (int) end_time;
    if (tz == null) {
      tz = DEFAULT_TZ;
    }
    this.utc_offset = (short) (tz.getOffset(System.currentTimeMillis()) / 1000);
  }

  /**
   * Sets the global parameters for this plot.
   * @param params Each entry is a Gnuplot setting that will be written as-is
   * in the Gnuplot script file: {@code set KEY VALUE}.
   * When the value is {@code null} the script will instead contain
   * {@code unset KEY}.
   * <p>
   * Special parameters with a special meaning (since OpenTSDB 1.1):
   * <ul>
   * <li>{@code bgcolor}: Either {@code transparent} or an RGB color in
   * hexadecimal (with a leading 'x' as in {@code x01AB23}).</li>
   * <li>{@code fgcolor}: An RGB color in hexadecimal ({@code x42BEE7}).</li>
   * </ul>
   */
  public void setParams(final Map<String, String> params) {
    this.params = params;
  }

  /**
   * Sets the dimensions of the graph (in pixels).
   * @param width The width of the graph produced (in pixels).
   * @param height The height of the graph produced (in pixels).
   * @throws IllegalArgumentException if the width or height are negative,
   * zero or "too small" (e.g. less than 100x100 pixels).
   */
  public void setDimensions(final short width, final short height) {
    if (width < MIN_PIXELS || height < MIN_PIXELS) {
      final String what = width < MIN_PIXELS ? "width" : "height";
      throw new IllegalArgumentException(what + " smaller than " + MIN_PIXELS
                                         + " in " + width + 'x' + height);
    }
    this.width = width;
    this.height = height;
  }

  /**
   * Adds some data points to this plot.
   * @param datapoints The data points to plot.
   * @param options The options to apply to this specific series.
   */
  public void add(final DataPoints datapoints,
                  final String options) {
    // Technically, we could check the number of data points in the
    // datapoints argument in order to do something when there are none, but
    // this is potentially expensive with a SpanGroup since it requires
    // iterating through the entire SpanGroup.  We'll check this later
    // when we're trying to use the data, in order to avoid multiple passes
    // through the entire data.
    this.datapoints.add(datapoints);
    this.options.add(options);
  }

  /**
   * Returns a view on the datapoints in this plot.
   * Do not attempt to modify the return value.
   */
  public Iterable<DataPoints> getDataPoints() {
    return datapoints;
  }

  /**
   * Generates the Gnuplot script and data files.
   * @param basepath The base path to use.  A number of new files will be
   * created and their names will all start with this string.
   * @return The number of data points sent to Gnuplot.  This can be less
   * than the number of data points involved in the query due to things like
   * aggregation or downsampling.
   * @throws IOException if there was an error while writing one of the files.
   */
  public int dumpToFiles(final String basepath) throws IOException {
    int npoints = 0;
    final int nseries = datapoints.size();
    final String datafiles[] = nseries > 0 ? new String[nseries] : null;
    for (int i = 0; i < nseries; i++) {
      datafiles[i] = basepath + "_" + i + ".dat";
      final PrintWriter datafile = new PrintWriter(datafiles[i]);
      try {
        for (final DataPoint d : datapoints.get(i)) {
          final long ts = d.timestamp();
          if (ts >= (start_time & UNSIGNED) && ts <= (end_time & UNSIGNED)) {
            npoints++;
          }
          datafile.print(ts + utc_offset);
          datafile.print(' ');
          if (d.isInteger()) {
            datafile.print(d.longValue());
          } else {
            final double value = d.doubleValue();
            if (value != value || Double.isInfinite(value)) {
              throw new IllegalStateException("NaN or Infinity found in"
                  + " datapoints #" + i + ": " + value + " d=" + d);
            }
            datafile.print(value);
          }
          datafile.print('\n');
        }
      } finally {
        datafile.close();
      }
    }

    if (npoints == 0) {
      // Gnuplot doesn't like empty graphs when xrange and yrange aren't
      // entirely defined, because it can't decide on good ranges with no
      // data.  We always set the xrange, but the yrange is supplied by the
      // user.  Let's make sure it defines a min and a max.
      params.put("yrange", "[0:10]");  // Doesn't matter what values we use.
    }
    writeGnuplotScript(basepath, datafiles);
    return npoints;
  }

  /**
   * Generates the Gnuplot script.
   * @param basepath The base path to use.
   * @param datafiles The names of the data files that need to be plotted,
   * in the order in which they ought to be plotted.  It is assumed that
   * the ith file will correspond to the ith entry in {@code datapoints}.
   * Can be {@code null} if there's no data to plot.
   */
  private void writeGnuplotScript(final String basepath,
                                  final String[] datafiles) throws IOException {
    final String script_path = basepath + ".gnuplot";
    final PrintWriter gp = new PrintWriter(script_path);
    try {
      // XXX don't hardcode all those settings.  At least not like that.
      gp.append("set term png small size ")
        // Why the fuck didn't they also add methods for numbers?
        .append(Short.toString(width)).append(",")
        .append(Short.toString(height));
      final String smooth = params.remove("smooth");
      final String fgcolor = params.remove("fgcolor");
      String bgcolor = params.remove("bgcolor");
      if (fgcolor != null && bgcolor == null) {
        // We can't specify a fgcolor without specifying a bgcolor.
        bgcolor = "xFFFFFF";  // So use a default.
      }
      if (bgcolor != null) {
        if (fgcolor != null && "transparent".equals(bgcolor)) {
          // In case we need to specify a fgcolor but we wanted a transparent
          // background, we also need to pass a bgcolor otherwise the first
          // hex color will be mistakenly taken as a bgcolor by Gnuplot.
          bgcolor = "transparent xFFFFFF";
        }
        gp.append(' ').append(bgcolor);
      }
      if (fgcolor != null) {
        gp.append(' ').append(fgcolor);
      }

      gp.append("\n"
                + "set xlabel \" \"\n" // fixes issue #107
                + "set xdata time\n"
                + "set timefmt \"%s\"\n"
                + "set xtic rotate\n"
                + "set output \"").append(basepath + ".png").append("\"\n"
                + "set xrange [\"")
        .append(String.valueOf((start_time & UNSIGNED) + utc_offset))
        .append("\":\"")
        .append(String.valueOf((end_time & UNSIGNED) + utc_offset))
        .append("\"]\n");
      if (!params.containsKey("format x")) {
        gp.append("set format x \"").append(xFormat()).append("\"\n");
      }
      final int nseries = datapoints.size();
      if (nseries > 0) {
        gp.write("set grid\n"
                 + "set style data linespoints\n");
        if (!params.containsKey("key")) {
          gp.write("set key right box\n");
        }
      } else {
        gp.write("unset key\n");
        if (params == null || !params.containsKey("label")) {
          gp.write("set label \"No data\" at graph 0.5,0.9 center\n");
        }
      }

      if (params != null) {
        for (final Map.Entry<String, String> entry : params.entrySet()) {
          final String key = entry.getKey();
          final String value = entry.getValue();
          if (value != null) {
            gp.append("set ").append(key)
              .append(' ').append(value).write('\n');
          } else {
            gp.append("unset ").append(key).write('\n');
          }
        }
      }
      for (final String opts : options) {
        if (opts.contains("x1y2")) {
          // Create a second scale for the y-axis on the right-hand side.
          gp.write("set y2tics border\n");
          break;
        }
      }

      gp.write("plot ");
      for (int i = 0; i < nseries; i++) {
        final DataPoints dp = datapoints.get(i);
        final String title = dp.metricName() + dp.getTags();
<<<<<<< HEAD
        gp.append(" \"").append(datafiles[i]).append("\" using 1:2 ");
        if (smooth.equals("true")) {
          gp.append("smooth csplines");
=======
        gp.append(" \"").append(datafiles[i]).append("\" using 1:2");
        if (smooth != null) {
          gp.append(" smooth ").append(smooth);
>>>>>>> 00d40cf8
        }
        // TODO(tsuna): Escape double quotes in title.
        gp.append(" title \"").append(title).write('"');
        final String opts = options.get(i);
        if (!opts.isEmpty()) {
          gp.append(' ').write(opts);
        }
        if (i != nseries - 1) {
          gp.print(", \\");
        }
        gp.write('\n');
      }
      if (nseries == 0) {
        gp.write('0');
      }
    } finally {
      gp.close();
      LOG.info("Wrote Gnuplot script to " + script_path);
    }
  }

  /**
   * Finds some sensible default formatting for the X axis (time).
   * @return The Gnuplot time format string to use.
   */
  private String xFormat() {
    long timespan = (end_time & UNSIGNED) - (start_time & UNSIGNED);
    if (timespan < 2100) {  // 35m
      return "%H:%M:%S";
    } else if (timespan < 86400) {  // 1d
      return "%H:%M";
    } else if (timespan < 604800) {  // 1w
      return "%a %H:%M";
    } else if (timespan < 1209600) {  // 2w
      return "%a %d %H:%M";
    } else if (timespan < 7776000) {  // 90d
      return "%b %d";
    } else {
      return "%Y/%m/%d";
    }
  }

}<|MERGE_RESOLUTION|>--- conflicted
+++ resolved
@@ -261,7 +261,6 @@
       }
 
       gp.append("\n"
-                + "set xlabel \" \"\n" // fixes issue #107
                 + "set xdata time\n"
                 + "set timefmt \"%s\"\n"
                 + "set xtic rotate\n"
@@ -312,15 +311,9 @@
       for (int i = 0; i < nseries; i++) {
         final DataPoints dp = datapoints.get(i);
         final String title = dp.metricName() + dp.getTags();
-<<<<<<< HEAD
-        gp.append(" \"").append(datafiles[i]).append("\" using 1:2 ");
-        if (smooth.equals("true")) {
-          gp.append("smooth csplines");
-=======
         gp.append(" \"").append(datafiles[i]).append("\" using 1:2");
         if (smooth != null) {
           gp.append(" smooth ").append(smooth);
->>>>>>> 00d40cf8
         }
         // TODO(tsuna): Escape double quotes in title.
         gp.append(" title \"").append(title).write('"');
