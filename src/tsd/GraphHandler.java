--- conflicted
+++ resolved
@@ -116,11 +116,7 @@
     throws IOException {
     final String basepath = getGnuplotBasePath(query);
     final long start_time = getQueryStringDate(query, "start");
-<<<<<<< HEAD
-    final boolean ignore_cache = query.hasQueryStringParam("nocache");
-=======
     final boolean nocache = query.hasQueryStringParam("nocache");
->>>>>>> 33dff14f
     if (start_time == -1) {
       throw BadRequestException.missingParameter("start");
     }
@@ -140,11 +136,7 @@
     final int max_age = (end_time > now ? 0                              // (1)
                          : (end_time < now - Const.MAX_TIMESPAN ? 86400  // (2)
                             : (int) (end_time - start_time) >> 10));     // (3)
-<<<<<<< HEAD
-    if (!ignore_cache && isDiskCacheHit(query, max_age, basepath)) {
-=======
     if (!nocache && isDiskCacheHit(query, max_age, basepath)) {
->>>>>>> 33dff14f
       return;
     }
     Query[] tsdbqueries;
