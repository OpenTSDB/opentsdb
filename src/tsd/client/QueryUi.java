// This file is part of OpenTSDB.
// Copyright (C) 2010-2012  The OpenTSDB Authors.
//
// This program is free software: you can redistribute it and/or modify it
// under the terms of the GNU Lesser General Public License as published by
// the Free Software Foundation, either version 2.1 of the License, or (at your
// option) any later version.  This program is distributed in the hope that it
// will be useful, but WITHOUT ANY WARRANTY; without even the implied warranty
// of MERCHANTABILITY or FITNESS FOR A PARTICULAR PURPOSE.  See the GNU Lesser
// General Public License for more details.  You should have received a copy
// of the GNU Lesser General Public License along with this program.  If not,
// see <http://www.gnu.org/licenses/>.
package tsd.client;

/*
 * DISCLAIMER
 * This my first GWT code ever, so it's most likely horribly wrong as I've had
 * virtually no exposure to the technology except through the tutorial. --tsuna
 */

import java.util.ArrayList;
import java.util.Date;
import java.util.HashMap;

import com.google.gwt.core.client.EntryPoint;
import com.google.gwt.dom.client.Style;
import com.google.gwt.event.dom.client.ClickEvent;
import com.google.gwt.event.dom.client.ClickHandler;
import com.google.gwt.event.dom.client.DomEvent;
import com.google.gwt.event.dom.client.ErrorEvent;
import com.google.gwt.event.dom.client.ErrorHandler;
import com.google.gwt.event.dom.client.LoadEvent;
import com.google.gwt.event.dom.client.LoadHandler;
import com.google.gwt.event.dom.client.MouseDownEvent;
import com.google.gwt.event.dom.client.MouseDownHandler;
import com.google.gwt.event.dom.client.MouseEvent;
import com.google.gwt.event.dom.client.MouseMoveEvent;
import com.google.gwt.event.dom.client.MouseMoveHandler;
import com.google.gwt.event.dom.client.MouseUpEvent;
import com.google.gwt.event.dom.client.MouseUpHandler;
import com.google.gwt.event.logical.shared.BeforeSelectionEvent;
import com.google.gwt.event.logical.shared.BeforeSelectionHandler;
import com.google.gwt.event.logical.shared.ValueChangeEvent;
import com.google.gwt.event.logical.shared.ValueChangeHandler;
import com.google.gwt.event.shared.EventHandler;
import com.google.gwt.event.shared.HandlerRegistration;
import com.google.gwt.http.client.Request;
import com.google.gwt.http.client.RequestBuilder;
import com.google.gwt.http.client.RequestCallback;
import com.google.gwt.http.client.RequestException;
import com.google.gwt.http.client.Response;
import com.google.gwt.http.client.URL;
import com.google.gwt.i18n.client.DateTimeFormat;
import com.google.gwt.json.client.JSONArray;
import com.google.gwt.json.client.JSONNumber;
import com.google.gwt.json.client.JSONObject;
import com.google.gwt.json.client.JSONParser;
import com.google.gwt.json.client.JSONString;
import com.google.gwt.json.client.JSONValue;
import com.google.gwt.user.client.Element;
import com.google.gwt.user.client.History;
import com.google.gwt.user.client.HistoryListener;
import com.google.gwt.user.client.Timer;
import com.google.gwt.user.client.Window;
import com.google.gwt.user.client.ui.AbsolutePanel;
import com.google.gwt.user.client.ui.Anchor;
import com.google.gwt.user.client.ui.CheckBox;
import com.google.gwt.user.client.ui.DecoratedTabPanel;
import com.google.gwt.user.client.ui.DecoratorPanel;
import com.google.gwt.user.client.ui.DisclosurePanel;
import com.google.gwt.user.client.ui.FlexTable;
import com.google.gwt.user.client.ui.Grid;
import com.google.gwt.user.client.ui.HTML;
import com.google.gwt.user.client.ui.HorizontalPanel;
import com.google.gwt.user.client.ui.Image;
import com.google.gwt.user.client.ui.InlineLabel;
import com.google.gwt.user.client.ui.Label;
import com.google.gwt.user.client.ui.RadioButton;
import com.google.gwt.user.client.ui.RootPanel;
import com.google.gwt.user.client.ui.TextBox;
import com.google.gwt.user.client.ui.VerticalPanel;
import com.google.gwt.user.client.ui.Widget;

/**
 * Root class for the 'query UI'.
 * Manages the entire UI, forms to query the TSDB and other misc panels.
 */
public class QueryUi implements EntryPoint, HistoryListener {
  // Some URLs we use to fetch data from the TSD.
  private static final String AGGREGATORS_URL = "/aggregators";
  private static final String LOGS_URL = "/logs?json";
  private static final String STATS_URL = "/stats?json";
  private static final String VERSION_URL = "/version?json";

  private static final DateTimeFormat FULLDATE =
    DateTimeFormat.getFormat("yyyy/MM/dd-HH:mm:ss");

  private final Label current_error = new Label();

  private final DateTimeBox start_datebox = new DateTimeBox();
  private final DateTimeBox end_datebox = new DateTimeBox();
  private final CheckBox autoreload = new CheckBox("Autoreload");
  private final ValidatedTextBox autoreoload_interval = new ValidatedTextBox();
  private Timer autoreoload_timer;

  // Misc options
  private final CheckBox smooth = new CheckBox();
  
  private final ValidatedTextBox yrange = new ValidatedTextBox();
  private final ValidatedTextBox y2range = new ValidatedTextBox();
  private final CheckBox ylog = new CheckBox();
  private final CheckBox y2log = new CheckBox();
  private final TextBox ylabel = new TextBox();
  private final TextBox y2label = new TextBox();
  private final ValidatedTextBox yformat = new ValidatedTextBox();
  private final ValidatedTextBox y2format = new ValidatedTextBox();
  private final ValidatedTextBox wxh = new ValidatedTextBox();

  private String keypos = "";  // Position of the key on the graph.
  private final CheckBox horizontalkey = new CheckBox("Horizontal layout");
  private final CheckBox keybox = new CheckBox("Box");
  private final CheckBox nokey = new CheckBox("No key (overrides others)");

  // Styling options.
  private final CheckBox smooth = new CheckBox();

  /**
   * Handles every change to the query form and gets a new graph.
   * Whenever the user changes one of the parameters of the graph, we want
   * to automatically get a new graph.
   */
  private final EventsHandler refreshgraph = new EventsHandler() {
    protected <H extends EventHandler> void onEvent(final DomEvent<H> event) {
      refreshGraph();
    }
  };

  final MetricForm.MetricChangeHandler metric_change_handler =
    new MetricForm.MetricChangeHandler() {
      public void onMetricChange(final MetricForm metric) {
        final int index = metrics.getWidgetIndex(metric);
        metrics.getTabBar().setTabText(index, getTabTitle(metric));
      }
      private String getTabTitle(final MetricForm metric) {
        final String metrictext = metric.getMetric();
        final int last_period = metrictext.lastIndexOf('.');
        if (last_period < 0) {
          return metrictext;
        }
        return metrictext.substring(last_period + 1);
      }
    };

  final EventsHandler updatey2range = new EventsHandler() {
      protected <H extends EventHandler> void onEvent(final DomEvent<H> event) {
        for (final Widget metric : metrics) {
          if (!(metric instanceof MetricForm)) {
            continue;
          }
          if (((MetricForm) metric).x1y2().getValue()) {
            y2range.setEnabled(true);
            y2log.setEnabled(true);
            y2label.setEnabled(true);
            y2format.setEnabled(true);
            return;
          }
        }
        y2range.setEnabled(false);
        y2log.setEnabled(false);
        y2label.setEnabled(false);
        y2format.setEnabled(false);
      }
    };

  final ClickHandler clone_handler = new ClickHandler() {
      public void onClick(ClickEvent event) {
        int selected = metrics.getTabBar().getSelectedTab();
        MetricForm template = ((MetricForm) metrics.getWidget(selected));

        final int nitems = metrics.getWidgetCount();
        final MetricForm metric = addMetricForm("metric " + nitems, nitems - 1, template);
        metrics.selectTab(nitems - 1);
        metric.setFocus(true);
      }
    };

  /** List of known aggregation functions.  Fetched once from the server. */
  private final ArrayList<String> aggregators = new ArrayList<String>();

  private final DecoratedTabPanel metrics = new DecoratedTabPanel();

  /** Panel to place generated graphs and a box for zoom highlighting. */
  private final AbsolutePanel graphbox = new AbsolutePanel();
  private final Image graph = new Image();
  private final ZoomBox zoom_box = new ZoomBox();
  private final Label graphstatus = new Label();
  /** Remember the last URI requested to avoid requesting twice the same. */
  private String lastgraphuri;

  /**
   * We only send one request at a time, how many have we not sent yet?.
   * Note that we don't buffer pending requests.  When there are multiple
   * ones pending, we will only execute the last one and discard the other
   * intermediate ones, since the user is no longer interested in them.
   */
  private int pending_requests = 0;
  /** How many graph requests we make.  */
  private int nrequests = 0;

  // Other misc panels.
  private final FlexTable logs = new FlexTable();
  private final FlexTable stats_table = new FlexTable();
  private final HTML build_data = new HTML("Loading...");

  /**
   * This is the entry point method.
   */
  public void onModuleLoad() {
    asyncGetJson(AGGREGATORS_URL, new GotJsonCallback() {
      public void got(final JSONValue json) {
        // Do we need more manual type checking?  Not sure what will happen
        // in the browser if something other than an array is returned.
        final JSONArray aggs = json.isArray();
        for (int i = 0; i < aggs.size(); i++) {
          aggregators.add(aggs.get(i).isString().stringValue());
        }
        ((MetricForm) metrics.getWidget(0)).setAggregators(aggregators);
        refreshFromQueryString();
        refreshGraph();
      }
    });

    // All UI elements need to regenerate the graph when changed.
    {
      final ValueChangeHandler<Date> vch = new ValueChangeHandler<Date>() {
        public void onValueChange(final ValueChangeEvent<Date> event) {
          refreshGraph();
        }
      };
      TextBox tb = start_datebox.getTextBox();
      tb.addBlurHandler(refreshgraph);
      tb.addKeyPressHandler(refreshgraph);
      start_datebox.addValueChangeHandler(vch);
      tb = end_datebox.getTextBox();
      tb.addBlurHandler(refreshgraph);
      tb.addKeyPressHandler(refreshgraph);
      end_datebox.addValueChangeHandler(vch);
    }
    autoreoload_interval.addBlurHandler(refreshgraph);
    autoreoload_interval.addKeyPressHandler(refreshgraph);
    yrange.addBlurHandler(refreshgraph);
    yrange.addKeyPressHandler(refreshgraph);
    y2range.addBlurHandler(refreshgraph);
    y2range.addKeyPressHandler(refreshgraph);
    ylog.addClickHandler(new AdjustYRangeCheckOnClick(ylog, yrange));
    y2log.addClickHandler(new AdjustYRangeCheckOnClick(y2log, y2range));
    ylog.addClickHandler(refreshgraph);
    y2log.addClickHandler(refreshgraph);
    ylabel.addBlurHandler(refreshgraph);
    ylabel.addKeyPressHandler(refreshgraph);
    y2label.addBlurHandler(refreshgraph);
    y2label.addKeyPressHandler(refreshgraph);
    yformat.addBlurHandler(refreshgraph);
    yformat.addKeyPressHandler(refreshgraph);
    y2format.addBlurHandler(refreshgraph);
    y2format.addKeyPressHandler(refreshgraph);
    wxh.addBlurHandler(refreshgraph);
    wxh.addKeyPressHandler(refreshgraph);
    horizontalkey.addClickHandler(refreshgraph);
    keybox.addClickHandler(refreshgraph);
    nokey.addClickHandler(refreshgraph);
    smooth.addClickHandler(refreshgraph);

    yrange.setValidationRegexp("^("                            // Nothing or
                               + "|\\[([-+.0-9eE]+|\\*)?"      // "[start
                               + ":([-+.0-9eE]+|\\*)?\\])$");  //   :end]"
    yrange.setVisibleLength(5);
    yrange.setMaxLength(44);  // MAX=2^26=20 chars: "[-$MAX:$MAX]"
    yrange.setText("[0:]");

    y2range.setValidationRegexp("^("                            // Nothing or
                                + "|\\[([-+.0-9eE]+|\\*)?"      // "[start
                                + ":([-+.0-9eE]+|\\*)?\\])$");  //   :end]"
    y2range.setVisibleLength(5);
    y2range.setMaxLength(44);  // MAX=2^26=20 chars: "[-$MAX:$MAX]"
    y2range.setText("[0:]");
    y2range.setEnabled(false);
    y2log.setEnabled(false);

    ylabel.setVisibleLength(10);
    ylabel.setMaxLength(50);  // Arbitrary limit.
    y2label.setVisibleLength(10);
    y2label.setMaxLength(50);  // Arbitrary limit.
    y2label.setEnabled(false);

    yformat.setValidationRegexp("^(|.*%..*)$");  // Nothing or at least one %?
    yformat.setVisibleLength(10);
    yformat.setMaxLength(16);  // Arbitrary limit.
    y2format.setValidationRegexp("^(|.*%..*)$");  // Nothing or at least one %?
    y2format.setVisibleLength(10);
    y2format.setMaxLength(16);  // Arbitrary limit.
    y2format.setEnabled(false);

    wxh.setValidationRegexp("^[1-9][0-9]{2,}x[1-9][0-9]{2,}$");  // 100x100
    wxh.setVisibleLength(9);
    wxh.setMaxLength(11);  // 99999x99999
    wxh.setText((Window.getClientWidth() - 20) + "x"
                + (Window.getClientHeight() * 4 / 5));

    final FlexTable table = new FlexTable();
    table.setText(0, 0, "From");
    {
      final HorizontalPanel hbox = new HorizontalPanel();
      hbox.add(new InlineLabel("To"));
      final Anchor now = new Anchor("(now)");
      now.addClickHandler(new ClickHandler() {
        public void onClick(final ClickEvent event) {
          end_datebox.setValue(new Date());
          refreshGraph();
        }
      });
      hbox.add(now);
      hbox.add(autoreload);
      hbox.setWidth("100%");
      table.setWidget(0, 1, hbox);
    }
    autoreload.addValueChangeHandler(new ValueChangeHandler<Boolean>() {
      @Override
      public void onValueChange(final ValueChangeEvent<Boolean> event) {
        if (autoreload.getValue()) {
          final HorizontalPanel hbox = new HorizontalPanel();
          hbox.setWidth("100%");
          hbox.add(new InlineLabel("Every:"));
          hbox.add(autoreoload_interval);
          hbox.add(new InlineLabel("seconds"));
          table.setWidget(1, 1, hbox);
          if (autoreoload_interval.getValue().isEmpty()) {
            autoreoload_interval.setValue("15");
          }
          autoreoload_interval.setFocus(true);
          lastgraphuri = "";  // Force refreshGraph.
          refreshGraph();     // Trigger the 1st auto-reload
        } else {
          table.setWidget(1, 1, end_datebox);
        }
      }
    });
    autoreoload_interval.setValidationRegexp("^([5-9]|[1-9][0-9]+)$");  // >=5s
    autoreoload_interval.setMaxLength(4);
    autoreoload_interval.setVisibleLength(8);

    table.setWidget(1, 0, start_datebox);
    table.setWidget(1, 1, end_datebox);
    {
      final HorizontalPanel hbox = new HorizontalPanel();
      hbox.add(new InlineLabel("WxH:"));
      hbox.add(wxh);
      table.setWidget(0, 3, hbox);
    }
    {
      addMetricForm("metric 1", 0);
      metrics.selectTab(0);
      metrics.add(new InlineLabel("Loading..."), "+");
      metrics.addBeforeSelectionHandler(new BeforeSelectionHandler<Integer>() {
        public void onBeforeSelection(final BeforeSelectionEvent<Integer> event) {
          final int item = event.getItem();
          final int nitems = metrics.getWidgetCount();
          if (item == nitems - 1) {  // Last item: the "+" was clicked.
            event.cancel();
            final MetricForm metric = addMetricForm("metric " + nitems, item);
            metrics.selectTab(item);
            metric.setFocus(true);
          }
        }
      });
      table.setWidget(2, 0, metrics);
    }
    table.getFlexCellFormatter().setColSpan(2, 0, 2);
    table.getFlexCellFormatter().setRowSpan(1, 3, 2);
    final DecoratedTabPanel optpanel = new DecoratedTabPanel();
    optpanel.add(makeAxesPanel(), "Axes");
    optpanel.add(makeKeyPanel(), "Key");
<<<<<<< HEAD
    optpanel.add(makeMiscPanel(), "Misc");
=======
    optpanel.add(makeStylePanel(), "Style");
>>>>>>> 00d40cf8
    optpanel.selectTab(0);
    table.setWidget(1, 3, optpanel);

    final DecoratorPanel decorator = new DecoratorPanel();
    decorator.setWidget(table);
    final VerticalPanel graphpanel = new VerticalPanel();
    graphpanel.add(decorator);
    {
      final VerticalPanel graphvbox = new VerticalPanel();
      graphvbox.add(graphstatus);

      graph.setVisible(false);

      // Put the graph image element and the zoombox elements inside the absolute panel
      graphbox.add(graph, 0, 0);
      zoom_box.setVisible(false);
      graphbox.add(zoom_box, 0, 0);

      graphvbox.add(graphbox);
      graph.addErrorHandler(new ErrorHandler() {
        public void onError(final ErrorEvent event) {
          graphstatus.setText("Oops, failed to load the graph.");
        }
      });
      graph.addLoadHandler(new LoadHandler() {
        public void onLoad(final LoadEvent event) {
          graphbox.setWidth(graph.getWidth() + "px");
          graphbox.setHeight(graph.getHeight() + "px");
        }
      });

      graphpanel.add(graphvbox);
    }
    final DecoratedTabPanel mainpanel = new DecoratedTabPanel();
    mainpanel.setWidth("100%");
    mainpanel.add(graphpanel, "Graph");
    mainpanel.add(stats_table, "Stats");
    mainpanel.add(logs, "Logs");
    mainpanel.add(build_data, "Version");
    mainpanel.selectTab(0);
    mainpanel.addBeforeSelectionHandler(new BeforeSelectionHandler<Integer>() {
      public void onBeforeSelection(final BeforeSelectionEvent<Integer> event) {
        clearError();
        final int item = event.getItem();
        switch (item) {
          case 1: refreshStats(); return;
          case 2: refreshLogs(); return;
          case 3: refreshVersion(); return;
        }
      }
    });
    final VerticalPanel root = new VerticalPanel();
    root.setWidth("100%");
    root.add(current_error);
    current_error.setVisible(false);
    current_error.addStyleName("dateBoxFormatError");
    root.add(mainpanel);
    RootPanel.get("queryuimain").add(root);
    // Must be done at the end, once all the widgets are attached.
    ensureSameWidgetSize(optpanel);

    History.addHistoryListener(this);
  }

  @Override
  public void onHistoryChanged(String historyToken) {
    refreshFromQueryString();
    refreshGraph();
  }

  /** Additional styling options.  */
  private Grid makeStylePanel() {
    final Grid grid = new Grid(5, 3);
    grid.setText(0, 1, "Smooth");
    grid.setWidget(0, 2, smooth);
    return grid;
  }

  /**
   * Additional options
   */
  private Grid makeMiscPanel() {
    final Grid grid = new Grid(5, 3);
    grid.setText(0, 1, "Smooth");
    grid.setWidget(0, 2, smooth);
    smooth.setValue(false);
    return grid;
  }

  /**
   * Builds the panel containing customizations for the axes of the graph.
   */
  private Grid makeAxesPanel() {
    final Grid grid = new Grid(5, 3);
    grid.setText(0, 1, "Y");
    grid.setText(0, 2, "Y2");
    setTextAlignCenter(grid.getRowFormatter().getElement(0));
    grid.setText(1, 0, "Label");
    grid.setWidget(1, 1, ylabel);
    grid.setWidget(1, 2, y2label);
    grid.setText(2, 0, "Format");
    grid.setWidget(2, 1, yformat);
    grid.setWidget(2, 2, y2format);
    grid.setText(3, 0, "Range");
    grid.setWidget(3, 1, yrange);
    grid.setWidget(3, 2, y2range);
    grid.setText(4, 0, "Log scale");
    grid.setWidget(4, 1, ylog);
    grid.setWidget(4, 2, y2log);
    setTextAlignCenter(grid.getCellFormatter().getElement(4, 1));
    setTextAlignCenter(grid.getCellFormatter().getElement(4, 2));
    return grid;
  }

  private MetricForm addMetricForm(final String label, final int item) {
    return addMetricForm(label, item, null);
  }

  private MetricForm addMetricForm(final String label, final int item, final MetricForm template) {
    final MetricForm metric = new MetricForm(refreshgraph);
    metric.x1y2().addClickHandler(updatey2range);
    metric.setMetricChangeHandler(metric_change_handler);
    metric.setAggregators(aggregators);
    metric.setCloneHandler(clone_handler);

    if (template != null) {
      metric.copyTagsFrom(template);
    }

    metrics.insert(metric, label, item);
    return metric;
  }

  private final HashMap<String, RadioButton> keypos_map =
    new HashMap<String, RadioButton>(17);

  /**
   * Small helper to build a radio button used to change the position of the
   * key of the graph.
   */
  private RadioButton addKeyRadioButton(final Grid grid,
                                        final int row, final int col,
                                        final String pos) {
    final RadioButton rb = new RadioButton("keypos");
    rb.addClickHandler(new ClickHandler() {
      public void onClick(final ClickEvent event) {
        keypos = pos;
      }
    });
    rb.addClickHandler(refreshgraph);
    grid.setWidget(row, col, rb);
    keypos_map.put(pos, rb);
    return rb;
  }

  /**
   * Builds the panel containing the customizations for the key of the graph.
   */
  private Widget makeKeyPanel() {
    final Grid grid = new Grid(5, 5);
    addKeyRadioButton(grid, 0, 0, "out left top");
    addKeyRadioButton(grid, 0, 2, "out center top");
    addKeyRadioButton(grid, 0, 4, "out right top");
    addKeyRadioButton(grid, 1, 1, "top left");
    addKeyRadioButton(grid, 1, 2, "top center");
    addKeyRadioButton(grid, 1, 3, "top right").setValue(true);
    addKeyRadioButton(grid, 2, 0, "out center left");
    addKeyRadioButton(grid, 2, 1, "center left");
    addKeyRadioButton(grid, 2, 2, "center");
    addKeyRadioButton(grid, 2, 3, "center right");
    addKeyRadioButton(grid, 2, 4, "out center right");
    addKeyRadioButton(grid, 3, 1, "bottom left");
    addKeyRadioButton(grid, 3, 2, "bottom center");
    addKeyRadioButton(grid, 3, 3, "bottom right");
    addKeyRadioButton(grid, 4, 0, "out bottom left");
    addKeyRadioButton(grid, 4, 2, "out bottom center");
    addKeyRadioButton(grid, 4, 4, "out bottom right");
    final Grid.CellFormatter cf = grid.getCellFormatter();
    cf.getElement(1, 1).getStyle().setProperty("borderLeft", "1px solid #000");
    cf.getElement(1, 1).getStyle().setProperty("borderTop", "1px solid #000");
    cf.getElement(1, 2).getStyle().setProperty("borderTop", "1px solid #000");
    cf.getElement(1, 3).getStyle().setProperty("borderTop", "1px solid #000");
    cf.getElement(1, 3).getStyle().setProperty("borderRight", "1px solid #000");
    cf.getElement(2, 1).getStyle().setProperty("borderLeft", "1px solid #000");
    cf.getElement(2, 3).getStyle().setProperty("borderRight", "1px solid #000");
    cf.getElement(3, 1).getStyle().setProperty("borderLeft", "1px solid #000");
    cf.getElement(3, 1).getStyle().setProperty("borderBottom", "1px solid #000");
    cf.getElement(3, 2).getStyle().setProperty("borderBottom", "1px solid #000");
    cf.getElement(3, 3).getStyle().setProperty("borderBottom", "1px solid #000");
    cf.getElement(3, 3).getStyle().setProperty("borderRight", "1px solid #000");
    final VerticalPanel vbox = new VerticalPanel();
    vbox.add(new InlineLabel("Key location:"));
    vbox.add(grid);
    vbox.add(horizontalkey);
    keybox.setValue(true);
    vbox.add(keybox);
    vbox.add(nokey);
    return vbox;
  }

  private void refreshStats() {
    asyncGetJson(STATS_URL, new GotJsonCallback() {
      public void got(final JSONValue json) {
        final JSONArray stats = json.isArray();
        final int nstats = stats.size();
        for (int i = 0; i < nstats; i++) {
          final String stat = stats.get(i).isString().stringValue();
          String part = stat.substring(0, stat.indexOf(' '));
          stats_table.setText(i, 0, part);  // metric
          int pos = part.length() + 1;
          part = stat.substring(pos, stat.indexOf(' ', pos));
          stats_table.setText(i, 1, part);  // timestamp
          pos += part.length() + 1;
          part = stat.substring(pos, stat.indexOf(' ', pos));
          stats_table.setText(i, 2, part);  // value
          pos += part.length() + 1;
          stats_table.setText(i, 3, stat.substring(pos));  // tags
        }
      }
    });
  }

  private void refreshVersion() {
    asyncGetJson(VERSION_URL, new GotJsonCallback() {
      public void got(final JSONValue json) {
        final JSONObject bd = json.isObject();
        final JSONString shortrev = bd.get("short_revision").isString();
        final JSONString status = bd.get("repo_status").isString();
        final JSONNumber stamp = bd.get("timestamp").isNumber();
        final JSONString user = bd.get("user").isString();
        final JSONString host = bd.get("host").isString();
        final JSONString repo = bd.get("repo").isString();
        build_data.setHTML(
          "OpenTSDB built from revision " + shortrev.stringValue()
          + " in a " + status.stringValue() + " state<br/>"
          + "Built on " + new Date((long) (stamp.doubleValue() * 1000))
          + " by " + user.stringValue() + '@' + host.stringValue()
          + ':' + repo.stringValue());
      }
    });
  }

  private void refreshLogs() {
    asyncGetJson(LOGS_URL, new GotJsonCallback() {
      public void got(final JSONValue json) {
        final JSONArray logmsgs = json.isArray();
        final int nmsgs = logmsgs.size();
        final FlexTable.FlexCellFormatter fcf = logs.getFlexCellFormatter();
        final FlexTable.RowFormatter rf = logs.getRowFormatter();
        for (int i = 0; i < nmsgs; i++) {
          final String msg = logmsgs.get(i).isString().stringValue();
          String part = msg.substring(0, msg.indexOf('\t'));
          logs.setText(i * 2, 0,
                       new Date(Integer.valueOf(part) * 1000L).toString());
          logs.setText(i * 2 + 1, 0, "");  // So we can change the style ahead.
          int pos = part.length() + 1;
          part = msg.substring(pos, msg.indexOf('\t', pos));
          if ("WARN".equals(part)) {
            rf.getElement(i * 2).getStyle().setBackgroundColor("#FCC");
            rf.getElement(i * 2 + 1).getStyle().setBackgroundColor("#FCC");
          } else if ("ERROR".equals(part)) {
            rf.getElement(i * 2).getStyle().setBackgroundColor("#F99");
            rf.getElement(i * 2 + 1).getStyle().setBackgroundColor("#F99");
          } else {
            rf.getElement(i * 2).getStyle().clearBackgroundColor();
            rf.getElement(i * 2 + 1).getStyle().clearBackgroundColor();
            if ((i % 2) == 0) {
              rf.addStyleName(i * 2, "subg");
              rf.addStyleName(i * 2 + 1, "subg");
            }
          }
          pos += part.length() + 1;
          logs.setText(i * 2, 1, part); // level
          part = msg.substring(pos, msg.indexOf('\t', pos));
          pos += part.length() + 1;
          logs.setText(i * 2, 2, part); // thread
          part = msg.substring(pos, msg.indexOf('\t', pos));
          pos += part.length() + 1;
          if (part.startsWith("net.opentsdb.")) {
            part = part.substring(13);
          } else if (part.startsWith("org.hbase.")) {
            part = part.substring(10);
          }
          logs.setText(i * 2, 3, part); // logger
          logs.setText(i * 2 + 1, 0, msg.substring(pos)); // message
          fcf.setColSpan(i * 2 + 1, 0, 4);
          rf.addStyleName(i * 2, "fwf");
          rf.addStyleName(i * 2 + 1, "fwf");
        }
      }
    });
  }

  private void addLabels(final StringBuilder url) {
    final String ylabel = this.ylabel.getText();
    if (!ylabel.isEmpty()) {
      url.append("&ylabel=").append(ylabel);
    }
    if (y2label.isEnabled()) {
      final String y2label = this.y2label.getText();
      if (!y2label.isEmpty()) {
        url.append("&y2label=").append(y2label);
      }
    }
  }

  private void addFormats(final StringBuilder url) {
    final String yformat = this.yformat.getText();
    if (!yformat.isEmpty()) {
      url.append("&yformat=").append(yformat);
    }
    if (y2format.isEnabled()) {
      final String y2format = this.y2format.getText();
      if (!y2format.isEmpty()) {
        url.append("&y2format=").append(y2format);
      }
    }
  }

  private void addYRanges(final StringBuilder url) {
    final String yrange = this.yrange.getText();
    if (!yrange.isEmpty()) {
      url.append("&yrange=").append(yrange);
    }
    if (y2range.isEnabled()) {
      final String y2range = this.y2range.getText();
      if (!y2range.isEmpty()) {
        url.append("&y2range=").append(y2range);
      }
    }
  }

  private void addLogscales(final StringBuilder url) {
    if (ylog.getValue()) {
      url.append("&ylog");
    }
    if (y2log.isEnabled() && y2log.getValue()) {
      url.append("&y2log");
    }
  }

  /**
   * Maybe sets the text of a {@link TextBox} from a query string parameter.
   * @param qs A parsed query string.
   * @param key Name of the query string parameter.
   * If this parameter wasn't passed, the {@link TextBox} will be emptied.
   * @param tb The {@link TextBox} to change.
   */
  private static void maybeSetTextbox(final QueryString qs,
                                      final String key,
                                      final TextBox tb) {
    final ArrayList<String> values = qs.get(key);
    if (values == null) {
      tb.setText("");
      return;
    }
    tb.setText(values.get(0));
  }

  /**
   * Sets the text of a {@link TextBox} from a query string parameter.
   * @param qs A parsed query string.
   * @param key Name of the query string parameter.
   * @param tb The {@link TextBox} to change.
   */
  private static void setTextbox(final QueryString qs,
                                 final String key,
                                 final TextBox tb) {
    final ArrayList<String> values = qs.get(key);
    if (values != null) {
      tb.setText(values.get(0));
    }
  }

  private static QueryString getQueryString(final String qs) {
    return qs.isEmpty() ? new QueryString() : QueryString.decode(qs);
  }

  private void refreshFromQueryString() {
    final QueryString qs = getQueryString(History.getToken());

    maybeSetTextbox(qs, "start", start_datebox.getTextBox());
    maybeSetTextbox(qs, "end", end_datebox.getTextBox());
    setTextbox(qs, "wxh", wxh);
    autoreload.setValue(qs.containsKey("autoreload"), true);
    maybeSetTextbox(qs, "autoreload", autoreoload_interval);

    final ArrayList<String> newmetrics = qs.get("m");
    if (newmetrics == null) {  // Clear all metric forms.
      final int toremove = metrics.getWidgetCount() - 1;
      addMetricForm("metric 1", 0);
      metrics.selectTab(0);
      for (int i = 0; i < toremove; i++) {
        metrics.remove(1);
      }
      return;
    }
    final int n = newmetrics.size();  // We want this many metrics.
    ArrayList<String> options = qs.get("o");
    if (options == null) {
      options = new ArrayList<String>(n);
    }
    for (int i = options.size(); i < n; i++) {  // Make both arrays equal size.
      options.add("");  // Add missing o's.
    }

    for (int i = 0; i < newmetrics.size(); ++i) {
      if (i == metrics.getWidgetCount() - 1) {
        addMetricForm("", i);
      }

      final MetricForm metric = (MetricForm) metrics.getWidget(i);
      metric.updateFromQueryString(newmetrics.get(i), options.get(i));
    }
    // Remove extra metric forms.
    final int m = metrics.getWidgetCount() - 1; // We have this many metrics.
    int showing = metrics.getTabBar().getSelectedTab();  // Currently selected.
    for (int i = m - 1; i >= n; i--) {
      if (showing == i) {  // If we're about to remove the currently selected,
        metrics.selectTab(--showing);  // fix focus to not wind up nowhere.
      }
      metrics.remove(i);
    }
    updatey2range.onEvent(null);

    maybeSetTextbox(qs, "ylabel", ylabel);
    maybeSetTextbox(qs, "y2label", y2label);
    maybeSetTextbox(qs, "yformat", yformat);
    maybeSetTextbox(qs, "y2format", y2format);
    maybeSetTextbox(qs, "yrange", yrange);
    maybeSetTextbox(qs, "y2range", y2range);
    ylog.setValue(qs.containsKey("ylog"));
    y2log.setValue(qs.containsKey("y2log"));

    if (qs.containsKey("key")) {
      final String key = qs.getFirst("key");
      keybox.setValue(key.contains(" box"));
      horizontalkey.setValue(key.contains(" horiz"));
      keypos = key.replaceAll(" (box|horiz\\w*)", "");
      keypos_map.get(keypos).setChecked(true);
    } else {
      keybox.setValue(false);
      horizontalkey.setValue(false);
      keypos_map.get("top right").setChecked(true);
      keypos = "";
    }
    nokey.setValue(qs.containsKey("nokey"));
<<<<<<< HEAD
    if (qs.containsKey("smooth")) {
      smooth.setValue(Boolean.valueOf(qs.getFirst("smooth")));
    }
=======
    smooth.setValue(qs.containsKey("smooth"));
>>>>>>> 00d40cf8
  }

  private void refreshGraph() {
    final Date start = start_datebox.getValue();
    if (start == null) {
      graphstatus.setText("Please specify a start time.");
      return;
    }
    final Date end = end_datebox.getValue();
    if (end != null && !autoreload.getValue()) {
      if (end.getTime() <= start.getTime()) {
        end_datebox.addStyleName("dateBoxFormatError");
        graphstatus.setText("End time must be after start time!");
        return;
      }
    }
    final StringBuilder url = new StringBuilder();
    url.append("/q?start=").append(FULLDATE.format(start));
    if (end != null && !autoreload.getValue()) {
      url.append("&end=").append(FULLDATE.format(end));
    } else {
      // If there's no end-time, the graph may change while the URL remains
      // the same.  No browser seems to re-fetch an image once it's been
      // fetched, even if we destroy the DOM object and re-created it with the
      // same src attribute.  This has nothing to do with caching headers sent
      // by the server.  The browsers simply won't retrieve the same URL again
      // through JavaScript manipulations, period.  So as a workaround, we add
      // a special parameter that the server will delete from the query.
      url.append("&ignore=" + nrequests++);
    }
    if (!addAllMetrics(url)) {
      return;
    }
    addLabels(url);
    addFormats(url);
    addYRanges(url);
    addLogscales(url);
    if (nokey.getValue()) {
      url.append("&nokey");
    } else if (!keypos.isEmpty() || horizontalkey.getValue()) {
      url.append("&key=");
      if (!keypos.isEmpty()) {
        url.append(keypos);
      }
      if (horizontalkey.getValue()) {
        url.append(" horiz");
      }
      if (keybox.getValue()) {
        url.append(" box");
      }
    }
    url.append("&wxh=").append(wxh.getText());
<<<<<<< HEAD
    url.append("&smooth=").append(smooth.getValue());
    final String uri = url.toString();
=======
    if (smooth.getValue()) {
      url.append("&smooth=csplines");
    }
    final String unencodedUri = url.toString();
    final String uri = URL.encode(unencodedUri);
>>>>>>> 00d40cf8
    if (uri.equals(lastgraphuri)) {
      return;  // Don't re-request the same graph.
    } else if (pending_requests++ > 0) {
      return;
    }
    lastgraphuri = uri;
    graphstatus.setText("Loading graph...");
    asyncGetJson(uri + "&json", new GotJsonCallback() {
      public void got(final JSONValue json) {
        if (autoreoload_timer != null) {
          autoreoload_timer.cancel();
          autoreoload_timer = null;
        }
        final JSONObject result = json.isObject();
        final JSONValue err = result.get("err");
        String msg = "";
        if (err != null) {
          displayError("An error occurred while generating the graph: "
                       + err.isString().stringValue());
          graphstatus.setText("Please correct the error above.");
        } else {
          clearError();

          String history = unencodedUri.substring(3)      // Remove "/q?".
            .replaceFirst("ignore=[^&]*&", "");  // Unnecessary cruft.
          if (autoreload.getValue()) {
            history += "&autoreload=" + autoreoload_interval.getText();
          }
          if (!history.equals(History.getToken())) {
            History.newItem(history, false);
          }

          final JSONValue nplotted = result.get("plotted");
          final JSONValue cachehit = result.get("cachehit");
          if (cachehit != null) {
            msg += "Cache hit (" + cachehit.isString().stringValue() + "). ";
          }
          if (nplotted != null && nplotted.isNumber().doubleValue() > 0) {
            graph.setUrl(uri + "&png");
            graph.setVisible(true);

            msg += result.get("points").isNumber() + " points retrieved, "
              + nplotted + " points plotted";
          } else {
            graph.setVisible(false);
            msg += "Your query didn't return anything";
          }
          final JSONValue timing = result.get("timing");
          if (timing != null) {
            msg += " in " + timing + "ms.";
          } else {
            msg += '.';
          }
        }
        final JSONValue info = result.get("info");
        if (info != null) {
          if (!msg.isEmpty()) {
            msg += ' ';
          }
          msg += info.isString().stringValue();
        }
        graphstatus.setText(msg);
        if (result.get("etags") != null) {
          final JSONArray etags = result.get("etags").isArray();
          final int netags = etags.size();
          for (int i = 0; i < netags; i++) {
            if (i >= metrics.getWidgetCount()) {
              break;
            }
            final Widget widget = metrics.getWidget(i);
            if (!(widget instanceof MetricForm)) {
              break;
            }
            final MetricForm metric = (MetricForm) widget;
            final JSONArray tags = etags.get(i).isArray();
            final int ntags = tags.size();
            for (int j = 0; j < ntags; j++) {
              metric.autoSuggestTag(tags.get(j).isString().stringValue());
            }
          }
        }
        if (autoreload.getValue()) {
          final int reload_in = Integer.parseInt(autoreoload_interval.getValue());
          if (reload_in >= 5) {
            autoreoload_timer = new Timer() {
              public void run() {
                // Verify that we still want auto reload and that the graph
                // hasn't been updated in the mean time.
                if (autoreload.getValue() && lastgraphuri == uri) {
                  // Force refreshGraph to believe that we want a new graph.
                  lastgraphuri = "";
                  refreshGraph();
                }
              }
            };
            autoreoload_timer.schedule(reload_in * 1000);
          }
        }
        if (--pending_requests > 0) {
          pending_requests = 0;
          refreshGraph();
        }
      }
    });
  }

  private boolean addAllMetrics(final StringBuilder url) {
    boolean found_metric = false;
    for (final Widget widget : metrics) {
      if (!(widget instanceof MetricForm)) {
        continue;
      }
      final MetricForm metric = (MetricForm) widget;
      found_metric |= metric.buildQueryString(url);
    }
    if (!found_metric) {
      graphstatus.setText("Please specify a metric.");
    }
    return found_metric;
  }

  private void asyncGetJson(final String url, final GotJsonCallback callback) {
    final RequestBuilder builder = new RequestBuilder(RequestBuilder.GET, url);
    try {
      builder.sendRequest(null, new RequestCallback() {
        public void onError(final Request request, final Throwable e) {
          displayError("Failed to get " + url + ": " + e.getMessage());
          // Since we don't call the callback we've been given, reset this
          // bit of state as we're not going to retry anything right now.
          pending_requests = 0;
        }

        public void onResponseReceived(final Request request,
                                       final Response response) {
          final int code = response.getStatusCode();
          if (code == Response.SC_OK) {
            clearError();
            callback.got(JSONParser.parse(response.getText()));
            return;
          } else if (code >= Response.SC_BAD_REQUEST) {  // 400+ => Oops.
            // Since we don't call the callback we've been given, reset this
            // bit of state as we're not going to retry anything right now.
            pending_requests = 0;
            String err = response.getText();
            // If the response looks like a JSON object, it probably contains
            // an error message.
            if (!err.isEmpty() && err.charAt(0) == '{') {
              final JSONValue json = JSONParser.parse(err);
              final JSONObject result = json == null ? null : json.isObject();
              final JSONValue jerr = result == null ? null : result.get("err");
              final JSONString serr = jerr == null ? null : jerr.isString();
              err = serr.stringValue();
              // If the error message has multiple lines (which is common if
              // it contains a stack trace), show only the first line and
              // hide the rest in a panel users can expand.
              final int newline = err.indexOf('\n', 1);
              final String msg = "Request failed: " + response.getStatusText();
              if (newline < 0) {
                displayError(msg + ": " + err);
              } else {
                displayError(msg);
                final DisclosurePanel dp =
                  new DisclosurePanel(err.substring(0, newline));
                RootPanel.get("queryuimain").add(dp);  // Attach the widget.
                final InlineLabel content =
                  new InlineLabel(err.substring(newline, err.length()));
                content.addStyleName("fwf");  // For readable stack traces.
                dp.setContent(content);
                current_error.getElement().appendChild(dp.getElement());
              }
            } else {
              displayError("Request failed while getting " + url + ": "
                           + response.getStatusText());
              // Since we don't call the callback we've been given, reset this
              // bit of state as we're not going to retry anything right now.
              pending_requests = 0;
            }
            graphstatus.setText("");
          }
        }
      });
    } catch (RequestException e) {
      displayError("Failed to get " + url + ": " + e.getMessage());
    }
  }

  private void displayError(final String errmsg) {
    current_error.setText(errmsg);
    current_error.setVisible(true);
  }

  private void clearError() {
    current_error.setVisible(false);
  }

  static void setTextAlignCenter(final Element element) {
    element.getStyle().setProperty("textAlign", "center");
  }

  /** Zoom box and associated event handlers.  */
  private final class ZoomBox extends HTML
    implements MouseUpHandler, MouseMoveHandler, MouseDownHandler {

    /** "Fudge factor" to account for the axes present on the image. */
    private static final int OFFSET_WITH_AXIS = 45;
    private static final int OFFSET_WITHOUT_AXIS = 15;

    private boolean zoom_selection_active = false;
    /** Rectangle of the selection.  */
    private int start_x;
    private int end_x;
    private int start_y;
    private int end_y;

    private HandlerRegistration graph_move_handler;
    private HandlerRegistration box_move_handler;

    ZoomBox() {
      // Set ourselves up as the event handler for all mouse-draggable events.
      graph.addMouseDownHandler(this);
      graph.addMouseUpHandler(this);

      // Also add the handlers on the actual zoom highlight box (this is in
      // case the cursor gets on the zoombox, so that it keeps responding
      // correctly).
      super.addMouseUpHandler(this);

      final Style style = super.getElement().getStyle();
      style.setProperty("background", "red");
      style.setProperty("filter", "alpha(opacity=50)");
      style.setProperty("opacity", "0.4");
      // Needed to make this object focusable.
      super.getElement().setAttribute("tabindex", "-1");
    }

    @Override
    public void onMouseDown(final MouseDownEvent event) {
      event.preventDefault();

      // Check if the zoom selection is active, if so, it's possible that the
      // mouse left the browser mid-selection and got stuck enabled even
      // though the mouse isn't still pressed. If that's the case, do a similar
      // operation to the onMouseUp event.
      if (zoom_selection_active) {
        endSelection(event);
        return;
      }

      final Element image = graph.getElement();
      zoom_selection_active = true;
      start_x = event.getRelativeX(image);
      start_y = event.getRelativeY(image);
      end_x = 0;
      end_y = 0;

      graphbox.setWidgetPosition(this, start_x, start_y);
      super.setWidth("0px");
      super.setHeight("0px");
      super.setVisible(true);
      // Workaround to steal the focus from whatever had it previously,
      // which may cause the graph to reload as a side effect.
      super.getElement().focus();

      graph_move_handler = graph.addMouseMoveHandler(this);
      box_move_handler = super.addMouseMoveHandler(this);
    }

    @Override
    public void onMouseMove(final MouseMoveEvent event) {
      event.preventDefault();

      final int x = event.getRelativeX(graph.getElement());
      final int y = event.getRelativeY(graph.getElement());
      int left;
      int top;
      int width;
      int height;

      // Figure out the top, left, height, and width of the box based
      // on current cursor location.
      if (x < start_x) {
        left = x;
        width = start_x - x;
      } else {
        left = start_x;
        width = x - start_x;
      }
      if (y < start_y) {
        top = y;
        height = start_y - y;
      } else {
        top = start_y;
        height = y - start_y;
      }

      // Resize / move the box as needed based on cursor location.
      super.setVisible(false);
      graphbox.setWidgetPosition(this, left, top);
      super.setWidth(width + "px");
      super.setHeight(height + "px");
      super.setVisible(true);
    }

    @Override
    public void onMouseUp(final MouseUpEvent event) {
      if (zoom_selection_active) {
        endSelection(event);
      }
    }

    /**
     * Perform operations for when a user completes their selection.
     * This involves removing the highlight box and kicking off the
     * zoom in operation.
     * @param event The event that triggered the end of the selection.
     */
    private <H extends EventHandler> void endSelection(final MouseEvent<H> event) {
      zoom_selection_active = false;

      // Stop tracking cursor movements to improve performance.
      graph_move_handler.removeHandler();
      graph_move_handler = null;
      box_move_handler.removeHandler();
      box_move_handler = null;

      final Element image = graph.getElement();
      end_x = event.getRelativeX(image);
      end_y = event.getRelativeY(image);

      // Hide the zoom box
      super.setVisible(false);
      super.setWidth("0px");
      super.setHeight("0px");

      // Calculate the true start/end points of the zoom area selected by
      // mouse. If the mouse was dragged left on the graph before being
      // let up, then start_x is the right-most edge of the zoomable area.
      // If the mouse was dragged right on the graph before being let up,
      // then start_x is the left-most edge of the zoomable area.
      if (start_x < end_x) {
        start_x = start_x - OFFSET_WITH_AXIS;
        end_x = end_x - OFFSET_WITH_AXIS;
      } else {
        final int saved_start = start_x;
        start_x = end_x - OFFSET_WITH_AXIS;
        end_x = saved_start - OFFSET_WITH_AXIS;
      }
      int actual_width = graph.getWidth() - OFFSET_WITH_AXIS;
      if (y2range.isEnabled()) {  // If we have a second Y axis.
        actual_width -= OFFSET_WITH_AXIS;
      } else {
        actual_width -= OFFSET_WITHOUT_AXIS;
      }

      // Prevent division by zero if image is pathologically small.
      // or: Prevent changing anything if the distance the cursor traveled was
      // too small (as happens during a simple click or unintentional click).
      if (actual_width < 1 || end_x - start_x <= 5) {
        return;
      }

      // Total span of time represented between the start and end times.
      final long duration;
      final long start = start_datebox.getValue().getTime();
      {
        final long end;
        final Date end_date = end_datebox.getValue();
        if (end_date != null) {
          end = end_date.getTime();
        } else {
          end = new Date().getTime();
        }
        duration = end - start;
      }

      // Get the start and end positions of the mouse drag operation on the
      // image as a percentage of the image size.
      final long start_change = start_x * duration / actual_width;
      final long end_change = end_x * duration / actual_width;

      start_datebox.setValue(new Date(start + start_change));
      end_datebox.setValue(new Date(start + end_change));
      refreshGraph();
    }

  };

  private final class AdjustYRangeCheckOnClick implements ClickHandler {

    private final CheckBox box;
    private final ValidatedTextBox range;

    public AdjustYRangeCheckOnClick(final CheckBox box,
                                    final ValidatedTextBox range) {
      this.box = box;
      this.range = range;
    }

    public void onClick(final ClickEvent event) {
      if (box.isEnabled() && box.getValue()
          && "[0:]".equals(range.getValue())) {
        range.setValue("[1:]");
      } else if (box.isEnabled() && !box.getValue()
                 && "[1:]".equals(range.getValue())) {
        range.setValue("[0:]");
      }
    }

  };

  /**
   * Ensures all the widgets in the given panel have the same size.
   * Otherwise by default the panel will automatically resize itself to the
   * contents of the currently active panel's widget, which is annoying
   * because it makes a number of things move around in the UI.
   * @param panel The panel containing the widgets to resize.
   */
  private static void ensureSameWidgetSize(final DecoratedTabPanel panel) {
    if (!panel.isAttached()) {
      throw new IllegalArgumentException("panel not attached: " + panel);
    }
    int maxw = 0;
    int maxh = 0;
    for (final Widget widget : panel) {
      final int w = widget.getOffsetWidth();
      final int h = widget.getOffsetHeight();
      if (w > maxw) {
        maxw = w;
      }
      if (h > maxh) {
        maxh = h;
      }
    }
    if (maxw == 0 || maxh == 0) {
      throw new IllegalArgumentException("maxw=" + maxw + " maxh=" + maxh);
    }
    for (final Widget widget : panel) {
      setOffsetWidth(widget, maxw);
      setOffsetHeight(widget, maxh);
    }
  }

  /**
   * Properly sets the total width of a widget.
   * This takes into account decorations such as border, margin, and padding.
   */
  private static void setOffsetWidth(final Widget widget, int width) {
    widget.setWidth(width + "px");
    final int offset = widget.getOffsetWidth();
    if (offset > 0) {
      width -= offset - width;
      if (width > 0) {
        widget.setWidth(width + "px");
      }
    }
  }

  /**
   * Properly sets the total height of a widget.
   * This takes into account decorations such as border, margin, and padding.
   */
  private static void setOffsetHeight(final Widget widget, int height) {
    widget.setHeight(height + "px");
    final int offset = widget.getOffsetHeight();
    if (offset > 0) {
      height -= offset - height;
      if (height > 0) {
        widget.setHeight(height + "px");
      }
    }
  }

}<|MERGE_RESOLUTION|>--- conflicted
+++ resolved
@@ -105,7 +105,7 @@
 
   // Misc options
   private final CheckBox smooth = new CheckBox();
-  
+
   private final ValidatedTextBox yrange = new ValidatedTextBox();
   private final ValidatedTextBox y2range = new ValidatedTextBox();
   private final CheckBox ylog = new CheckBox();
@@ -380,11 +380,7 @@
     final DecoratedTabPanel optpanel = new DecoratedTabPanel();
     optpanel.add(makeAxesPanel(), "Axes");
     optpanel.add(makeKeyPanel(), "Key");
-<<<<<<< HEAD
-    optpanel.add(makeMiscPanel(), "Misc");
-=======
     optpanel.add(makeStylePanel(), "Style");
->>>>>>> 00d40cf8
     optpanel.selectTab(0);
     table.setWidget(1, 3, optpanel);
 
@@ -832,13 +828,7 @@
       keypos = "";
     }
     nokey.setValue(qs.containsKey("nokey"));
-<<<<<<< HEAD
-    if (qs.containsKey("smooth")) {
-      smooth.setValue(Boolean.valueOf(qs.getFirst("smooth")));
-    }
-=======
     smooth.setValue(qs.containsKey("smooth"));
->>>>>>> 00d40cf8
   }
 
   private void refreshGraph() {
@@ -891,16 +881,11 @@
       }
     }
     url.append("&wxh=").append(wxh.getText());
-<<<<<<< HEAD
-    url.append("&smooth=").append(smooth.getValue());
-    final String uri = url.toString();
-=======
     if (smooth.getValue()) {
       url.append("&smooth=csplines");
     }
     final String unencodedUri = url.toString();
     final String uri = URL.encode(unencodedUri);
->>>>>>> 00d40cf8
     if (uri.equals(lastgraphuri)) {
       return;  // Don't re-request the same graph.
     } else if (pending_requests++ > 0) {
