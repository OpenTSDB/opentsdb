--- conflicted
+++ resolved
@@ -81,15 +81,11 @@
     if (errmsg != null) {
       LOG.debug(errmsg);
       if (chan.isConnected()) {
-<<<<<<< HEAD
-        chan.write(errmsg);
-=======
         if (chan.isWritable()) {
           chan.write(errmsg);
         } else {
           writes_blocked.incrementAndGet();
         }
->>>>>>> b1c32620
       }
     }
     return Deferred.fromResult(null);
