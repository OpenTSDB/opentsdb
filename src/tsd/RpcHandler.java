--- conflicted
+++ resolved
@@ -25,6 +25,7 @@
 import net.opentsdb.core.TSDB;
 import net.opentsdb.stats.StatsCollector;
 import net.opentsdb.utils.JSON;
+import net.opentsdb.tsd.ConnectionManager;
 
 import org.jboss.netty.channel.Channel;
 import org.jboss.netty.channel.ChannelHandlerContext;
@@ -67,12 +68,7 @@
   /** List of domains to allow access to HTTP. By default this will be empty and
    * all CORS headers will be ignored. */
   private final HashSet<String> cors_domains;
-<<<<<<< HEAD
   /** List of headers allowed for access to HTTP. By default this will contain a set of known-to-work headers */
-=======
- /** List of headers allowed for access to HTTP. By default this will contain a
-   * set of known-to-work headers */
->>>>>>> 777f2428
   private final String cors_headers;
   
   private final HandlerRegistrarImpl handlerRegistrar;
@@ -137,15 +133,6 @@
         LOG.info("Loaded CORS domain (" + domain + ")");
       }
     }
-<<<<<<< HEAD
-    cors_headers = tsdb.getConfig().getString("tsd.http.request.cors_headers").trim();
-    if ((cors_headers == null) || !cors_headers.matches("^([a-zA-Z0-9_.-]+,\\s*)*[a-zA-Z0-9_.-]+$")) {
-    	throw new IllegalArgumentException("tsd.http.request.cors_headers must be a list of validly-formed "
-    		          + "HTTP header names. No wildcards are allowed.");
-    }
-	LOG.info("Loaded CORS headers (" + cors_headers + ")");    
-=======
-
   cors_headers = tsdb.getConfig().getString("tsd.http.request.cors_headers");
     if ((cors_headers == null) || !cors_headers.matches("^([a-zA-Z0-9_.-]+,\\s*)*[a-zA-Z0-9_.-]+$")) {
       throw new IllegalArgumentException(
@@ -155,7 +142,6 @@
       LOG.info("Loaded CORS headers (" + cors_headers + ")");
     }
 
->>>>>>> 777f2428
     
     {
       final DieDieDie diediedie = new DieDieDie();
@@ -385,11 +371,7 @@
                 domain);
             query.response().headers().add(HttpHeaders.ACCESS_CONTROL_ALLOW_METHODS,
                 "GET, POST, PUT, DELETE");
-<<<<<<< HEAD
             query.response().headers().add(HttpHeaders.ACCESS_CONTROL_ALLOW_HEADERS, cors_headers);
-=======
-	query.response().headers().add(HttpHeaders.ACCESS_CONTROL_ALLOW_HEADERS, cors_headers);
->>>>>>> 777f2428
 
             // if the method requested was for OPTIONS then we'll return an OK
             // here and no further processing is needed.
