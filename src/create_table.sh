#!/bin/sh
# Small script to setup the HBase tables used by OpenTSDB.

test -n "$HBASE_HOME" || {
  echo >&2 'The environment variable HBASE_HOME must be set'
  exit 1
}
test -d "$HBASE_HOME" || {
  echo >&2 "No such directory: HBASE_HOME=$HBASE_HOME"
  exit 1
}

TSDB_TABLE=${TSDB_TABLE-'tsdb'}
UID_TABLE=${UID_TABLE-'tsdb-uid'}
TREE_TABLE=${TREE_TABLE-'tsdb-tree'}
META_TABLE=${META_TABLE-'tsdb-meta'}
BLOOMFILTER=${BLOOMFILTER-'ROW'}
# LZO requires lzo2 64bit to be installed + the hadoop-gpl-compression jar.
COMPRESSION=${COMPRESSION-'LZO'}
# All compression codec names are upper case (NONE, LZO, SNAPPY, etc).
COMPRESSION=`echo "$COMPRESSION" | tr a-z A-Z`
<<<<<<< HEAD
DATA_BLOCK_ENCODING=${DATA_BLOCK_ENCODING-'NONE'}
=======
# DIFF encoding is very useful for OpenTSDB's case that many small KVs and common prefix.
# This can save a lot of storage space.
DATA_BLOCK_ENCODING=${DATA_BLOCK_ENCODING-'DIFF'}
DATA_BLOCK_ENCODING=`echo "$DATA_BLOCK_ENCODING" | tr a-z A-Z`
>>>>>>> 93aaac45
TSDB_TTL=${TSDB_TTL-'FOREVER'}

case $COMPRESSION in
  (NONE|LZO|GZIP|SNAPPY)  :;;  # Known good.
  (*)
    echo >&2 "warning: compression codec '$COMPRESSION' might not be supported."
    ;;
esac

case $DATA_BLOCK_ENCODING in
  (NONE|PREFIX|DIFF|FAST_DIFF|ROW_INDEX_V1)  :;; # Know good
  (*)
    echo >&2 "warning: encoding '$DATA_BLOCK_ENCODING' might not be supported."
    ;;
esac

# HBase scripts also use a variable named `HBASE_HOME', and having this
# variable in the environment with a value somewhat different from what
# they expect can confuse them in some cases.  So rename the variable.
hbh=$HBASE_HOME
unset HBASE_HOME
exec "$hbh/bin/hbase" shell <<EOF
create '$UID_TABLE',
  {NAME => 'id', COMPRESSION => '$COMPRESSION', BLOOMFILTER => '$BLOOMFILTER', DATA_BLOCK_ENCODING => '$DATA_BLOCK_ENCODING'},
  {NAME => 'name', COMPRESSION => '$COMPRESSION', BLOOMFILTER => '$BLOOMFILTER', DATA_BLOCK_ENCODING => '$DATA_BLOCK_ENCODING'}

create '$TSDB_TABLE',
  {NAME => 't', VERSIONS => 1, COMPRESSION => '$COMPRESSION', BLOOMFILTER => '$BLOOMFILTER', DATA_BLOCK_ENCODING => '$DATA_BLOCK_ENCODING', TTL => '$TSDB_TTL'}
  
create '$TREE_TABLE',
  {NAME => 't', VERSIONS => 1, COMPRESSION => '$COMPRESSION', BLOOMFILTER => '$BLOOMFILTER', DATA_BLOCK_ENCODING => '$DATA_BLOCK_ENCODING'}
  
create '$META_TABLE',
  {NAME => 'name', COMPRESSION => '$COMPRESSION', BLOOMFILTER => '$BLOOMFILTER', DATA_BLOCK_ENCODING => '$DATA_BLOCK_ENCODING'}
EOF<|MERGE_RESOLUTION|>--- conflicted
+++ resolved
@@ -19,14 +19,10 @@
 COMPRESSION=${COMPRESSION-'LZO'}
 # All compression codec names are upper case (NONE, LZO, SNAPPY, etc).
 COMPRESSION=`echo "$COMPRESSION" | tr a-z A-Z`
-<<<<<<< HEAD
-DATA_BLOCK_ENCODING=${DATA_BLOCK_ENCODING-'NONE'}
-=======
 # DIFF encoding is very useful for OpenTSDB's case that many small KVs and common prefix.
 # This can save a lot of storage space.
 DATA_BLOCK_ENCODING=${DATA_BLOCK_ENCODING-'DIFF'}
 DATA_BLOCK_ENCODING=`echo "$DATA_BLOCK_ENCODING" | tr a-z A-Z`
->>>>>>> 93aaac45
 TSDB_TTL=${TSDB_TTL-'FOREVER'}
 
 case $COMPRESSION in
