// This file is part of OpenTSDB.
// Copyright (C) 2010-2012  The OpenTSDB Authors.
//
// This program is free software: you can redistribute it and/or modify it
// under the terms of the GNU Lesser General Public License as published by
// the Free Software Foundation, either version 2.1 of the License, or (at your
// option) any later version.  This program is distributed in the hope that it
// will be useful, but WITHOUT ANY WARRANTY; without even the implied warranty
// of MERCHANTABILITY or FITNESS FOR A PARTICULAR PURPOSE.  See the GNU Lesser
// General Public License for more details.  You should have received a copy
// of the GNU Lesser General Public License along with this program.  If not,
// see <http://www.gnu.org/licenses/>.
package net.opentsdb.tools;

import java.io.IOException;
import java.util.ArrayList;
import java.util.HashMap;

import org.slf4j.Logger;
import org.slf4j.LoggerFactory;

import net.opentsdb.core.Aggregator;
import net.opentsdb.core.Aggregators;
import net.opentsdb.core.Query;
import net.opentsdb.core.DataPoint;
import net.opentsdb.core.DataPoints;
import net.opentsdb.core.RateOptions;
import net.opentsdb.core.Tags;
import net.opentsdb.core.TSDB;
import net.opentsdb.graph.Plot;
import net.opentsdb.utils.Config;
import net.opentsdb.utils.DateTime;

final class CliQuery {

  private static final Logger LOG = LoggerFactory.getLogger(CliQuery.class);

  /** Prints usage and exits with the given retval.  */
  private static void usage(final ArgP argp, final String errmsg,
                            final int retval) {
    System.err.println(errmsg);
    System.err.println("Usage: query"
        + " [Gnuplot opts] START-DATE [END-DATE] <query> [queries...]\n"
        + "A query has the form:\n"
        + "  FUNC [rate] [counter,max,reset] [downsample FUNC N] SERIES [TAGS]\n"
        + "For example:\n"
        + " 2010/03/11-20:57 sum my.awsum.metric host=blah"
        + " sum some.other.metric host=blah state=foo\n"
        + "Dates must follow this format: YYYY/MM/DD-HH:MM[:SS] or Unix Epoch\n"
        + " or relative time such as 1y-ago, 2d-ago, etc.\n"
        + "Supported values for FUNC: " + Aggregators.set()
        + "\nGnuplot options are of the form: +option=value");
    if (argp != null) {
      System.err.print(argp.usage());
    }
    System.exit(retval);
  }

  public static void main(String[] args) throws Exception {
    ArgP argp = new ArgP();
    CliOptions.addCommon(argp);
    CliOptions.addVerbose(argp);
    argp.addOption("--graph", "BASEPATH",
                   "Output data points to a set of files for gnuplot."
                   + "  The path of the output files will start with"
                   + " BASEPATH.");
    args = CliOptions.parse(argp, args);
    if (args == null) {
      usage(argp, "Invalid usage.", 1);
    } else if (args.length < 3) {
      usage(argp, "Not enough arguments.", 2);
    }

    // get a config object
    Config config = CliOptions.getConfig(argp);
    
    final TSDB tsdb = new TSDB(config);
    tsdb.checkNecessaryTablesExist().joinUninterruptibly();
    final String basepath = argp.get("--graph");
    argp = null;

    Plot plot = null;
    try {
      plot = doQuery(tsdb, args, basepath != null);
    } finally {
      try {
        tsdb.shutdown().joinUninterruptibly();
      } catch (Exception e) {
        LOG.error("Unexpected exception", e);
        System.exit(1);
      }
    }

    if (plot != null) {
      try {
        final int npoints = plot.dumpToFiles(basepath);
        LOG.info("Wrote " + npoints + " for Gnuplot");
      } catch (IOException e) {
        LOG.error("Failed to write the Gnuplot file under " + basepath, e);
        System.exit(1);
      }
    }
  }

  private static Plot doQuery(final TSDB tsdb,
                              final String args[],
                              final boolean want_plot) {
    final ArrayList<String> plotparams = new ArrayList<String>();
    final ArrayList<Query> queries = new ArrayList<Query>();
    final ArrayList<String> plotoptions = new ArrayList<String>();
    parseCommandLineQuery(args, tsdb, queries, plotparams, plotoptions);
    if (queries.isEmpty()) {
      usage(null, "Not enough arguments, need at least one query.", 2);
    }

    final Plot plot = (want_plot ? new Plot(queries.get(0).getStartTime(),
                                            queries.get(0).getEndTime())
                       : null);
    if (want_plot) {
      plot.setParams(parsePlotParams(plotparams));
    }
    final int nqueries = queries.size();
    for (int i = 0; i < nqueries; i++) {
      // TODO(tsuna): Optimization: run each query in parallel.
      final StringBuilder buf = want_plot ? null : new StringBuilder();
      for (final DataPoints datapoints : queries.get(i).run()) {
        if (want_plot) {
          plot.add(datapoints, plotoptions.get(i));
        } else {
          final String metric = datapoints.metricName();
          final String tagz = datapoints.getTags().toString();
          for (final DataPoint datapoint : datapoints) {
            buf.append(metric)
               .append(' ')
               .append(datapoint.timestamp())
               .append(' ');
            if (datapoint.isInteger()) {
              buf.append(datapoint.longValue());
            } else {
              buf.append(String.format("%f", datapoint.doubleValue()));
            }
            buf.append(' ').append(tagz).append('\n');
            System.out.print(buf);
            buf.delete(0, buf.length());
          }
        }
      }
    }
    return plot;
  }

  /**
   * Parses the query from the command lines.
   * @param args The command line arguments.
   * @param tsdb The TSDB to use.
   * @param queries The list in which {@link Query}s will be appended.
   * @param plotparams The list in which global plot parameters will be
   * appended.  Ignored if {@code null}.
   * @param plotoptions The list in which per-line plot options will be
   * appended.  Ignored if {@code null}.
   */
  static void parseCommandLineQuery(final String[] args,
                                    final TSDB tsdb,
                                    final ArrayList<Query> queries,
                                    final ArrayList<String> plotparams,
                                    final ArrayList<String> plotoptions) {
    long start_ts = DateTime.parseDateTimeString(args[0], null);
    if (start_ts >= 0)
      start_ts /= 1000;
    long end_ts = -1;
    if (args.length > 3){
      // see if we can detect an end time
      try{
      if (args[1].charAt(0) != '+'
           && (args[1].indexOf(':') >= 0
               || args[1].indexOf('/') >= 0
               || args[1].indexOf('-') >= 0
               || Long.parseLong(args[1]) > 0)){
          end_ts = DateTime.parseDateTimeString(args[1], null);
        }
      }catch (NumberFormatException nfe) {
        // ignore it as it means the third parameter is likely the aggregator
      }
    }
    // temp fixup to seconds from ms until the rest of TSDB supports ms
    // Note you can't append this to the DateTime.parseDateTimeString() call as
    // it clobbers -1 results
    if (end_ts >= 0)
      end_ts /= 1000;

    int i = end_ts < 0 ? 1 : 2;
    while (i < args.length && args[i].charAt(0) == '+') {
      if (plotparams != null) {
        plotparams.add(args[i]);
      }
      i++;
    }

    while (i < args.length) {
      final Aggregator agg = Aggregators.get(args[i++]);
      final boolean rate = args[i].equals("rate");
      RateOptions rate_options = new RateOptions(false, Long.MAX_VALUE,
          RateOptions.DEFAULT_RESET_VALUE);
      if (rate) {
        i++;
        
        long counterMax = Long.MAX_VALUE;
        long resetValue = RateOptions.DEFAULT_RESET_VALUE;
        if (args[i].startsWith("counter")) {
          String[] parts = Tags.splitString(args[i], ',');
          if (parts.length >= 2 && parts[1].length() > 0) {
            counterMax = Long.parseLong(parts[1]);
          }
          if (parts.length >= 3 && parts[2].length() > 0) {
            resetValue = Long.parseLong(parts[2]);
          }
          rate_options = new RateOptions(true, counterMax, resetValue);
          i++;
        }
      }
      final boolean downsample = args[i].equals("downsample");
      if (downsample) {
        i++;
      }
<<<<<<< HEAD
      final long interval = downsample ? Integer.parseInt(args[i++]) : 0;
=======
      final long interval = downsample ? Long.parseLong(args[i++]) : 0;
>>>>>>> 7c3acdd8
      final Aggregator sampler = downsample ? Aggregators.get(args[i++]) : null;
      final String metric = args[i++];
      final HashMap<String, String> tags = new HashMap<String, String>();
      while (i < args.length && args[i].indexOf(' ', 1) < 0
             && args[i].indexOf('=', 1) > 0) {
        Tags.parse(tags, args[i++]);
      }
      if (i < args.length && args[i].indexOf(' ', 1) > 0) {
        plotoptions.add(args[i++]);
      }
      final Query query = tsdb.newQuery();
      query.setStartTime(start_ts);
      if (end_ts > 0) {
        query.setEndTime(end_ts);
      }
      query.setTimeSeries(metric, tags, agg, rate, rate_options);
      if (downsample) {
        query.downsample(interval, sampler);
      }
      queries.add(query);
    }
  }

  private static HashMap<String, String> parsePlotParams(final ArrayList<String> params) {
    final HashMap<String, String> result =
      new HashMap<String, String>(params.size());
    for (final String param : params) {
      Tags.parse(result, param.substring(1));
    }
    return result;
  }

}<|MERGE_RESOLUTION|>--- conflicted
+++ resolved
@@ -222,11 +222,7 @@
       if (downsample) {
         i++;
       }
-<<<<<<< HEAD
-      final long interval = downsample ? Integer.parseInt(args[i++]) : 0;
-=======
       final long interval = downsample ? Long.parseLong(args[i++]) : 0;
->>>>>>> 7c3acdd8
       final Aggregator sampler = downsample ? Aggregators.get(args[i++]) : null;
       final String metric = args[i++];
       final HashMap<String, String> tags = new HashMap<String, String>();
