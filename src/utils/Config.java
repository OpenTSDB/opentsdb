--- conflicted
+++ resolved
@@ -202,7 +202,6 @@
   public boolean auto_tagv() {
     return auto_tagv;
   }
-<<<<<<< HEAD
   
   public boolean use_hbase_counters() {
     return use_hbase_counters;
@@ -212,8 +211,6 @@
     return sum_duplicates;
   }
   
-=======
-
   /** @return the auto_whitelist value */
   public boolean auto_whitelist() { return auto_whitelist; }
 
@@ -232,7 +229,6 @@
     return auto_tagv_patterns;
   }
 
->>>>>>> 0b9c0c74
   /** @param auto_metric whether or not to auto create metrics */
   public void setAutoMetric(boolean auto_metric) {
     this.auto_metric = auto_metric;
