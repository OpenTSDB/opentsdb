// This file is part of OpenTSDB.
// Copyright (C) 2010-2012  The OpenTSDB Authors.
//
// This program is free software: you can redistribute it and/or modify it
// under the terms of the GNU Lesser General Public License as published by
// the Free Software Foundation, either version 2.1 of the License, or (at your
// option) any later version.  This program is distributed in the hope that it
// will be useful, but WITHOUT ANY WARRANTY; without even the implied warranty
// of MERCHANTABILITY or FITNESS FOR A PARTICULAR PURPOSE.  See the GNU Lesser
// General Public License for more details.  You should have received a copy
// of the GNU Lesser General Public License along with this program.  If not,
// see <http://www.gnu.org/licenses/>.
package net.opentsdb.storage.hbase;

import java.util.ArrayList;
import java.util.Arrays;
import java.util.HashMap;
import java.util.List;
import java.util.Map;

import com.google.common.base.Optional;
import com.google.common.base.Strings;
import com.google.common.collect.ImmutableList;
import com.stumbleupon.async.Callback;
import com.stumbleupon.async.Deferred;

import net.opentsdb.core.Const;
import net.opentsdb.core.DataPoints;
import net.opentsdb.core.Internal;
import net.opentsdb.core.RowKey;
import net.opentsdb.core.Query;
import net.opentsdb.meta.Annotation;
import net.opentsdb.meta.UIDMeta;
import net.opentsdb.stats.StatsCollector;
import net.opentsdb.storage.TsdbStore;
import net.opentsdb.tree.Branch;
import net.opentsdb.tree.Leaf;
import net.opentsdb.tree.Tree;
import net.opentsdb.tree.TreeRule;
import net.opentsdb.uid.UniqueId;
import net.opentsdb.utils.Config;
import net.opentsdb.utils.JSON;
import net.opentsdb.utils.JSONException;
import org.hbase.async.*;
import org.slf4j.Logger;
import org.slf4j.LoggerFactory;

import static com.google.common.base.Preconditions.checkNotNull;
import static net.opentsdb.core.StringCoder.fromBytes;
import static net.opentsdb.core.StringCoder.toBytes;
import static net.opentsdb.uid.UniqueId.UniqueIdType;
import static net.opentsdb.storage.hbase.HBaseConst.CHARSET;

/**
 * The HBaseStore that implements the client interface required by TSDB.
 */
public class HBaseStore implements TsdbStore {
  /** Byte used for the qualifier prefix to indicate this is an annotation */
  public static final byte ANNOTATION_QUAL_PREFIX = 0x01;

  private static final Logger LOG = LoggerFactory.getLogger(HBaseStore.class);

  /** Row key of the special row used to track the max ID already assigned. */
  private static final byte[] MAXID_ROW = { 0 };

  private static final byte[] TS_FAMILY = { 't' };

  /**
   * The single column family used by this class.
   */
  private static final byte[] ID_FAMILY = toBytes("id");
  /**
   * The single column family used by this class.
   */
  private static final byte[] NAME_FAMILY = toBytes("name");

  /** The single column family used by this class. */
  private static final byte[] UID_FAMILY = toBytes("name");
  /** Name of the CF where trees and branches are stored. */
  private static final byte[] TREE_FAMILY = toBytes("t");
  /** The tree qualifier */
  private static final byte[] TREE_QUALIFIER = toBytes("tree");
  /** Width of tree IDs in bytes */
  private static final short TREE_ID_WIDTH = 2;
  /** Byte prefix for collision columns */
  private static byte[] COLLISION_PREFIX = toBytes("tree_collision:");
  /** Byte prefix for not matched columns */
  private static byte[] NOT_MATCHED_PREFIX = toBytes("tree_not_matched:");
  /** Byte suffix for collision rows, appended after the tree ID */
  private static byte COLLISION_ROW_SUFFIX = 0x01;
  /** Byte suffix for not matched rows, appended after the tree ID */
  private static byte NOT_MATCHED_ROW_SUFFIX = 0x02;

  final org.hbase.async.HBaseClient client;

  /**
   * Row keys that need to be compacted.
   * Whenever we write a new data point to a row, we add the row key to this
   * set.  Every once in a while, the compaction thread will go through old
   * row keys and will read re-compact them.
   */
  private final CompactionQueue compactionq;

  private final boolean enable_realtime_ts;
  private final boolean enable_realtime_uid;
  private final boolean enable_tsuid_incrementing;
  private final boolean enable_tree_processing;
  private final boolean enable_compactions;

  private final byte[] data_table_name;
  private final byte[] uid_table_name;
  private final byte[] tree_table_name;
  private final byte[] meta_table_name;

  public HBaseStore(final HBaseClient client, final Config config) {
    this.client = checkNotNull(client);
    checkNotNull(config);

    enable_tree_processing = config.enable_tree_processing();
    enable_realtime_ts = config.enable_realtime_ts();
    enable_realtime_uid = config.enable_realtime_uid();
    enable_tsuid_incrementing = config.enable_tsuid_incrementing();
    enable_compactions = config.enable_compactions();

    data_table_name = config.getString("tsd.storage.hbase.data_table").getBytes(HBaseConst.CHARSET);
    uid_table_name = config.getString("tsd.storage.hbase.uid_table").getBytes(HBaseConst.CHARSET);
    tree_table_name = config.getString("tsd.storage.hbase.tree_table").getBytes(HBaseConst.CHARSET);
    meta_table_name = config.getString("tsd.storage.hbase.meta_table").getBytes(HBaseConst.CHARSET);

    client.setFlushInterval(config.getShort("tsd.storage.flush_interval"));

    compactionq = new CompactionQueue(this, config, data_table_name, TS_FAMILY);
  }

  /**
   * Calculate the base time based on a timestamp to be used in a row key.
   * TODO This should be made into an instance method
   */
  public static long buildBaseTime(final long timestamp) {
    if ((timestamp & Const.SECOND_MASK) != 0) {
      // drop the ms timestamp to seconds to calculate the base timestamp
      return ((timestamp / 1000) - ((timestamp / 1000) % Const.MAX_TIMESPAN));
    } else {
      return (timestamp - (timestamp % Const.MAX_TIMESPAN));
    }
  }

  /**
   * Calculate the row key based on a TSUID and the base time.
   * TODO This should be made into an instance method
   */
  public static byte[] buildRowKeyFromTSUID(byte[] tsuid, int base_time) {
    // otherwise we need to build the row key from the TSUID and start time
    final byte[] row = new byte[Const.TIMESTAMP_BYTES + tsuid.length];
    System.arraycopy(tsuid, 0, row, 0, Const.METRICS_WIDTH);
    Bytes.setInt(row, base_time, Const.METRICS_WIDTH);
    System.arraycopy(tsuid, Const.METRICS_WIDTH, row, Const.METRICS_WIDTH +
        Const.TIMESTAMP_BYTES, (tsuid.length - Const.METRICS_WIDTH));
    return row;
  }

  /**
   * Calculates the row key based on the TSUID and the start time. If the TSUID
   * is empty, the row key is a 0 filled byte array {@code TSDB.metrics_width()}
   * wide plus the normalized start timestamp without any tag bytes.
   * @param start_time The start time as a Unix epoch timestamp
   * @param tsuid An optional TSUID if storing a local annotation
   * @return The row key as a byte array
   */
  public static byte[] getAnnotationRowKey(final long start_time, final byte[] tsuid) {
    if (start_time < 1) {
      throw new IllegalArgumentException("The start timestamp has not been set");
    }

    final long base_time = buildBaseTime(start_time);

    // if the TSUID is empty, then we're a global annotation. The row key will
    // just be an empty byte array of metric width plus the timestamp
    if (tsuid == null || tsuid.length < 1) {
      final byte[] row = new byte[Const.METRICS_WIDTH + Const.TIMESTAMP_BYTES];
      Bytes.setInt(row, (int) base_time, Const.METRICS_WIDTH);
      return row;
    }

    return buildRowKeyFromTSUID(tsuid, (int) base_time);
  }

  /**
   * Calculates and returns the column qualifier. The qualifier is the offset
   * of the {@code #start_time} from the row key's base time stamp in seconds
   * with a prefix of {@code #ANNOTATION_QUAL_PREFIX}. Thus if the offset is 0 and the prefix is
   * 1 and the timestamp is in seconds, the qualifier would be [1, 0, 0].
   * Millisecond timestamps will have a 5 byte qualifier
   * @return The column qualifier as a byte array
   * @throws IllegalArgumentException if the start_time has not been set
   */
  public static byte[] getAnnotationQualifier(final long start_time) {
    if (start_time < 1) {
      throw new IllegalArgumentException("The start timestamp has not been set");
    }

    final long base_time;
    final byte[] qualifier;
    long timestamp = start_time;
    // downsample to seconds to save space AND prevent duplicates if the time
    // is on a second boundary (e.g. if someone posts at 1328140800 with value A
    // and 1328140800000L with value B)
    if (timestamp % 1000 == 0) {
      timestamp = timestamp / 1000;
    }

    if ((timestamp & Const.SECOND_MASK) != 0) {
      // drop the ms timestamp to seconds to calculate the base timestamp
      base_time = ((timestamp / 1000) -
          ((timestamp / 1000) % Const.MAX_TIMESPAN));
      qualifier = new byte[5];
      final int offset = (int) (timestamp - (base_time * 1000));
      System.arraycopy(Bytes.fromInt(offset), 0, qualifier, 1, 4);
    } else {
      base_time = (timestamp - (timestamp % Const.MAX_TIMESPAN));
      qualifier = new byte[3];
      final short offset = (short) (timestamp - base_time);
      System.arraycopy(Bytes.fromShort(offset), 0, qualifier, 1, 2);
    }
    qualifier[0] = ANNOTATION_QUAL_PREFIX;
    return qualifier;
  }

  /**
   * Returns a timestamp after parsing an annotation qualifier.
   * @param qualifier The full qualifier (including prefix) on either 3 or 5 bytes
   * @param base_time The base time from the row in seconds
   * @return A timestamp in milliseconds
   * @since 2.1
   */
  private static long timeFromQualifier(final byte[] qualifier, final long base_time) {
    final long offset;
    if (qualifier.length == 3) {
      offset = Bytes.getUnsignedShort(qualifier, 1);
      return (base_time + offset) * 1000;
    } else {
      offset = Bytes.getUnsignedInt(qualifier, 1);
      return (base_time * 1000) + offset;
    }
  }

  /**
   * Attempts to fetch a global or local annotation from storage
   * @param tsuid The TSUID as a byte array. May be null if retrieving a global
   * annotation
   * @param start_time The start time as a Unix epoch timestamp
   * @return A valid annotation object if found, null if not
   */
  @Override
  public Deferred<Annotation> getAnnotation(final byte[] tsuid, final long start_time) {
    /**
     * Called after executing the GetRequest to parse the meta data.
     */
    final class GetCB implements Callback<Deferred<Annotation>,
      ArrayList<KeyValue>> {

      /**
       * @return Null if the meta did not exist or a valid Annotation object if
       * it did.
       */
      @Override
      public Deferred<Annotation> call(final ArrayList<KeyValue> row)
        throws Exception {
        if (row == null || row.isEmpty()) {
          return Deferred.fromResult(null);
        }

        Annotation note = JSON.parseToObject(row.get(0).value(),
            Annotation.class);
        return Deferred.fromResult(note);
      }
    }

    final GetRequest get = new GetRequest(data_table_name, getAnnotationRowKey(start_time, tsuid))
            .family(TS_FAMILY)
            .qualifier(getAnnotationQualifier(start_time));

    return client.get(get).addCallbackDeferring(new GetCB());
  }

  /**
   * Attempts to mark an Annotation object for deletion. Note that if the
   * annoation does not exist in storage, this delete call will not throw an
   * error.
   *
   * @param annotation
   * @return A meaningless Deferred for the caller to wait on until the call is
   * complete. The value may be null.
   */
  @Override
  public Deferred<Object> delete(Annotation annotation) {
    final byte[] tsuid_byte = annotation.getTSUID() != null && !annotation.getTSUID().isEmpty() ?
            UniqueId.stringToUid(annotation.getTSUID()) : null;
    final DeleteRequest delete = new DeleteRequest(data_table_name,
            getAnnotationRowKey(annotation.getStartTime(), tsuid_byte), TS_FAMILY,
            getAnnotationQualifier(annotation.getStartTime()));
    return delete(delete);
  }

  @Override
  public Deferred<Boolean> updateAnnotation(Annotation original, Annotation annotation) {
    final byte[] original_note = original == null ? new byte[0] :
            original.getStorageJSON();

    final byte[] tsuid_byte = !Strings.isNullOrEmpty(annotation.getTSUID()) ?
            UniqueId.stringToUid(annotation.getTSUID()) : null;

    final PutRequest put = new PutRequest(data_table_name,
            getAnnotationRowKey(annotation.getStartTime(), tsuid_byte), TS_FAMILY,
            getAnnotationQualifier(annotation.getStartTime()),
            annotation.getStorageJSON());

    return client.compareAndSet(put, original_note);
  }

  @Override
  public Deferred<Long> bufferAtomicIncrement(AtomicIncrementRequest request) {
    return this.client.bufferAtomicIncrement(request);
  }

  @Override
  public Deferred<Boolean> compareAndSet(PutRequest edit, byte[] expected) {
    return this.client.compareAndSet(edit, expected);
  }

  @Override
  public Deferred<Object> delete(DeleteRequest request) {
    return this.client.delete(request);
  }

  @Override
  public Deferred<ArrayList<Object>> checkNecessaryTablesExist() {
    final ArrayList<Deferred<Object>> checks = new ArrayList<Deferred<Object>>(4);
    checks.add(client.ensureTableExists(data_table_name));
    checks.add(client.ensureTableExists(uid_table_name));

    if (enable_tree_processing) {
      checks.add(client.ensureTableExists(tree_table_name));
    }
    if (enable_realtime_ts ||
        enable_realtime_uid ||
        enable_tsuid_incrementing) {
      checks.add(client.ensureTableExists(meta_table_name));
    }

    return Deferred.group(checks);
  }

  @Override
  public Deferred<Object> flush() {
    final class HClientFlush implements Callback<Object, ArrayList<Object>> {
      public Object call(final ArrayList<Object> args) {
        return client.flush();
      }
      public String toString() {
        return "flush TsdbStore";
      }
    }

    return enable_compactions && compactionq != null
            ? compactionq.flush().addCallback(new HClientFlush())
            : client.flush();
  }

  @Override
  public Deferred<ArrayList<KeyValue>> get(GetRequest request) {
    return this.client.get(request);
  }

  @Override
  public Scanner newScanner(byte[] table) {
    return this.client.newScanner(table);
  }

  @Override
  public Deferred<Object> put(PutRequest request) {
    return this.client.put(request);
  }

  @Override
  public Deferred<Object> addPoint(byte[] row, byte[] qualifier, byte[] value) {
    final PutRequest point = new PutRequest(data_table_name, row, TS_FAMILY,
            qualifier,
            value);

    scheduleForCompaction(row);

    return client.put(point);
  }

  @Override
  public Deferred<Object> shutdown() {
    final class CompactCB implements Callback<Object, ArrayList<Object>> {
      public Object call(ArrayList<Object> compactions) throws Exception {
        return client.shutdown();
      }
    }

    final class CompactEB implements Callback<Object, Exception> {
      public Object call(final Exception e) {
        LOG.error("Failed to shutdown. Received an error when " +
                "flushing the compaction queue", e);
        return client.shutdown();
      }
    }

    if (enable_compactions) {
      LOG.info("Flushing compaction queue");
      return compactionq.flush().addCallbacks(new CompactCB(), new CompactEB());
    } else {
      return client.shutdown();
    }
  }

  @Override
  public void recordStats(StatsCollector col) {
    compactionq.collectStats(col);

    final ClientStats stats = client.stats();

    col.record("hbase.root_lookups", stats.rootLookups());
    col.record("hbase.meta_lookups", stats.uncontendedMetaLookups(), "type=uncontended");
    col.record("hbase.meta_lookups", stats.contendedMetaLookups(), "type=contended");
    col.record("hbase.rpcs", stats.atomicIncrements(), "type=increment");
    col.record("hbase.rpcs", stats.deletes(), "type=delete");
    col.record("hbase.rpcs", stats.gets(), "type=get");
    col.record("hbase.rpcs", stats.puts(), "type=put");
    col.record("hbase.rpcs", stats.rowLocks(), "type=rowLock");
    col.record("hbase.rpcs", stats.scannersOpened(), "type=openScanner");
    col.record("hbase.rpcs", stats.scans(), "type=scan");
    col.record("hbase.rpcs.batched", stats.numBatchedRpcSent());
    col.record("hbase.flushes", stats.flushes());
    col.record("hbase.connections.created", stats.connectionsCreated());
    col.record("hbase.nsre", stats.noSuchRegionExceptions());
    col.record("hbase.nsre.rpcs_delayed", stats.numRpcDelayedDueToNSRE());
  }

  @Override
  public void setFlushInterval(short aShort) {
    this.client.setFlushInterval(aShort);
  }

  @Override
  public long getFlushInterval() {
    return this.client.getFlushInterval();
  }

  @Override
  public Deferred<Long> atomicIncrement(AtomicIncrementRequest air) {
    return this.client.atomicIncrement(air);
  }

  @Override
  public Deferred<Optional<String>> getName(final byte[] id, final UniqueIdType type) {
    if (id.length != type.width) {
      throw new IllegalArgumentException("Wrong id.length = " + id.length
              + " which is != " + type.width
              + " required for '" + type.qualifier + '\'');
    }

    class GetCB implements Callback<Optional<String>, Optional<KeyValue>> {
      public Optional<String> call(final Optional<KeyValue> cell) {
        if (cell.isPresent()) {
          return Optional.of(fromBytes(cell.get().value()));
        }

        return Optional.absent();
      }
    }

    final GetRequest request = new GetRequest(uid_table_name, id)
            .family(NAME_FAMILY)
            .qualifier(type.qualifier.getBytes(HBaseConst.CHARSET));

    return client.get(request)
            .addCallback(new GetCellNotEmptyCB())
            .addCallback(new GetCB());
  }

  @Override
  public Deferred<Optional<byte[]>> getId(final String name, final UniqueIdType type) {
    return getId(toBytes(name), type);
  }

  private Deferred<Optional<byte[]>> getId(final byte[] name, final UniqueIdType type) {
    final byte[] qualifier = type.qualifier.getBytes(HBaseConst.CHARSET);

    final GetRequest get = new GetRequest(uid_table_name, name)
            .family(ID_FAMILY)
            .qualifier(qualifier);

    class GetCB implements Callback<Optional<byte[]>, Optional<KeyValue>> {
      public Optional<byte[]> call(final Optional<KeyValue> cell) {
        if (cell.isPresent()) {
          byte[] id = cell.get().value();

          if (id.length != type.width) {
            throw new IllegalStateException("Found id.length = " + id.length
                    + " which is != " + type.width
                    + " required for '" + type.qualifier + '\'');
          }

          return Optional.of(id);
        }

        return Optional.absent();
      }
    }

    return client.get(get)
            .addCallback(new GetCellNotEmptyCB())
            .addCallback(new GetCB());
  }

  /**
   * Attempts to store a blank, new UID meta object in the proper location.
   * <b>Warning:</b> This should not be called by user accessible methods as it
   * will overwrite any data already in the column. This method does not use
   * a CAS, instead it uses a PUT to overwrite anything in the column.
   *
   * @param meta The meta object to store
   * @return A deferred without meaning. The response may be null and should
   * only be used to track completion.
   * @throws org.hbase.async.HBaseException   if there was an issue writing to storage
   * @throws IllegalArgumentException         if data was missing
   * @throws net.opentsdb.utils.JSONException if the object could not be serialized
   */
  @Override
  public Deferred<Object> add(final UIDMeta meta) {
    final PutRequest put = new PutRequest(uid_table_name,
      UniqueId.stringToUid(meta.getUID()), UID_FAMILY,
      (meta.getType().toString().toLowerCase() + "_meta").getBytes(HBaseConst.CHARSET),
      meta.getStorageJSON());

    return client.put(put);
  }

  /**
   * Attempts to delete the meta object from storage
   *
   * @param meta The meta object to delete
   * @return A deferred without meaning. The response may be null and should
   * only be used to track completion.
   * @throws org.hbase.async.HBaseException if there was an issue
   * @throws IllegalArgumentException       if data was missing (uid and type)
   */
  @Override
  public Deferred<Object> delete(final UIDMeta meta) {
    final DeleteRequest delete = new DeleteRequest(uid_table_name,
      UniqueId.stringToUid(meta.getUID()), UID_FAMILY,
      (meta.getType().toString().toLowerCase() + "_meta").getBytes(HBaseConst.CHARSET));
    return client.delete(delete);
  }

  @Override
  public Deferred<Boolean> updateMeta(final UIDMeta meta, final boolean overwrite) {

<<<<<<< HEAD
    return getMeta(meta.getUID().getBytes(HBaseConst.CHARSET),
      meta.getType()).addCallbackDeferring(

=======
    /**
     *  Nested callback used to merge and store the meta data after verifying
     *  that the UID mapping exists. It has to access the {@code local_meta}
     *  object so that's why it's nested within the NameCB class
     */
    class MergeCB implements Callback<Deferred<Boolean>, Optional<KeyValue>> {
>>>>>>> 83b6c0b3
      /**
       * Executes the CompareAndSet after merging changes
       * @return True if the CAS was successful, false if the stored data
       * was modified during flight.
       */

      @Override
      public Deferred<Boolean> call(Optional<KeyValue> cell) throws Exception {
        final UIDMeta stored_meta;
        final byte[] original_meta;

        if (cell.isPresent()) {
          original_meta = cell.get().value();
          stored_meta = JSON.parseToObject(original_meta, UIDMeta.class);
          stored_meta.resetChangedMap();
        } else {
          original_meta = new byte[0];
          stored_meta = null;
        }

        if (stored_meta != null) {
          meta.syncMeta(stored_meta, overwrite);
        }

        final PutRequest put = new PutRequest(uid_table_name,
                UniqueId.stringToUid(meta.getUID()),
                UID_FAMILY,
                toBytes(meta.getType().toString().toLowerCase() + "_meta"),
                meta.getStorageJSON());
        return client.compareAndSet(put, original_meta);
      }
    }

    return getMeta(meta.getUID().getBytes(CHARSET),
            meta.getType()).addCallbackDeferring(new MergeCB());


  }


  private Deferred<Optional<KeyValue>> getMeta(byte[] uid, final UniqueIdType type) {
    final byte[] qual = toBytes(type.toString().toLowerCase() + "_meta");

    final GetRequest request = new GetRequest(uid_table_name, uid)
            .family(UID_FAMILY)
            .qualifier(qual);

    return client.get(request).addCallback(new GetCellNotEmptyCB());
  }

  @Override
  public Deferred<UIDMeta> getMeta(final byte[] uid, final String name,
                                   final UniqueIdType type) {
    /**
     * Inner class called to retrieve the meta data after verifying that the
     * name mapping exists. It requires the name to set the default, hence
     * the reason it's nested.
     */
    class FetchMetaCB implements Callback<UIDMeta, Optional<KeyValue>> {
      /**
       * Called to parse the response of our storage GET call after
       * verification
       * @return The stored UIDMeta or a default object if the meta data
       * did not exist
       */
      @Override
      public UIDMeta call(Optional<KeyValue> cell)
        throws Exception {
        if (!cell.isPresent()) {
          // return the default
          return new UIDMeta(type,
            uid, name, false);
        }

        UniqueIdType effective_type = type;
        if (effective_type == null) {
          final String qualifier =
            new String(cell.get().qualifier(), HBaseConst.CHARSET);
          effective_type = UniqueId.stringToUniqueIdType(qualifier.substring(0,
            qualifier.indexOf("_meta")));
        }

        UIDMeta return_meta = UIDMeta.buildFromJSON(cell.get().value(),
                effective_type, uid, name);

        return return_meta;
      }
    }

    return getMeta(uid, type).addCallback(new FetchMetaCB());
  }

  // ------------------ //
  // Compaction helpers //
  // ------------------ //
  /**
   * Schedules the given row key for later re-compaction.
   * Once this row key has become "old enough", we'll read back all the data
   * points in that row, write them back to TsdbStore in a more compact fashion,
   * and delete the individual data points.
   * @param row The row key to re-compact later.  Will not be modified.
   */
  @Override
  public final void scheduleForCompaction(final byte[] row) {
    if (enable_compactions) {
      compactionq.add(row);
    }
  }

  /**
   * Delete the UID with the key specified by name with the qualifier kind.
   * This only removes the forward mapping. The reverse mapping will not be
   * removed.
   * @param name The UID key to remove
   * @param kind The qualifier of the UID to remove
   * @return A deferred that indicated the completion of the request. The
   * contained object has no special meaning and may be null.
   */
  @Override
  public Deferred<Object> deleteUID(final byte[] name, final byte[] kind) {
    try {
      final DeleteRequest request = new DeleteRequest(
              uid_table_name, name, ID_FAMILY, kind);
      return client.delete(request);
    } catch (HBaseException e) {
      LOG.error("When deleting(\"{}\", on {}: Failed to remove the mapping" +
              "for (key, qualifier) = ({}, {}). ", name, this, name, kind, e);
      throw e;
    }
  }

  @Override
  public Deferred<byte[]> allocateUID(final String name,
                                      final UniqueIdType type) {
    class IdCB implements Callback<Deferred<byte[]>, Long> {
      @Override
      public Deferred<byte[]> call(Long id) throws Exception {
        if (id <= 0) {
          throw new IllegalStateException("Got a negative ID from HBase: " + id);
        }

        LOG.info("Got ID={} for kind='{}' name='{}'", id, type.qualifier, name);

        final byte[] row = Bytes.fromLong(id);

        // row.length should actually be 8.
        if (row.length < type.width) {
          throw new IllegalStateException("row.length = " + row.length
                  + " which is less than " + type.width
                  + " for id=" + id
                  + " row=" + Arrays.toString(row));
        }

        // Verify that the indices in the row array that won't be used in the
        // uid with the current length are zero so we haven't reached the upper
        // limits.
        for (int i = 0; i < row.length - type.width; i++) {
          if (row[i] != 0) {
            throw new IllegalStateException("All Unique IDs for " + type.qualifier
                    + " on " + type.width + " bytes are already assigned!");
          }
        }

        // Shrink the ID on the requested number of bytes.
        final byte[] uid = Arrays.copyOfRange(row, row.length - type.width,
                row.length);

        return allocateUID(name, uid, type);
      }
    }

    final byte[] qualifier = type.qualifier.getBytes(HBaseConst.CHARSET);
    Deferred<Long> new_id_d = client.atomicIncrement(
            new AtomicIncrementRequest(
                    uid_table_name,
                    MAXID_ROW,
                    ID_FAMILY,
                    qualifier));

    return new_id_d.addCallbackDeferring(new IdCB());
  }

  /**
   * Allocate a new UID with name and uid for the UID type kind. This will
   * create a reverse and forward mapping in HBase using two {@link org.hbase
   * .async.PutRequest}s.
   * @param name The name of the new UID
   * @param uid The UID to asign to the name
   * @param type The type of the UID.
   */
  @Override
  public Deferred<byte[]> allocateUID(final String name,
                                      final byte[] uid,
                                      final UniqueIdType type) {
    // Create the reverse mapping first, so that if we die before updating
    // the forward mapping we don't run the risk of "publishing" a
    // partially assigned ID.  The reverse mapping on its own is harmless
    // but the forward mapping without reverse mapping is bad.
    //
    // We are CAS'ing the KV into existence -- the second argument is how
    // we tell HBase we want to atomically create the KV, so that if there
    // is already a KV in this cell, we'll fail.  Technically we could do
    // just a `put' here, as we have a freshly allocated UID, so there is
    // not reason why a KV should already exist for this UID, but just to
    // err on the safe side and catch really weird corruption cases, we do
    // a CAS instead to create the KV.
    class ReverseCB implements Callback<Deferred<Boolean>, Boolean> {
      private final PutRequest reverse_request;
      private final PutRequest forward_request;

      ReverseCB(PutRequest reverse_request, PutRequest forward_request) {
        this.reverse_request = reverse_request;
        this.forward_request = forward_request;
      }

      @Override
      public Deferred<Boolean> call(Boolean created) throws Exception {
        if (created) {
          return client.compareAndSet(forward_request, HBaseClient.EMPTY_ARRAY);
        } else {
          throw new IllegalStateException("CAS to create mapping when " +
                  "allocating UID with request " + reverse_request + " failed. " +
                  "You should probably run a FSCK against the UID table.");
        }
      }
    }

    class ForwardCB implements Callback<Deferred<byte[]>, Boolean> {
      private final PutRequest request;
      private final byte[] uid;

      public ForwardCB(final PutRequest request, byte[] uid) {
        this.request = request;
        this.uid = uid;
      }

      @Override
      public Deferred<byte[]> call(Boolean created) throws Exception {
        if (created) {
          return Deferred.fromResult(uid);
        } else {
          // If two TSDs attempted to allocate a UID for the same name at the
          // same time, they would both have allocated a UID, and created a
          // reverse mapping, and upon getting here, only one of them would
          // manage to CAS this KV into existence.  The one that loses the
          // race will retry and discover the UID assigned by the winner TSD,
          // and a UID will have been wasted in the process.  No big deal.
          LOG.warn("Race condition on CAS to create forward mapping for uid " +
                  "{} with request {}. Another TSDB instance must have " +
                  "allocated this uid concurrently.", uid, request);

          return getId(name, type).addCallback(new Callback<byte[], Optional<byte[]>>() {
            @Override
            public byte[] call(Optional<byte[]> id) throws Exception {
              // Calling #get() here is safe since the failed CAS above
              // indicates that the id should exist.
              return id.get();
            }
          });
        }
      }
    }

    final byte[] b_name = toBytes(name);
    final byte[] qualifier = type.qualifier.getBytes(HBaseConst.CHARSET);
    final PutRequest reverse_mapping = new PutRequest(uid_table_name, uid, NAME_FAMILY, qualifier, b_name);
    final PutRequest forward_mapping = new PutRequest(uid_table_name, b_name, ID_FAMILY, qualifier, uid);

    return client.compareAndSet(reverse_mapping, HBaseClient.EMPTY_ARRAY)
            .addCallbackDeferring(new ReverseCB(reverse_mapping, forward_mapping))
            .addCallbackDeferring(new ForwardCB(forward_mapping, uid));
  }

  @Override
  public Deferred<List<Annotation>> getGlobalAnnotations(final long start_time, final long end_time) {
    /**
     * Scanner that loops through the [0, 0, 0, timestamp] rows looking for
     * global annotations. Returns a list of parsed annotation objects.
     * The list may be empty.
     */
    final class ScannerCB implements Callback<Deferred<List<Annotation>>,
      ArrayList<ArrayList<KeyValue>>> {
      final Scanner scanner;
      final List<Annotation> annotations = new ArrayList<Annotation>();

      /**
       * Initializes the scanner
       */
      public ScannerCB() {
        final byte[] start = new byte[Const.METRICS_WIDTH +
                                      Const.TIMESTAMP_BYTES];
        final byte[] end = new byte[Const.METRICS_WIDTH +
                                    Const.TIMESTAMP_BYTES];

        final long normalized_start = (start_time -
            (start_time % Const.MAX_TIMESPAN));
        final long normalized_end = (end_time -
            (end_time % Const.MAX_TIMESPAN));

        Bytes.setInt(start, (int) normalized_start, Const.METRICS_WIDTH);
        Bytes.setInt(end, (int) normalized_end, Const.METRICS_WIDTH);

        scanner = client.newScanner(data_table_name);
        scanner.setStartKey(start);
        scanner.setStopKey(end);
        scanner.setFamily(TS_FAMILY);
      }

      public Deferred<List<Annotation>> scan() {
        return scanner.nextRows().addCallbackDeferring(this);
      }

      @Override
      public Deferred<List<Annotation>> call (
          final ArrayList<ArrayList<KeyValue>> rows) throws Exception {
        if (rows == null || rows.isEmpty()) {
          return Deferred.fromResult(annotations);
        }

        for (final ArrayList<KeyValue> row : rows) {
          for (KeyValue column : row) {
            if ((column.qualifier().length == 3 || column.qualifier().length == 5)
                && column.qualifier()[0] == ANNOTATION_QUAL_PREFIX) {
              Annotation note = JSON.parseToObject(row.get(0).value(),
                      Annotation.class);
              if (note.getStartTime() < start_time || note.getEndTime() > end_time) {
                continue;
              }
              annotations.add(note);
            }
          }
        }

        return scan();
      }

    }

    return new ScannerCB().scan();
  }

  @Override
  public Deferred<Integer> deleteAnnotationRange(final byte[] tsuid,
                                                 final long start_time,
                                                 final long end_time) {
    final List<Deferred<Object>> delete_requests = new ArrayList<Deferred<Object>>();
    int width = tsuid != null ? tsuid.length + Const.TIMESTAMP_BYTES :
      Const.METRICS_WIDTH + Const.TIMESTAMP_BYTES;
    final byte[] start_row = new byte[width];
    final byte[] end_row = new byte[width];

    // downsample to seconds for the row keys
    final long start = start_time / 1000;
    final long end = end_time / 1000;
    final long normalized_start = (start - (start % Const.MAX_TIMESPAN));
    final long normalized_end = (end - (end % Const.MAX_TIMESPAN));
    Bytes.setInt(start_row, (int) normalized_start, Const.METRICS_WIDTH);
    Bytes.setInt(end_row, (int) normalized_end, Const.METRICS_WIDTH);

    if (tsuid != null) {
      // first copy the metric UID then the tags
      System.arraycopy(tsuid, 0, start_row, 0, Const.METRICS_WIDTH);
      System.arraycopy(tsuid, 0, end_row, 0, Const.METRICS_WIDTH);
      width = Const.METRICS_WIDTH + Const.TIMESTAMP_BYTES;
      final int remainder = tsuid.length - Const.METRICS_WIDTH;
      System.arraycopy(tsuid, Const.METRICS_WIDTH, start_row, width, remainder);
      System.arraycopy(tsuid, Const.METRICS_WIDTH, end_row, width, remainder);
    }

    /**
     * Iterates through the scanner results in an asynchronous manner, returning
     * once the scanner returns a null result set.
     */
    final class ScannerCB implements Callback<Deferred<List<Deferred<Object>>>,
        ArrayList<ArrayList<KeyValue>>> {
      final Scanner scanner;

      public ScannerCB() {
        scanner = client.newScanner(data_table_name);
        scanner.setStartKey(start_row);
        scanner.setStopKey(end_row);
        scanner.setFamily(TS_FAMILY);
        if (tsuid != null) {
          final List<String> tsuids = new ArrayList<String>(1);
          tsuids.add(UniqueId.uidToString(tsuid));
          Internal.createAndSetTSUIDFilter(scanner, tsuids);
        }
      }

      public Deferred<List<Deferred<Object>>> scan() {
        return scanner.nextRows().addCallbackDeferring(this);
      }

      @Override
      public Deferred<List<Deferred<Object>>> call (
          final ArrayList<ArrayList<KeyValue>> rows) throws Exception {
        if (rows == null || rows.isEmpty()) {
          return Deferred.fromResult(delete_requests);
        }

        for (final ArrayList<KeyValue> row : rows) {
          final long base_time = RowKey.baseTime(row.get(0).key());
          for (KeyValue column : row) {
            if ((column.qualifier().length == 3 || column.qualifier().length == 5)
                && column.qualifier()[0] == ANNOTATION_QUAL_PREFIX) {
              final long timestamp = timeFromQualifier(column.qualifier(),
                      base_time);
              if (timestamp < start_time || timestamp > end_time) {
                continue;
              }
              final DeleteRequest delete = new DeleteRequest(data_table_name,
                  column.key(), TS_FAMILY, column.qualifier());
              delete_requests.add(client.delete(delete));
            }
          }
        }
        return scan();
      }
    }

    /** Called when the scanner is done. Delete requests may still be pending */
    final class ScannerDoneCB implements Callback<Deferred<ArrayList<Object>>,
      List<Deferred<Object>>> {
      @Override
      public Deferred<ArrayList<Object>> call(final List<Deferred<Object>> deletes)
          throws Exception {
        return Deferred.group(delete_requests);
      }
    }

    /** Waits on the group of deferreds to complete before returning the count */
    final class GroupCB implements Callback<Deferred<Integer>, ArrayList<Object>> {
      @Override
      public Deferred<Integer> call(final ArrayList<Object> deletes)
          throws Exception {
        return Deferred.fromResult(deletes.size());
      }
    }

    Deferred<ArrayList<Object>> scanner_done = new ScannerCB().scan()
        .addCallbackDeferring(new ScannerDoneCB());
    return scanner_done.addCallbackDeferring(new GroupCB());
  }

  /**
   * Finds all the {@link net.opentsdb.core.DataPoints} that match this query.
   * This is what actually scans the HBase table and loads the data into
   * {@link net.opentsdb.core.DataPoints}.
   * @throws org.hbase.async.HBaseException if there was a problem communicating with HBase to
   * perform the search.
   * @throws IllegalArgumentException if bad data was retreived from HBase.
   * @param query The query object that specifies the filters
   */
  @Override
  public Deferred<ImmutableList<DataPoints>> executeQuery(final Query query) {
    class QueryCB implements Callback<ImmutableList<DataPoints>, ImmutableList<CompactedRow>> {
      @Override
      public ImmutableList<DataPoints> call(final ImmutableList<CompactedRow>row_parts) {
        return ImmutableList.<DataPoints>copyOf(row_parts);
      }
    }

    QueryRunner r = new QueryRunner(
            query,
            client,
            compactionq,
            data_table_name,
            TS_FAMILY);

    return r.run().addCallback(new QueryCB());
  }

  /**
   * Callback that makes sure that the returned result is not empty or null
   * and then returns the first cell.
   */
  private static class GetCellNotEmptyCB implements
          Callback<Optional<KeyValue>,
          ArrayList<KeyValue>> {
    @Override
    public Optional<KeyValue> call(ArrayList<KeyValue> cells)throws Exception {
      if (cells == null || cells.isEmpty()) {
        return Optional.absent();
      } else {
        return Optional.of(cells.get(0));
      }
    }
  }

   //TREE_STUFF TODO remove just here so all tree stuff will be grouped

  /**
   * Attempts to fetch the given tree from storage, loading the rule set at
   * the same time.
   * Do not use this methods directly but call by using TSDB.
   *
   * @param tree_id The Tree id to fetch
   * @return A tree object if found, null if the tree did not exist
   * @throws IllegalArgumentException if the tree ID was invalid
   * @throws HBaseException if a storage exception occurred
   * @throws JSONException if the object could not be deserialized
   */
  @Override
  public Deferred<Tree> fetchTree(int tree_id) {

    /**
     * Called from the GetRequest with results from storage. Loops through the
     * columns and loads the tree definition and rules
     */
    final class FetchTreeCB implements Callback<Deferred<Tree>,
            ArrayList<KeyValue>> {

      @Override
      public Deferred<Tree> call(ArrayList<KeyValue> row) throws Exception {
        if (row == null || row.isEmpty()) {
          return Deferred.fromResult(null);
        }

        final Tree tree = new Tree();

        // WARNING: Since the JSON in storage doesn't store the tree ID, we need
        // to loadi t from the row key.
        tree.setTreeId(Tree.bytesToId(row.get(0).key()));

        for (KeyValue column : row) {
          if (Bytes.memcmp(TREE_QUALIFIER, column.qualifier()) == 0) {
            // it's *this* tree. We deserialize to a new object and copy
            // since the columns could be in any order and we may get a rule
            // before the tree object
            final Tree local_tree = JSON.parseToObject(column.value(), Tree.class);
            tree.setCreated(local_tree.getCreated());
            tree.setDescription(local_tree.getDescription());
            tree.setName(local_tree.getName());
            tree.setNotes(local_tree.getNotes());
            tree.setStrictMatch(local_tree.getStrictMatch());
            tree.setEnabled(local_tree.getEnabled());
            tree.setStoreFailures(local_tree.getStoreFailures());
            // Tree rule
          } else if (Bytes.memcmp(TreeRule.RULE_PREFIX(), column.qualifier(), 0,
                  TreeRule.RULE_PREFIX().length) == 0) {
            final TreeRule rule = TreeRule.parseFromStorage(column);
            tree.addRule(rule);
          }
        }

        return Deferred.fromResult(tree);
      }

    }
    // fetch the whole row
    final GetRequest get = new GetRequest(tree_table_name, Tree.idToBytes(tree_id));
    get.family(TREE_FAMILY);

    // issue the get request
    return client.get(get).addCallbackDeferring(new FetchTreeCB());
  }

  /**
   * Attempts to store the tree definition via a CompareAndSet call.
   * Do not use this methods directly but call by using TSDB.
   *
   * @param tree The Tree to be stored.
   * @param overwrite Whether or not tree data should be overwritten
   * @return True if the write was successful, false if an error occurred
   * @throws IllegalArgumentException if the tree ID is missing or invalid
   * @throws HBaseException if a storage exception occurred
   */
  @Override
  public Deferred<Boolean> storeTree(final Tree tree, final boolean overwrite) {

    /**
     * Callback executed after loading a tree from storage so that we can
     * synchronize changes to the meta data and write them back to storage.
     */
    final class StoreTreeCB implements Callback<Deferred<Boolean>, Tree> {

      final private Tree local_tree;

      public StoreTreeCB(final Tree local_tree) {
        this.local_tree = local_tree;
      }
      /**
       * Synchronizes the stored tree object (if found) with the local tree
       * and issues a CAS call to write the update to storage.
       * @return True if the CAS was successful, false if something changed
       * in flight
       */
      @Override
      public Deferred<Boolean> call(final Tree fetched_tree) throws Exception {

        Tree stored_tree = fetched_tree;
        final byte[] original_tree = stored_tree == null ? new byte[0] :
                stored_tree.toStorageJson();
        // now copy changes
        if (stored_tree == null) {
          stored_tree = local_tree;
        } else {
          stored_tree.copyChanges(local_tree, overwrite);
        }
        // reset the change map so we don't keep writing
        tree.initializeChangedMap();

        final PutRequest put = new PutRequest(tree_table_name,
                Tree.idToBytes(tree.getTreeId()), TREE_FAMILY, TREE_QUALIFIER,
                stored_tree.toStorageJson());
        return client.compareAndSet(put, original_tree);
      }
    }
    return fetchTree(tree.getTreeId()).addCallbackDeferring(new StoreTreeCB(tree));
  }
  /**
   * Attempts to store the local tree in a new row, automatically assigning a
   * new tree ID and returning the value.
   * This method will scan the UID table for the maximum tree ID, increment it,
   * store the new tree, and return the new ID. If no trees have been created,
   * the returned ID will be "1". If we have reached the limit of trees for the
   * system, as determined by {@link #TREE_ID_WIDTH}, we will throw an exception.
   * @param tree The Tree to store.
   * @return A positive ID, greater than 0 if successful, 0 if there was
   * an error
   */
  @Override
  public Deferred<Integer> createNewTree(final Tree tree) {


    /**
     * Called after a successful CAS to store the new tree with the new ID.
     * Returns the new ID if successful, 0 if there was an error
     */
    final class CreatedCB implements Callback<Deferred<Integer>, Boolean> {

      @Override
      public Deferred<Integer> call(final Boolean cas_success)
              throws Exception {
        return Deferred.fromResult(tree.getTreeId());
      }

    }

    /**
     * Called after fetching all trees. Loops through the tree definitions and
     * determines the max ID so we can increment and write a new one
     */
    final class CreateNewCB implements Callback<Deferred<Integer>, List<Tree>> {

      private final Tree local_tree;

      public CreateNewCB(Tree tree) {
        local_tree = tree;
      }

      @Override
      public Deferred<Integer> call(List<Tree> trees) throws Exception {
        int max_id = 0;
        if (trees != null) {
          for (Tree tree : trees) {
            if (tree.getTreeId() > max_id) {
              max_id = tree.getTreeId();
            }
          }
        }

        local_tree.setTreeId(max_id + 1);
        if (local_tree.getTreeId() > Const.MAX_TREE_ID_EXCLUSIVE) {
          throw new IllegalStateException("Exhausted all Tree IDs");
        }

        return storeTree(local_tree, true).addCallbackDeferring(new CreatedCB());
      }

    }

    // starts the process by fetching all tree definitions from storage
    return fetchAllTrees().addCallbackDeferring(new CreateNewCB(tree));
  }

  /**
   * Attempts to retrieve all trees from the UID table, including their rules.
   * If no trees were found, the result will be an empty list
   * @return A list of tree objects. May be empty if none were found
   */
  @Override
  public Deferred<List<Tree>> fetchAllTrees() {

    final Deferred<List<Tree>> result = new Deferred<List<Tree>>();

    /**
     * Scanner callback that recursively calls itself to load the next set of
     * rows from storage. When the scanner returns a null, the callback will
     * return with the list of trees discovered.
     */
    final class AllTreeScanner implements Callback<Object,
            ArrayList<ArrayList<KeyValue>>> {

      private final List<Tree> trees = new ArrayList<Tree>();
      private final Scanner scanner;

      public AllTreeScanner() {
        scanner = setupAllTreeScanner();
      }

      /**
       * Fetches the next set of results from the scanner and adds this class
       * as a callback.
       * @return A list of trees if the scanner has reached the end
       */
      public Object fetchTrees() {
        return scanner.nextRows().addCallback(this);
      }

      @Override
      public Object call(ArrayList<ArrayList<KeyValue>> rows)
              throws Exception {
        if (rows == null) {
          result.callback(trees);
          return null;
        }

        for (ArrayList<KeyValue> row : rows) {
          final Tree tree = new Tree();
          for (KeyValue column : row) {
            if (column.qualifier().length >= TREE_QUALIFIER.length &&
                    Bytes.memcmp(TREE_QUALIFIER, column.qualifier()) == 0) {
              // it's *this* tree. We deserialize to a new object and copy
              // since the columns could be in any order and we may get a rule
              // before the tree object
              final Tree local_tree = JSON.parseToObject(column.value(),
                      Tree.class);

              tree.setCreated(local_tree.getCreated());
              tree.setDescription(local_tree.getDescription());
              tree.setName(local_tree.getName());
              tree.setNotes(local_tree.getNotes());
              tree.setStrictMatch(local_tree.getStrictMatch());
              tree.setEnabled(local_tree.getEnabled());
              tree.setStoreFailures(local_tree.getStoreFailures());

              // WARNING: Since the JSON data in storage doesn't contain the tree
              // ID, we need to parse it from the row key
              tree.setTreeId(Tree.bytesToId(row.get(0).key()));

              // tree rule
            } else if (column.qualifier().length > TreeRule.RULE_PREFIX().length &&
                    Bytes.memcmp(TreeRule.RULE_PREFIX(), column.qualifier(),
                            0, TreeRule.RULE_PREFIX().length) == 0) {
              final TreeRule rule = TreeRule.parseFromStorage(column);
              tree.addRule(rule);
            }
          }

          // only add the tree if we parsed a valid ID
          if (tree.getTreeId() > 0) {
            trees.add(tree);
          }
        }

        // recurse to get the next set of rows from the scanner
        return fetchTrees();
      }

    }

    // start the scanning process
    new AllTreeScanner().fetchTrees();
    return result;
  }

  @Override
  public Deferred<Boolean> deleteTree(final int tree_id,
                                      final boolean delete_definition) {
    // scan all of the rows starting with the tree ID. We can't just delete the
    // rows as there may be other types of data. Thus we have to check the
    // qualifiers of every column to see if it's safe to delete
    final byte[] start = Tree.idToBytes(tree_id);
    final byte[] end = Tree.idToBytes(tree_id + 1);
    final Scanner scanner = newScanner(tree_table_name);
    scanner.setStartKey(start);
    scanner.setStopKey(end);
    scanner.setFamily(TREE_FAMILY);

    final Deferred<Boolean> completed = new Deferred<Boolean>();

    /**
     * Scanner callback that loops through all rows between tree id and
     * tree id++ searching for tree related columns to delete.
     */
    final class DeleteTreeScanner implements Callback<Deferred<Boolean>,
            ArrayList<ArrayList<KeyValue>>> {

      // list where we'll store delete requests for waiting on
      private final ArrayList<Deferred<Object>> delete_deferreds =
              new ArrayList<Deferred<Object>>();

      /**
       * Fetches the next set of rows from the scanner and adds this class as
       * a callback
       * @return The list of delete requests when the scanner returns a null set
       */
      public Deferred<Boolean> deleteTree() {
        return scanner.nextRows().addCallbackDeferring(this);
      }

      @Override
      public Deferred<Boolean> call(ArrayList<ArrayList<KeyValue>> rows)
              throws Exception {
        if (rows == null) {
          completed.callback(true);
          return null;
        }

        for (final ArrayList<KeyValue> row : rows) {
          // one delete request per row. We'll almost always delete the whole
          // row, so just preallocate the entire row.
          ArrayList<byte[]> qualifiers = new ArrayList<byte[]>(row.size());
          for (KeyValue column : row) {
            // tree
            if (delete_definition && Bytes.equals(TREE_QUALIFIER, column.qualifier())) {
              LOG.trace("Deleting tree defnition in row: {}", Branch.idToString(column.key()));
              qualifiers.add(column.qualifier());

              // branches
            } else if (Bytes.equals(Branch.BRANCH_QUALIFIER(), column.qualifier())) {
              LOG.trace("Deleting branch in row: {}", Branch.idToString(column.key()));
              qualifiers.add(column.qualifier());

              // leaves
            } else if (column.qualifier().length > Leaf.LEAF_PREFIX().length &&
                    Bytes.memcmp(Leaf.LEAF_PREFIX(), column.qualifier(), 0,
                            Leaf.LEAF_PREFIX().length) == 0) {
              LOG.trace("Deleting leaf in row: {}", Branch.idToString(column.key()));
              qualifiers.add(column.qualifier());

              // collisions
            } else if (column.qualifier().length > COLLISION_PREFIX.length &&
                    Bytes.memcmp(COLLISION_PREFIX, column.qualifier(), 0,
                            COLLISION_PREFIX.length) == 0) {
              LOG.trace("Deleting collision in row: {}", Branch.idToString(column.key()));
              qualifiers.add(column.qualifier());

              // not matched
            } else if (column.qualifier().length > NOT_MATCHED_PREFIX.length &&
                    Bytes.memcmp(NOT_MATCHED_PREFIX, column.qualifier(), 0,
                            NOT_MATCHED_PREFIX.length) == 0) {
              LOG.trace("Deleting not matched in row: {}", Branch.idToString(column.key()));
              qualifiers.add(column.qualifier());

              // tree rule
            } else if (delete_definition && column.qualifier().length > TreeRule.RULE_PREFIX().length &&
                    Bytes.memcmp(TreeRule.RULE_PREFIX(), column.qualifier(), 0,
                            TreeRule.RULE_PREFIX().length) == 0) {
              LOG.trace("Deleting tree rule in row: {}", Branch.idToString(column.key()));
              qualifiers.add(column.qualifier());
            }
          }

          if (qualifiers.size() > 0) {
            final DeleteRequest delete = new DeleteRequest(tree_table_name,
                    row.get(0).key(), TREE_FAMILY,
                    qualifiers.toArray(new byte[qualifiers.size()][])
            );
            delete_deferreds.add(delete(delete));
          }
        }

        /**
         * Callback used as a kind of buffer so that we don't wind up loading
         * thousands or millions of delete requests into memory and possibly run
         * into a StackOverflowError or general OOM. The scanner defaults are
         * our limit so each pass of the scanner will wait for the previous set
         * of deferreds to complete before continuing
         */
        final class ContinueCB implements Callback<Deferred<Boolean>,
                ArrayList<Object>> {

          public Deferred<Boolean> call(ArrayList<Object> objects) {
            LOG.debug("Purged [{}] columns, continuing", objects.size());
            delete_deferreds.clear();
            // call ourself again to get the next set of rows from the scanner
            return deleteTree();
          }

        }

        // call ourself again after waiting for the existing delete requests
        // to complete
        Deferred.group(delete_deferreds).addCallbackDeferring(new ContinueCB());
        return null;
      }
    }

    // start the scanner
    new DeleteTreeScanner().deleteTree();
    return completed;
  }

  @Override
  public Deferred<Map<String, String>> fetchCollisions(int tree_id, List<String> tsuids) {

    final byte[] row_key = new byte[TREE_ID_WIDTH + 1];
    System.arraycopy(Tree.idToBytes(tree_id), 0, row_key, 0, TREE_ID_WIDTH);
    row_key[TREE_ID_WIDTH] = COLLISION_ROW_SUFFIX;

    final GetRequest get = new GetRequest(tree_table_name, row_key);
    get.family(TREE_FAMILY);

    // if the caller provided a list of TSUIDs, then we need to compile a list
    // of qualifiers so we only fetch those columns.
    if (tsuids != null && !tsuids.isEmpty()) {
      final byte[][] qualifiers = new byte[tsuids.size()][];
      int index = 0;
      for (String tsuid : tsuids) {
        final byte[] qualifier = new byte[COLLISION_PREFIX.length +
                (tsuid.length() / 2)];
        System.arraycopy(COLLISION_PREFIX, 0, qualifier, 0,
                COLLISION_PREFIX.length);
        final byte[] tsuid_bytes = UniqueId.stringToUid(tsuid);
        System.arraycopy(tsuid_bytes, 0, qualifier, COLLISION_PREFIX.length,
                tsuid_bytes.length);
        qualifiers[index] = qualifier;
        index++;
      }
      get.qualifiers(qualifiers);
    }
    /**
     * Called after issuing the row get request to parse out the results and
     * compile the list of collisions.
     */
    final class GetCB implements Callback<Deferred<Map<String, String>>,
            ArrayList<KeyValue>> {

      @Override
      public Deferred<Map<String, String>> call(final ArrayList<KeyValue> row)
              throws Exception {
        if (row == null || row.isEmpty()) {
          final Map<String, String> empty = new HashMap<String, String>(0);
          return Deferred.fromResult(empty);
        }

        final Map<String, String> collisions =
                new HashMap<String, String>(row.size());

        for (KeyValue column : row) {
          if (column.qualifier().length > COLLISION_PREFIX.length &&
                  Bytes.memcmp(COLLISION_PREFIX, column.qualifier(), 0,
                          COLLISION_PREFIX.length) == 0) {
            final byte[] parsed_tsuid = Arrays.copyOfRange(column.qualifier(),
                    COLLISION_PREFIX.length, column.qualifier().length);
            collisions.put(UniqueId.uidToString(parsed_tsuid),
                    new String(column.value(), CHARSET));
          }
        }

        return Deferred.fromResult(collisions);
      }

    }

    return client.get(get).addCallbackDeferring(new GetCB());

  }

  @Override
  public Deferred<Map<String, String>> fetchNotMatched(final int tree_id,
                                                       final List<String> tsuids) {

    final byte[] row_key = new byte[TREE_ID_WIDTH + 1];
    System.arraycopy(Tree.idToBytes(tree_id), 0, row_key, 0, TREE_ID_WIDTH);
    row_key[TREE_ID_WIDTH] = NOT_MATCHED_ROW_SUFFIX;

    final GetRequest get = new GetRequest(tree_table_name, row_key);
    get.family(TREE_FAMILY);

    // if the caller provided a list of TSUIDs, then we need to compile a list
    // of qualifiers so we only fetch those columns.
    if (tsuids != null && !tsuids.isEmpty()) {
      final byte[][] qualifiers = new byte[tsuids.size()][];
      int index = 0;
      for (String tsuid : tsuids) {
        final byte[] qualifier = new byte[NOT_MATCHED_PREFIX.length +
                (tsuid.length() / 2)];
        System.arraycopy(NOT_MATCHED_PREFIX, 0, qualifier, 0,
                NOT_MATCHED_PREFIX.length);
        final byte[] tsuid_bytes = UniqueId.stringToUid(tsuid);
        System.arraycopy(tsuid_bytes, 0, qualifier, NOT_MATCHED_PREFIX.length,
                tsuid_bytes.length);
        qualifiers[index] = qualifier;
        index++;
      }
      get.qualifiers(qualifiers);
    }

    /**
     * Called after issuing the row get request to parse out the results and
     * compile the list of collisions.
     */
    final class GetCB implements Callback<Deferred<Map<String, String>>,
            ArrayList<KeyValue>> {

      @Override
      public Deferred<Map<String, String>> call(final ArrayList<KeyValue> row)
              throws Exception {
        if (row == null || row.isEmpty()) {
          final Map<String, String> empty = new HashMap<String, String>(0);
          return Deferred.fromResult(empty);
        }

        Map<String, String> not_matched = new HashMap<String, String>(row.size());

        for (KeyValue column : row) {
          final byte[] parsed_tsuid = Arrays.copyOfRange(column.qualifier(),
                  NOT_MATCHED_PREFIX.length, column.qualifier().length);
          not_matched.put(UniqueId.uidToString(parsed_tsuid),
                  new String(column.value(), CHARSET));
        }
        return Deferred.fromResult(not_matched);
      }
    }
    return client.get(get).addCallbackDeferring(new GetCB());
  }

  @Override
  public Deferred<Boolean> flushTreeCollisions(final Tree tree) {
    final byte[] row_key = new byte[TREE_ID_WIDTH + 1];
    System.arraycopy(
            Tree.idToBytes(tree.getTreeId()), 0, row_key, 0, TREE_ID_WIDTH);
    row_key[TREE_ID_WIDTH] = COLLISION_ROW_SUFFIX;

    final byte[][] qualifiers = new byte[tree.getCollisions().size()][];
    final byte[][] values = new byte[tree.getCollisions().size()][];

    int index = 0;
    for (Map.Entry<String, String> entry : tree.getCollisions().entrySet()) {
      qualifiers[index] = new byte[COLLISION_PREFIX.length +
              (entry.getKey().length() / 2)];
      System.arraycopy(COLLISION_PREFIX, 0, qualifiers[index], 0,
              COLLISION_PREFIX.length);
      final byte[] tsuid = UniqueId.stringToUid(entry.getKey());
      System.arraycopy(tsuid, 0, qualifiers[index],
              COLLISION_PREFIX.length, tsuid.length);

      values[index] = entry.getValue().getBytes(CHARSET);
      index++;
    }

    final PutRequest put = new PutRequest(tree_table_name, row_key,
            TREE_FAMILY, qualifiers, values);
    tree.getCollisions().clear();

    /**
     * Super simple callback used to convert the Deferred&lt;Object&gt; to a
     * Deferred&lt;Boolean&gt; so that it can be grouped with other storage
     * calls
     */
    final class PutCB implements Callback<Deferred<Boolean>, Object> {

      @Override
      public Deferred<Boolean> call(Object result) throws Exception {
        return Deferred.fromResult(true);
      }
    }
    return client.put(put).addCallbackDeferring(new PutCB());
  }

  @Override
  public Deferred<Boolean> flushTreeNotMatched(final Tree tree) {
    final byte[] row_key = new byte[TREE_ID_WIDTH + 1];
    System.arraycopy(
            Tree.idToBytes(tree.getTreeId()), 0, row_key, 0, TREE_ID_WIDTH);
    row_key[TREE_ID_WIDTH] = NOT_MATCHED_ROW_SUFFIX;

    final byte[][] qualifiers = new byte[tree.getNotMatched().size()][];
    final byte[][] values = new byte[tree.getNotMatched().size()][];

    int index = 0;
    for (Map.Entry<String, String> entry : tree.getNotMatched().entrySet()) {
      qualifiers[index] = new byte[NOT_MATCHED_PREFIX.length +
              (entry.getKey().length() / 2)];
      System.arraycopy(NOT_MATCHED_PREFIX, 0, qualifiers[index], 0,
              NOT_MATCHED_PREFIX.length);
      final byte[] tsuid = UniqueId.stringToUid(entry.getKey());
      System.arraycopy(tsuid, 0, qualifiers[index],
              NOT_MATCHED_PREFIX.length, tsuid.length);

      values[index] = entry.getValue().getBytes(CHARSET);
      index++;
    }

    final PutRequest put = new PutRequest(tree_table_name, row_key,
            TREE_FAMILY, qualifiers, values);
    tree.getNotMatched().clear();

    /**
     * Super simple callback used to convert the Deferred&lt;Object&gt; to a
     * Deferred&lt;Boolean&gt; so that it can be grouped with other storage
     * calls
     */
    final class PutCB implements Callback<Deferred<Boolean>, Object> {

      @Override
      public Deferred<Boolean> call(Object result) throws Exception {
        return Deferred.fromResult(true);
      }

    }

    return client.put(put).addCallbackDeferring(new PutCB());
  }

  /**
   * Attempts to fetch the requested leaf from storage.
   * <b>Note:</b> This method will not load the UID names from a TSDB. This is
   * only used to fetch a particular leaf from storage for collision detection
   * @param branch The branch this leaf belongs to
   * @param display_name Name of the leaf
   * @return A valid leaf if found, null if the leaf did not exist
   * @throws HBaseException if there was an issue
   * @throws JSONException if the object could not be serialized
   */
  private Deferred<Leaf> fetchLeaf(final Branch branch, final String display_name) {
    final Leaf leaf = new Leaf();
    leaf.setDisplayName(display_name);

    final GetRequest get = new GetRequest(tree_table_name, branch.compileBranchId());
    get.family(Tree.TREE_FAMILY());
    get.qualifier(leaf.columnQualifier());

    /**
     * Called with the results of the fetch from storage
     */
    final class GetCB implements Callback<Deferred<Leaf>, ArrayList<KeyValue>> {

      /**
       * @return null if the row was empty, a valid Leaf if parsing was
       * successful
       */
      @Override
      public Deferred<Leaf> call(ArrayList<KeyValue> row) throws Exception {
        if (row == null || row.isEmpty()) {
          return Deferred.fromResult(null);
        }

        final Leaf leaf = JSON.parseToObject(row.get(0).value(), Leaf.class);
        return Deferred.fromResult(leaf);
      }

    }

    return client.get(get).addCallbackDeferring(new GetCB());
  }

  @Override
  public Deferred<Boolean> storeLeaf(final Leaf leaf, final Branch branch, final Tree tree) {
    final byte[] branch_id = branch.compileBranchId();
    /**
     * Callback executed with the results of our CAS operation. If the put was
     * successful, we just return. Otherwise we load the existing leaf to
     * determine if there was a collision.
     */
    final class LeafStoreCB implements Callback<Deferred<Boolean>, Boolean> {

      final Leaf local_leaf;

      public LeafStoreCB(final Leaf local_leaf) {
        this.local_leaf = local_leaf;
      }

      /**
       * @return True if the put was successful or the leaf existed, false if
       * there was a collision
       */
      @Override
      public Deferred<Boolean> call(final Boolean success) throws Exception {
        if (success) {
          return Deferred.fromResult(success);
        }

        /**
         * Called after fetching the existing leaf from storage
         */
        final class LeafFetchCB implements Callback<Deferred<Boolean>, Leaf> {

          /**
           * @return True if the put was successful or the leaf existed, false if
           * there was a collision
           */
          @Override
          public Deferred<Boolean> call(final Leaf existing_leaf)
                  throws Exception {
            if (existing_leaf == null) {
              LOG.error("Returned leaf was null, stored data may be corrupt " +
                      "for leaf: {} on branch: {}",
                      Branch.idToString(leaf.columnQualifier()),
                      Branch.idToString(branch_id));
              return Deferred.fromResult(false);
            }

            if (existing_leaf.getTsuid().equals(leaf.getTsuid())) {
              LOG.debug("Leaf already exists: {}", local_leaf);
              return Deferred.fromResult(true);
            }

            tree.addCollision(leaf.getTsuid(), existing_leaf.getTsuid());
            LOG.warn("Branch ID: [{}] Leaf collision with [{}] on existing leaf [{}] named [{}]", Branch.idToString(branch_id), leaf.getTsuid(), existing_leaf.getTsuid(), leaf.getDisplayName());
            return Deferred.fromResult(false);
          }
        }
        // fetch the existing leaf so we can compare it to determine if we have
        // a collision or an existing leaf
        return fetchLeaf(branch, leaf.getDisplayName())
                .addCallbackDeferring(new LeafFetchCB());
      }
    }

    // execute the CAS call to start the callback chain
    final PutRequest put = new PutRequest(tree_table_name, branch_id,
            Tree.TREE_FAMILY(), leaf.columnQualifier(), leaf.toStorageJson());
    return client.compareAndSet(put, new byte[0])
            .addCallbackDeferring(new LeafStoreCB(leaf));
  }

  /**
   * Configures a scanner to run through all rows in the UID table that are
   * {@link #TREE_ID_WIDTH} bytes wide using a row key regex filter
   * @return The configured HBase scanner
   */
  private Scanner setupAllTreeScanner() {
    final byte[] start = new byte[TREE_ID_WIDTH];
    final byte[] end = new byte[TREE_ID_WIDTH];
    Arrays.fill(end, (byte)0xFF);

    final Scanner scanner = newScanner(tree_table_name);
    scanner.setStartKey(start);
    scanner.setStopKey(end);
    scanner.setFamily(TREE_FAMILY);

    // set the filter to match only on TREE_ID_WIDTH row keys
    final StringBuilder buf = new StringBuilder(20);
    buf.append("(?s)"  // Ensure we use the DOTALL flag.
            + "^\\Q");
    buf.append("\\E(?:.{").append(TREE_ID_WIDTH).append("})$");
    scanner.setKeyRegexp(buf.toString(), CHARSET);
    return scanner;
  }
}<|MERGE_RESOLUTION|>--- conflicted
+++ resolved
@@ -559,19 +559,12 @@
 
   @Override
   public Deferred<Boolean> updateMeta(final UIDMeta meta, final boolean overwrite) {
-
-<<<<<<< HEAD
-    return getMeta(meta.getUID().getBytes(HBaseConst.CHARSET),
-      meta.getType()).addCallbackDeferring(
-
-=======
     /**
      *  Nested callback used to merge and store the meta data after verifying
      *  that the UID mapping exists. It has to access the {@code local_meta}
      *  object so that's why it's nested within the NameCB class
      */
     class MergeCB implements Callback<Deferred<Boolean>, Optional<KeyValue>> {
->>>>>>> 83b6c0b3
       /**
        * Executes the CompareAndSet after merging changes
        * @return True if the CAS was successful, false if the stored data
