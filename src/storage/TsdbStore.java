--- conflicted
+++ resolved
@@ -116,7 +116,6 @@
 
   Deferred<Integer> deleteAnnotationRange(final byte[] tsuid, final long start_time, final long end_time);
 
-<<<<<<< HEAD
   /**
    * Should execute the provided {@link net.opentsdb.core.Query} and
    * return a deferred. Every single item in
@@ -126,7 +125,7 @@
    * @param query The query to execute
    */
   Deferred<ImmutableList<DataPoints>> executeQuery(final Query query);
-=======
+
   Deferred<Tree> fetchTree(final int tree_id);
 
   Deferred<Boolean> storeTree(final Tree tree, final boolean overwrite);
@@ -144,5 +143,4 @@
   Deferred<Boolean> flushTreeCollisions(final Tree tree);
 
   Deferred<Boolean> flushTreeNotMatched(final Tree tree);
->>>>>>> 77e4c239
 }