INSTALL
Makefile
Makefile.in
aclocal.m4
autom4te.cache
build
target
config.log
config.status
configure
pom.xml
<<<<<<< HEAD
mavenview
=======
*.pyc
.*.swp
*.rrd
*.class
*/target/*
*.orig
*.log

#for Intellij
\.idea
*.iml

#for guava rpm maker
guava-rpm-maker/\.project

# for mac finder
.DS_Store

# for eclipse
.pydevproject
.metadata
.project
.classpath
.settings

# maven
src-main
src-test
plugin_test.jar
>>>>>>> c59776db
<|MERGE_RESOLUTION|>--- conflicted
+++ resolved
@@ -9,9 +9,6 @@
 config.status
 configure
 pom.xml
-<<<<<<< HEAD
-mavenview
-=======
 *.pyc
 .*.swp
 *.rrd
@@ -40,5 +37,4 @@
 # maven
 src-main
 src-test
-plugin_test.jar
->>>>>>> c59776db
+plugin_test.jar