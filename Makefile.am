--- conflicted
+++ resolved
@@ -82,13 +82,9 @@
 	src/uid/UniqueId.java	\
 	src/uid/UniqueIdInterface.java \
 	src/utils/Config.java \ 
-<<<<<<< HEAD
 	src/utils/DateTime.java \
-	src/utils/JSON.java
-=======
 	src/utils/JSON.java \
 	src/utils/PluginLoader.java
->>>>>>> 797ea754
 
 tsdb_DEPS = \
 	$(ASYNCHBASE)	\
@@ -96,14 +92,9 @@
 	$(LOG4J_OVER_SLF4J)	\
 	$(LOGBACK_CLASSIC)	\
 	$(LOGBACK_CORE)	\
-<<<<<<< HEAD
-	$(JACKSON_CORE)	\
-	$(JACKSON_MAPPER)	\
-=======
 	$(JACKSON_ANNOTATIONS)	\
 	$(JACKSON_CORE)	\
 	$(JACKSON_DATABIND)	\
->>>>>>> 797ea754
 	$(NETTY)	\
 	$(SLF4J_API)	\
 	$(SUASYNC)	\
@@ -124,12 +115,9 @@
 	test/tsd/TestGraphHandler.java	\
 	test/uid/TestNoSuchUniqueId.java	\
 	test/uid/TestUniqueId.java \
-<<<<<<< HEAD
 	test/utils/TestConfig.java \
-  test/utils/TestDateTime.java \
-	test/utils/TestJSON.java
-=======
 	test/utils/TestConfig.java \ 
+    test/utils/TestDateTime.java \
 	test/utils/TestJSON.java \
 	test/utils/TestPluginLoader.java
 	
@@ -143,7 +131,6 @@
   
 test_plugin_MF := \
   test/META-INF/MANIFEST.MF
->>>>>>> 797ea754
 
 test_DEPS = \
 	$(tsdb_DEPS) \
